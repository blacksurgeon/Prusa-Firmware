--- conflicted
+++ resolved
@@ -297,16 +297,8 @@
         lcd_puts_at_P(0, 3, _i("Please upgrade."));////MSG_NEW_FIRMWARE_PLEASE_UPGRADE c=20
         Sound_MakeCustom(50,1000,false);
         delay_keep_alive(500);
-<<<<<<< HEAD
         Sound_MakeCustom(50,1000,false);
-        lcd_wait_for_click();
-=======
-if((eSoundMode==e_SOUND_MODE_LOUD)||(eSoundMode==e_SOUND_MODE_ONCE))
-        _tone(BEEPER, 1000);
-        delay_keep_alive(50);
-        _noTone(BEEPER);
         lcd_wait_for_click_delay(30);
->>>>>>> aff020a6
         lcd_update_enable(true);
         lcd_clear();
         lcd_update(0);
