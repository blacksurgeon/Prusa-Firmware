--- conflicted
+++ resolved
@@ -439,12 +439,11 @@
         SERIAL_ECHORPGM(ofNowFreshFile);
         SERIAL_ECHOLN(name);
     }
-<<<<<<< HEAD
     sdprinting = false;
   
-    SdFile myDir;
     const char *fname=name;
-    diveSubfolder(fname,myDir);
+    if (!diveSubfolder(fname))
+      return;
   
     if (file.openFilteredGcode(curDir, fname)) {
         filesize = file.fileSize();
@@ -504,52 +503,6 @@
         SERIAL_ECHO_START;
         SERIAL_ECHORPGM(ofNowFreshFile);
         SERIAL_ECHOLN(name);
-=======
-    file.close();
-  }
-  else //opening fresh file
-  {
-    file_subcall_ctr=0; //resetting procedure depth in case user cancels print while in procedure
-    SERIAL_ECHO_START;
-    SERIAL_ECHOPGM("Now fresh file: ");
-    SERIAL_ECHOLN(name);
-  }
-  sdprinting = false;
-
-  const char *fname=name;
-  if (!diveSubfolder(fname))
-    return;
-
-  if(read)
-  {
-    if (file.open(curDir, fname, O_READ)) 
-    {
-      getfilename(0, fname);
-      filesize = file.fileSize();
-      SERIAL_PROTOCOLRPGM(_N("File opened: "));////MSG_SD_FILE_OPENED
-      printAbsFilenameFast();
-      SERIAL_PROTOCOLRPGM(_n(" Size: "));////MSG_SD_SIZE
-      SERIAL_PROTOCOLLN(filesize);
-      sdpos = 0;
-      
-      SERIAL_PROTOCOLLNRPGM(MSG_FILE_SELECTED);
-      lcd_setstatuspgm(MSG_FILE_SELECTED);
-    }
-    else
-    {
-      SERIAL_PROTOCOLRPGM(MSG_SD_OPEN_FILE_FAIL);
-      SERIAL_PROTOCOL(fname);
-      SERIAL_PROTOCOLLN('.');
-    }
-  }
-  else 
-  { //write
-    if (!file.open(curDir, fname, O_CREAT | O_APPEND | O_WRITE | O_TRUNC))
-    {
-      SERIAL_PROTOCOLRPGM(MSG_SD_OPEN_FILE_FAIL);
-      SERIAL_PROTOCOL(fname);
-      SERIAL_PROTOCOLLN('.');
->>>>>>> a47c971c
     }
     sdprinting = false;
     
