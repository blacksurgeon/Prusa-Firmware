--- conflicted
+++ resolved
@@ -163,14 +163,11 @@
 
 #define EEPROM_MMU_STEALTH (EEPROM_MBL_PROBE_NR-1)
 
-<<<<<<< HEAD
-#define EEPROM_UVLO_LA_K (EEPROM_MMU_STEALTH-4) // float
-=======
 #define EEPROM_CHECK_MODE (EEPROM_MMU_STEALTH-1) // uint8
 #define EEPROM_NOZZLE_DIAMETER (EEPROM_CHECK_MODE-1) // uint8
 #define EEPROM_NOZZLE_DIAMETER_uM (EEPROM_NOZZLE_DIAMETER-2) // uint16
-
->>>>>>> 55dc7854
+#define EEPROM_UVLO_LA_K (EEPROM_NOZZLE_DIAMETER_uM-4) // float
+
 // !!!!!
 // !!!!! this is end of EEPROM section ... all updates MUST BE inserted before this mark !!!!!
 // !!!!!
