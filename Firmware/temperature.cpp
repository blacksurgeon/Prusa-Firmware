/*
  temperature.c - temperature control
  Part of Marlin
  
 Copyright (C) 2011 Camiel Gubbels / Erik van der Zalm
 
 This program is free software: you can redistribute it and/or modify
 it under the terms of the GNU General Public License as published by
 the Free Software Foundation, either version 3 of the License, or
 (at your option) any later version.
 
 This program is distributed in the hope that it will be useful,
 but WITHOUT ANY WARRANTY; without even the implied warranty of
 MERCHANTABILITY or FITNESS FOR A PARTICULAR PURPOSE.  See the
 GNU General Public License for more details.
 
 You should have received a copy of the GNU General Public License
 along with this program.  If not, see <http://www.gnu.org/licenses/>.
 */

/*
 This firmware is a mashup between Sprinter and grbl.
  (https://github.com/kliment/Sprinter)
  (https://github.com/simen/grbl/tree)
 
 It has preliminary support for Matthew Roberts advance algorithm 
    http://reprap.org/pipermail/reprap-dev/2011-May/003323.html

 */


#include "Marlin.h"
#include "ultralcd.h"
#include "sound.h"
#include "temperature.h"
#include "cardreader.h"

#include "Sd2PinMap.h"

#include <avr/wdt.h>
#include "adc.h"
#include "ConfigurationStore.h"

#include "Timer.h"
#include "Configuration_prusa.h"



//===========================================================================
//=============================public variables============================
//===========================================================================
int target_temperature[EXTRUDERS] = { 0 };
int target_temperature_bed = 0;
int current_temperature_raw[EXTRUDERS] = { 0 };
float current_temperature[EXTRUDERS] = { 0.0 };

#ifdef PINDA_THERMISTOR
int current_temperature_raw_pinda =  0 ;
float current_temperature_pinda = 0.0;
#endif //PINDA_THERMISTOR

#ifdef AMBIENT_THERMISTOR
int current_temperature_raw_ambient =  0 ;
float current_temperature_ambient = 0.0;
#endif //AMBIENT_THERMISTOR

#ifdef VOLT_PWR_PIN
int current_voltage_raw_pwr = 0;
#endif

#ifdef VOLT_BED_PIN
int current_voltage_raw_bed = 0;
#endif

int current_temperature_bed_raw = 0;
float current_temperature_bed = 0.0;
#ifdef TEMP_SENSOR_1_AS_REDUNDANT
  int redundant_temperature_raw = 0;
  float redundant_temperature = 0.0;
#endif
  

#ifdef PIDTEMP
  float _Kp, _Ki, _Kd;
  int pid_cycle, pid_number_of_cycles;
  bool pid_tuning_finished = false;
  #ifdef PID_ADD_EXTRUSION_RATE
    float Kc=DEFAULT_Kc;
  #endif
#endif //PIDTEMP
  
#ifdef FAN_SOFT_PWM
  unsigned char fanSpeedSoftPwm;
#endif


unsigned char soft_pwm_bed;

#ifdef BABYSTEPPING
  volatile int babystepsTodo[3]={0,0,0};
#endif

//===========================================================================
//=============================private variables============================
//===========================================================================
static volatile bool temp_meas_ready = false;

#ifdef PIDTEMP
  //static cannot be external:
  static float iState_sum[EXTRUDERS] = { 0 };
  static float dState_last[EXTRUDERS] = { 0 };
  static float pTerm[EXTRUDERS];
  static float iTerm[EXTRUDERS];
  static float dTerm[EXTRUDERS];
  //int output;
  static float pid_error[EXTRUDERS];
  static float iState_sum_min[EXTRUDERS];
  static float iState_sum_max[EXTRUDERS];
  // static float pid_input[EXTRUDERS];
  // static float pid_output[EXTRUDERS];
  static bool pid_reset[EXTRUDERS];
#endif //PIDTEMP
#ifdef PIDTEMPBED
  //static cannot be external:
  static float temp_iState_bed = { 0 };
  static float temp_dState_bed = { 0 };
  static float pTerm_bed;
  static float iTerm_bed;
  static float dTerm_bed;
  //int output;
  static float pid_error_bed;
  static float temp_iState_min_bed;
  static float temp_iState_max_bed;
#else //PIDTEMPBED
	static unsigned long  previous_millis_bed_heater;
#endif //PIDTEMPBED
  static unsigned char soft_pwm[EXTRUDERS];

#ifdef FAN_SOFT_PWM
  static unsigned char soft_pwm_fan;
#endif
#if (defined(EXTRUDER_0_AUTO_FAN_PIN) && EXTRUDER_0_AUTO_FAN_PIN > -1) || \
    (defined(EXTRUDER_1_AUTO_FAN_PIN) && EXTRUDER_1_AUTO_FAN_PIN > -1) || \
    (defined(EXTRUDER_2_AUTO_FAN_PIN) && EXTRUDER_2_AUTO_FAN_PIN > -1)
  static unsigned long extruder_autofan_last_check;
#endif  


#if EXTRUDERS > 3
  # error Unsupported number of extruders
#elif EXTRUDERS > 2
  # define ARRAY_BY_EXTRUDERS(v1, v2, v3) { v1, v2, v3 }
#elif EXTRUDERS > 1
  # define ARRAY_BY_EXTRUDERS(v1, v2, v3) { v1, v2 }
#else
  # define ARRAY_BY_EXTRUDERS(v1, v2, v3) { v1 }
#endif

static ShortTimer oTimer4minTempHeater,oTimer4minTempBed;

// Init min and max temp with extreme values to prevent false errors during startup
static int minttemp_raw[EXTRUDERS] = ARRAY_BY_EXTRUDERS( HEATER_0_RAW_LO_TEMP , HEATER_1_RAW_LO_TEMP , HEATER_2_RAW_LO_TEMP );
static int maxttemp_raw[EXTRUDERS] = ARRAY_BY_EXTRUDERS( HEATER_0_RAW_HI_TEMP , HEATER_1_RAW_HI_TEMP , HEATER_2_RAW_HI_TEMP );
static int minttemp[EXTRUDERS] = ARRAY_BY_EXTRUDERS( 0, 0, 0 );
static int maxttemp[EXTRUDERS] = ARRAY_BY_EXTRUDERS( 16383, 16383, 16383 );
#ifdef BED_MINTEMP
static int bed_minttemp_raw = HEATER_BED_RAW_LO_TEMP;
#endif
#ifdef BED_MAXTEMP
static int bed_maxttemp_raw = HEATER_BED_RAW_HI_TEMP;
#endif

#ifdef TEMP_SENSOR_1_AS_REDUNDANT
  static void *heater_ttbl_map[2] = {(void *)HEATER_0_TEMPTABLE, (void *)HEATER_1_TEMPTABLE };
  static uint8_t heater_ttbllen_map[2] = { HEATER_0_TEMPTABLE_LEN, HEATER_1_TEMPTABLE_LEN };
#else
  static void *heater_ttbl_map[EXTRUDERS] = ARRAY_BY_EXTRUDERS( (void *)HEATER_0_TEMPTABLE, (void *)HEATER_1_TEMPTABLE, (void *)HEATER_2_TEMPTABLE );
  static uint8_t heater_ttbllen_map[EXTRUDERS] = ARRAY_BY_EXTRUDERS( HEATER_0_TEMPTABLE_LEN, HEATER_1_TEMPTABLE_LEN, HEATER_2_TEMPTABLE_LEN );
#endif

static float analog2temp(int raw, uint8_t e);
static float analog2tempBed(int raw);
static float analog2tempAmbient(int raw);
static void updateTemperaturesFromRawValues();

enum TempRunawayStates
{
	TempRunaway_INACTIVE = 0,
	TempRunaway_PREHEAT = 1,
	TempRunaway_ACTIVE = 2,
};

#ifdef WATCH_TEMP_PERIOD
int watch_start_temp[EXTRUDERS] = ARRAY_BY_EXTRUDERS(0,0,0);
unsigned long watchmillis[EXTRUDERS] = ARRAY_BY_EXTRUDERS(0,0,0);
#endif //WATCH_TEMP_PERIOD

#ifndef SOFT_PWM_SCALE
#define SOFT_PWM_SCALE 0
#endif

//===========================================================================
//=============================   functions      ============================
//===========================================================================

#if (defined (TEMP_RUNAWAY_BED_HYSTERESIS) && TEMP_RUNAWAY_BED_TIMEOUT > 0) || (defined (TEMP_RUNAWAY_EXTRUDER_HYSTERESIS) && TEMP_RUNAWAY_EXTRUDER_TIMEOUT > 0)
static float temp_runaway_status[4];
static float temp_runaway_target[4];
static float temp_runaway_timer[4];
static int temp_runaway_error_counter[4];

static void temp_runaway_check(int _heater_id, float _target_temperature, float _current_temperature, float _output, bool _isbed);
static void temp_runaway_stop(bool isPreheat, bool isBed);
#endif

  void PID_autotune(float temp, int extruder, int ncycles)
  {
  pid_number_of_cycles = ncycles;
  pid_tuning_finished = false;
  float input = 0.0;
  pid_cycle=0;
  bool heating = true;

  unsigned long temp_millis = _millis();
  unsigned long t1=temp_millis;
  unsigned long t2=temp_millis;
  long t_high = 0;
  long t_low = 0;

  long bias, d;
  float Ku, Tu;
  float max = 0, min = 10000;
  uint8_t safety_check_cycles = 0;
  const uint8_t safety_check_cycles_count = (extruder < 0) ? 45 : 10; //10 cycles / 20s delay for extruder and 45 cycles / 90s for heatbed
  float temp_ambient;

#if (defined(EXTRUDER_0_AUTO_FAN_PIN) && EXTRUDER_0_AUTO_FAN_PIN > -1) || \
    (defined(EXTRUDER_1_AUTO_FAN_PIN) && EXTRUDER_1_AUTO_FAN_PIN > -1) || \
    (defined(EXTRUDER_2_AUTO_FAN_PIN) && EXTRUDER_2_AUTO_FAN_PIN > -1)
  unsigned long extruder_autofan_last_check = _millis();
#endif

  if ((extruder >= EXTRUDERS)
  #if (TEMP_BED_PIN <= -1)
       ||(extruder < 0)
  #endif
       ){
          SERIAL_ECHOLN("PID Autotune failed. Bad extruder number.");
		  pid_tuning_finished = true;
		  pid_cycle = 0;
          return;
        }
	
  SERIAL_ECHOLN("PID Autotune start");
  
  disable_heater(); // switch off all heaters.

  if (extruder<0)
  {
     soft_pwm_bed = (MAX_BED_POWER)/2;
	 timer02_set_pwm0(soft_pwm_bed << 1);
     bias = d = (MAX_BED_POWER)/2;
   }
   else
   {
     soft_pwm[extruder] = (PID_MAX)/2;
     bias = d = (PID_MAX)/2;
  }




 for(;;) {
#ifdef WATCHDOG
    wdt_reset();
#endif //WATCHDOG
    if(temp_meas_ready == true) { // temp sample ready
      updateTemperaturesFromRawValues();

      input = (extruder<0)?current_temperature_bed:current_temperature[extruder];

      max=max(max,input);
      min=min(min,input);

      #if (defined(EXTRUDER_0_AUTO_FAN_PIN) && EXTRUDER_0_AUTO_FAN_PIN > -1) || \
          (defined(EXTRUDER_1_AUTO_FAN_PIN) && EXTRUDER_1_AUTO_FAN_PIN > -1) || \
          (defined(EXTRUDER_2_AUTO_FAN_PIN) && EXTRUDER_2_AUTO_FAN_PIN > -1)
      if(_millis() - extruder_autofan_last_check > 2500) {
        checkExtruderAutoFans();
        extruder_autofan_last_check = _millis();
      }
      #endif

      if(heating == true && input > temp) {
        if(_millis() - t2 > 5000) { 
          heating=false;
          if (extruder<0)
		  {
            soft_pwm_bed = (bias - d) >> 1;
			timer02_set_pwm0(soft_pwm_bed << 1);
		  }
          else
            soft_pwm[extruder] = (bias - d) >> 1;
          t1=_millis();
          t_high=t1 - t2;
          max=temp;
        }
      }
      if(heating == false && input < temp) {
        if(_millis() - t1 > 5000) {
          heating=true;
          t2=_millis();
          t_low=t2 - t1;
          if(pid_cycle > 0) {
            bias += (d*(t_high - t_low))/(t_low + t_high);
            bias = constrain(bias, 20 ,(extruder<0?(MAX_BED_POWER):(PID_MAX))-20);
            if(bias > (extruder<0?(MAX_BED_POWER):(PID_MAX))/2) d = (extruder<0?(MAX_BED_POWER):(PID_MAX)) - 1 - bias;
            else d = bias;

            SERIAL_PROTOCOLPGM(" bias: "); SERIAL_PROTOCOL(bias);
            SERIAL_PROTOCOLPGM(" d: "); SERIAL_PROTOCOL(d);
            SERIAL_PROTOCOLPGM(" min: "); SERIAL_PROTOCOL(min);
            SERIAL_PROTOCOLPGM(" max: "); SERIAL_PROTOCOLLN(max);
            if(pid_cycle > 2) {
              Ku = (4.0*d)/(3.14159*(max-min)/2.0);
              Tu = ((float)(t_low + t_high)/1000.0);
              SERIAL_PROTOCOLPGM(" Ku: "); SERIAL_PROTOCOL(Ku);
              SERIAL_PROTOCOLPGM(" Tu: "); SERIAL_PROTOCOLLN(Tu);
              _Kp = 0.6*Ku;
              _Ki = 2*_Kp/Tu;
              _Kd = _Kp*Tu/8;
              SERIAL_PROTOCOLLNPGM(" Classic PID ");
              SERIAL_PROTOCOLPGM(" Kp: "); SERIAL_PROTOCOLLN(_Kp);
              SERIAL_PROTOCOLPGM(" Ki: "); SERIAL_PROTOCOLLN(_Ki);
              SERIAL_PROTOCOLPGM(" Kd: "); SERIAL_PROTOCOLLN(_Kd);
              /*
              _Kp = 0.33*Ku;
              _Ki = _Kp/Tu;
              _Kd = _Kp*Tu/3;
              SERIAL_PROTOCOLLNPGM(" Some overshoot ");
              SERIAL_PROTOCOLPGM(" Kp: "); SERIAL_PROTOCOLLN(_Kp);
              SERIAL_PROTOCOLPGM(" Ki: "); SERIAL_PROTOCOLLN(_Ki);
              SERIAL_PROTOCOLPGM(" Kd: "); SERIAL_PROTOCOLLN(_Kd);
              _Kp = 0.2*Ku;
              _Ki = 2*_Kp/Tu;
              _Kd = _Kp*Tu/3;
              SERIAL_PROTOCOLLNPGM(" No overshoot ");
              SERIAL_PROTOCOLPGM(" Kp: "); SERIAL_PROTOCOLLN(_Kp);
              SERIAL_PROTOCOLPGM(" Ki: "); SERIAL_PROTOCOLLN(_Ki);
              SERIAL_PROTOCOLPGM(" Kd: "); SERIAL_PROTOCOLLN(_Kd);
              */
            }
          }
          if (extruder<0)
		  {
            soft_pwm_bed = (bias + d) >> 1;
			timer02_set_pwm0(soft_pwm_bed << 1);
		  }
          else
            soft_pwm[extruder] = (bias + d) >> 1;
          pid_cycle++;
          min=temp;
        }
      } 
    }
    if(input > (temp + 20)) {
      SERIAL_PROTOCOLLNPGM("PID Autotune failed! Temperature too high");
	  pid_tuning_finished = true;
	  pid_cycle = 0;
      return;
    }
    if(_millis() - temp_millis > 2000) {
      int p;
      if (extruder<0){
        p=soft_pwm_bed;       
        SERIAL_PROTOCOLPGM("B:");
      }else{
        p=soft_pwm[extruder];       
        SERIAL_PROTOCOLPGM("T:");
      }
			
      SERIAL_PROTOCOL(input);   
      SERIAL_PROTOCOLPGM(" @:");
      SERIAL_PROTOCOLLN(p);       
		if (safety_check_cycles == 0) { //save ambient temp
			temp_ambient = input;
			//SERIAL_ECHOPGM("Ambient T: ");
			//MYSERIAL.println(temp_ambient);
			safety_check_cycles++;
		}
		else if (safety_check_cycles < safety_check_cycles_count) { //delay
			safety_check_cycles++;		
		}
		else if (safety_check_cycles == safety_check_cycles_count){ //check that temperature is rising
			safety_check_cycles++;
			//SERIAL_ECHOPGM("Time from beginning: ");
			//MYSERIAL.print(safety_check_cycles_count * 2);
			//SERIAL_ECHOPGM("s. Difference between current and ambient T: ");
			//MYSERIAL.println(input - temp_ambient);

			if (abs(input - temp_ambient) < 5.0) { 
				temp_runaway_stop(false, (extruder<0));
				pid_tuning_finished = true;
				return;
			}
		}
      temp_millis = _millis();
    }
    if(((_millis() - t1) + (_millis() - t2)) > (10L*60L*1000L*2L)) {
      SERIAL_PROTOCOLLNPGM("PID Autotune failed! timeout");
	  pid_tuning_finished = true;
	  pid_cycle = 0;
      return;
    }
    if(pid_cycle > ncycles) {
      SERIAL_PROTOCOLLNPGM("PID Autotune finished! Put the last Kp, Ki and Kd constants from above into Configuration.h");
	  pid_tuning_finished = true;
	  pid_cycle = 0;
      return;
    }
    lcd_update(0);
  }
}

void updatePID()
{
#ifdef PIDTEMP
  for(int e = 0; e < EXTRUDERS; e++) { 
     iState_sum_max[e] = PID_INTEGRAL_DRIVE_MAX / cs.Ki;  
  }
#endif
#ifdef PIDTEMPBED
  temp_iState_max_bed = PID_INTEGRAL_DRIVE_MAX / cs.bedKi;  
#endif
}
  
int getHeaterPower(int heater) {
	if (heater<0)
		return soft_pwm_bed;
  return soft_pwm[heater];
}

#if (defined(EXTRUDER_0_AUTO_FAN_PIN) && EXTRUDER_0_AUTO_FAN_PIN > -1) || \
    (defined(EXTRUDER_1_AUTO_FAN_PIN) && EXTRUDER_1_AUTO_FAN_PIN > -1) || \
    (defined(EXTRUDER_2_AUTO_FAN_PIN) && EXTRUDER_2_AUTO_FAN_PIN > -1)

  #if defined(FAN_PIN) && FAN_PIN > -1
    #if EXTRUDER_0_AUTO_FAN_PIN == FAN_PIN 
       #error "You cannot set EXTRUDER_0_AUTO_FAN_PIN equal to FAN_PIN"
    #endif
    #if EXTRUDER_1_AUTO_FAN_PIN == FAN_PIN 
       #error "You cannot set EXTRUDER_1_AUTO_FAN_PIN equal to FAN_PIN"
    #endif
    #if EXTRUDER_2_AUTO_FAN_PIN == FAN_PIN 
       #error "You cannot set EXTRUDER_2_AUTO_FAN_PIN equal to FAN_PIN"
    #endif
  #endif 

void setExtruderAutoFanState(int pin, bool state)
{
  unsigned char newFanSpeed = (state != 0) ? EXTRUDER_AUTO_FAN_SPEED : 0;
  // this idiom allows both digital and PWM fan outputs (see M42 handling).
  pinMode(pin, OUTPUT);
  digitalWrite(pin, newFanSpeed);
  //analogWrite(pin, newFanSpeed);
}

#if (defined(FANCHECK) && (((defined(TACH_0) && (TACH_0 >-1)) || (defined(TACH_1) && (TACH_1 > -1)))))

void countFanSpeed()
{
	//SERIAL_ECHOPGM("edge counter 1:"); MYSERIAL.println(fan_edge_counter[1]);
	fan_speed[0] = (fan_edge_counter[0] * (float(250) / (_millis() - extruder_autofan_last_check)));
	fan_speed[1] = (fan_edge_counter[1] * (float(250) / (_millis() - extruder_autofan_last_check)));
	/*SERIAL_ECHOPGM("time interval: "); MYSERIAL.println(_millis() - extruder_autofan_last_check);
	SERIAL_ECHOPGM("extruder fan speed:"); MYSERIAL.print(fan_speed[0]); SERIAL_ECHOPGM("; edge counter:"); MYSERIAL.println(fan_edge_counter[0]);
	SERIAL_ECHOPGM("print fan speed:"); MYSERIAL.print(fan_speed[1]); SERIAL_ECHOPGM("; edge counter:"); MYSERIAL.println(fan_edge_counter[1]);
	SERIAL_ECHOLNPGM(" ");*/
	fan_edge_counter[0] = 0;
	fan_edge_counter[1] = 0;
}

extern bool fans_check_enabled;

void checkFanSpeed()
{
	fans_check_enabled = (eeprom_read_byte((uint8_t*)EEPROM_FAN_CHECK_ENABLED) > 0);
	static unsigned char fan_speed_errors[2] = { 0,0 };
#if (defined(FANCHECK) && defined(TACH_0) && (TACH_0 >-1))
	if ((fan_speed[0] == 0) && (current_temperature[0] > EXTRUDER_AUTO_FAN_TEMPERATURE)) fan_speed_errors[0]++;
	else fan_speed_errors[0] = 0;
#endif
#if (defined(FANCHECK) && defined(TACH_1) && (TACH_1 >-1))
	if ((fan_speed[1] == 0) && ((blocks_queued() ? block_buffer[block_buffer_tail].fan_speed : fanSpeed) > MIN_PRINT_FAN_SPEED)) fan_speed_errors[1]++;
	else fan_speed_errors[1] = 0;
#endif

	if ((fan_speed_errors[0] > 5) && fans_check_enabled) {
		fan_speed_errors[0] = 0;
		fanSpeedError(0); //extruder fan
	}
	if ((fan_speed_errors[1] > 15) && fans_check_enabled) {
		fan_speed_errors[1] = 0;
		fanSpeedError(1); //print fan
	}
}

void fanSpeedError(unsigned char _fan) {
	if (get_message_level() != 0 && isPrintPaused) return; 
	//to ensure that target temp. is not set to zero in case taht we are resuming print 
	if (card.sdprinting) {
		if (heating_status != 0) {
			lcd_print_stop();
		}
		else {
			lcd_pause_print();
		}
	}
	else {
			setTargetHotend0(0);
			SERIAL_ECHOLNPGM("// action:pause"); //for octoprint
	}
	switch (_fan) {
	case 0:
			SERIAL_ECHOLNPGM("Extruder fan speed is lower then expected");
			if (get_message_level() == 0) {
if((eSoundMode==e_SOUND_MODE_LOUD)||(eSoundMode==e_SOUND_MODE_ONCE)||(eSoundMode==e_SOUND_MODE_SILENT))
				WRITE(BEEPER, HIGH);
				delayMicroseconds(200);
				WRITE(BEEPER, LOW);
				delayMicroseconds(100);
				LCD_ALERTMESSAGEPGM("Err: EXTR. FAN ERROR");
			}
		break;
	case 1:
			SERIAL_ECHOLNPGM("Print fan speed is lower then expected");
			if (get_message_level() == 0) {
if((eSoundMode==e_SOUND_MODE_LOUD)||(eSoundMode==e_SOUND_MODE_ONCE)||(eSoundMode==e_SOUND_MODE_SILENT))
				WRITE(BEEPER, HIGH);
				delayMicroseconds(200);
				WRITE(BEEPER, LOW);
				delayMicroseconds(100);
				LCD_ALERTMESSAGEPGM("Err: PRINT FAN ERROR");
			}
		break;
	}
}
#endif //(defined(TACH_0) && TACH_0 >-1) || (defined(TACH_1) && TACH_1 > -1)


void checkExtruderAutoFans()
{
  uint8_t fanState = 0;

  // which fan pins need to be turned on?      
  #if defined(EXTRUDER_0_AUTO_FAN_PIN) && EXTRUDER_0_AUTO_FAN_PIN > -1
  if (current_temperature[0] > EXTRUDER_AUTO_FAN_TEMPERATURE)
	  fanState |= 1;
  #endif
  #if defined(EXTRUDER_1_AUTO_FAN_PIN) && EXTRUDER_1_AUTO_FAN_PIN > -1
    if (current_temperature[1] > EXTRUDER_AUTO_FAN_TEMPERATURE) 
    {
      if (EXTRUDER_1_AUTO_FAN_PIN == EXTRUDER_0_AUTO_FAN_PIN) 
        fanState |= 1;
      else
        fanState |= 2;
    }
  #endif
  #if defined(EXTRUDER_2_AUTO_FAN_PIN) && EXTRUDER_2_AUTO_FAN_PIN > -1
    if (current_temperature[2] > EXTRUDER_AUTO_FAN_TEMPERATURE) 
    {
      if (EXTRUDER_2_AUTO_FAN_PIN == EXTRUDER_0_AUTO_FAN_PIN) 
        fanState |= 1;
      else if (EXTRUDER_2_AUTO_FAN_PIN == EXTRUDER_1_AUTO_FAN_PIN) 
        fanState |= 2;
      else
        fanState |= 4;
    }
  #endif
  
  // update extruder auto fan states
  #if defined(EXTRUDER_0_AUTO_FAN_PIN) && EXTRUDER_0_AUTO_FAN_PIN > -1
    setExtruderAutoFanState(EXTRUDER_0_AUTO_FAN_PIN, (fanState & 1) != 0);
  #endif 
  #if defined(EXTRUDER_1_AUTO_FAN_PIN) && EXTRUDER_1_AUTO_FAN_PIN > -1
    if (EXTRUDER_1_AUTO_FAN_PIN != EXTRUDER_0_AUTO_FAN_PIN) 
      setExtruderAutoFanState(EXTRUDER_1_AUTO_FAN_PIN, (fanState & 2) != 0);
  #endif 
  #if defined(EXTRUDER_2_AUTO_FAN_PIN) && EXTRUDER_2_AUTO_FAN_PIN > -1
    if (EXTRUDER_2_AUTO_FAN_PIN != EXTRUDER_0_AUTO_FAN_PIN 
        && EXTRUDER_2_AUTO_FAN_PIN != EXTRUDER_1_AUTO_FAN_PIN)
      setExtruderAutoFanState(EXTRUDER_2_AUTO_FAN_PIN, (fanState & 4) != 0);
  #endif 
}

#endif // any extruder auto fan pins set

// ready for eventually parameters adjusting
void resetPID(uint8_t)                            // only for compiler-warning elimination (if function do nothing)
//void resetPID(uint8_t extruder)
{
}

void manage_heater()
{
#ifdef WATCHDOG
    wdt_reset();
#endif //WATCHDOG

  float pid_input;
  float pid_output;

  if(temp_meas_ready != true)   //better readability
    return; 
// more precisely - this condition partially stabilizes time interval for regulation values evaluation (@ ~ 230ms)

  updateTemperaturesFromRawValues();

  check_max_temp();
  check_min_temp();

#ifdef TEMP_RUNAWAY_BED_HYSTERESIS
  temp_runaway_check(0, target_temperature_bed, current_temperature_bed, (int)soft_pwm_bed, true);
#endif

  for(int e = 0; e < EXTRUDERS; e++) 
  {

#ifdef TEMP_RUNAWAY_EXTRUDER_HYSTERESIS
	  temp_runaway_check(e+1, target_temperature[e], current_temperature[e], (int)soft_pwm[e], false);
#endif

  #ifdef PIDTEMP
    pid_input = current_temperature[e];

    #ifndef PID_OPENLOOP
        if(target_temperature[e] == 0) {
          pid_output = 0;
          pid_reset[e] = true;
        } else {
          pid_error[e] = target_temperature[e] - pid_input;
          if(pid_reset[e]) {
            iState_sum[e] = 0.0;
            dTerm[e] = 0.0;                       // 'dState_last[e]' initial setting is not necessary (see end of if-statement)
            pid_reset[e] = false;
          }
#ifndef PonM
          pTerm[e] = cs.Kp * pid_error[e];
          iState_sum[e] += pid_error[e];
          iState_sum[e] = constrain(iState_sum[e], iState_sum_min[e], iState_sum_max[e]);
          iTerm[e] = cs.Ki * iState_sum[e];
          // K1 defined in Configuration.h in the PID settings
          #define K2 (1.0-K1)
          dTerm[e] = (cs.Kd * (pid_input - dState_last[e]))*K2 + (K1 * dTerm[e]); // e.g. digital filtration of derivative term changes
          pid_output = pTerm[e] + iTerm[e] - dTerm[e]; // subtraction due to "Derivative on Measurement" method (i.e. derivative of input instead derivative of error is used)
          if (pid_output > PID_MAX) {
            if (pid_error[e] > 0 ) iState_sum[e] -= pid_error[e]; // conditional un-integration
            pid_output=PID_MAX;
          } else if (pid_output < 0) {
            if (pid_error[e] < 0 ) iState_sum[e] -= pid_error[e]; // conditional un-integration
            pid_output=0;
          }
#else // PonM ("Proportional on Measurement" method)
          iState_sum[e] += cs.Ki * pid_error[e];
          iState_sum[e] -= cs.Kp * (pid_input - dState_last[e]);
          iState_sum[e] = constrain(iState_sum[e], 0, PID_INTEGRAL_DRIVE_MAX);
          dTerm[e] = cs.Kd * (pid_input - dState_last[e]);
          pid_output = iState_sum[e] - dTerm[e];  // subtraction due to "Derivative on Measurement" method (i.e. derivative of input instead derivative of error is used)
          pid_output = constrain(pid_output, 0, PID_MAX);
#endif // PonM
        }
        dState_last[e] = pid_input;
    #else 
          pid_output = constrain(target_temperature[e], 0, PID_MAX);
    #endif //PID_OPENLOOP
    #ifdef PID_DEBUG
    SERIAL_ECHO_START;
    SERIAL_ECHO(" PID_DEBUG ");
    SERIAL_ECHO(e);
    SERIAL_ECHO(": Input ");
    SERIAL_ECHO(pid_input);
    SERIAL_ECHO(" Output ");
    SERIAL_ECHO(pid_output);
    SERIAL_ECHO(" pTerm ");
    SERIAL_ECHO(pTerm[e]);
    SERIAL_ECHO(" iTerm ");
    SERIAL_ECHO(iTerm[e]);
    SERIAL_ECHO(" dTerm ");
    SERIAL_ECHOLN(-dTerm[e]);
    #endif //PID_DEBUG
  #else /* PID off */
    pid_output = 0;
    if(current_temperature[e] < target_temperature[e]) {
      pid_output = PID_MAX;
    }
  #endif

    // Check if temperature is within the correct range
    if((current_temperature[e] < maxttemp[e]) && (target_temperature[e] != 0))
    {
      soft_pwm[e] = (int)pid_output >> 1;
    }
    else
    {
      soft_pwm[e] = 0;
    }

    #ifdef WATCH_TEMP_PERIOD
    if(watchmillis[e] && _millis() - watchmillis[e] > WATCH_TEMP_PERIOD)
    {
        if(degHotend(e) < watch_start_temp[e] + WATCH_TEMP_INCREASE)
        {
            setTargetHotend(0, e);
            LCD_MESSAGEPGM("Heating failed");
            SERIAL_ECHO_START;
            SERIAL_ECHOLN("Heating failed");
        }else{
            watchmillis[e] = 0;
        }
    }
    #endif
    #ifdef TEMP_SENSOR_1_AS_REDUNDANT
      if(fabs(current_temperature[0] - redundant_temperature) > MAX_REDUNDANT_TEMP_SENSOR_DIFF) {
        disable_heater();
        if(IsStopped() == false) {
          SERIAL_ERROR_START;
          SERIAL_ERRORLNPGM("Extruder switched off. Temperature difference between temp sensors is too high !");
          LCD_ALERTMESSAGEPGM("Err: REDUNDANT TEMP ERROR");
        }
        #ifndef BOGUS_TEMPERATURE_FAILSAFE_OVERRIDE
          Stop();
        #endif
      }
    #endif
  } // End extruder for loop

#ifndef DEBUG_DISABLE_FANCHECK
  #if (defined(EXTRUDER_0_AUTO_FAN_PIN) && EXTRUDER_0_AUTO_FAN_PIN > -1) || \
      (defined(EXTRUDER_1_AUTO_FAN_PIN) && EXTRUDER_1_AUTO_FAN_PIN > -1) || \
      (defined(EXTRUDER_2_AUTO_FAN_PIN) && EXTRUDER_2_AUTO_FAN_PIN > -1)
  if(_millis() - extruder_autofan_last_check > 1000)  // only need to check fan state very infrequently
  {
#if (defined(FANCHECK) && ((defined(TACH_0) && (TACH_0 >-1)) || (defined(TACH_1) && (TACH_1 > -1))))
	countFanSpeed();
	checkFanSpeed();
#endif //(defined(TACH_0) && TACH_0 >-1) || (defined(TACH_1) && TACH_1 > -1)
    checkExtruderAutoFans();
    extruder_autofan_last_check = _millis();
  }  
  #endif       
#endif //DEBUG_DISABLE_FANCHECK
  
  #ifndef PIDTEMPBED
  if(_millis() - previous_millis_bed_heater < BED_CHECK_INTERVAL)
    return;
  previous_millis_bed_heater = _millis();
  #endif

  #if TEMP_SENSOR_BED != 0

  #ifdef PIDTEMPBED
    pid_input = current_temperature_bed;

    #ifndef PID_OPENLOOP
		  pid_error_bed = target_temperature_bed - pid_input;
		  pTerm_bed = cs.bedKp * pid_error_bed;
		  temp_iState_bed += pid_error_bed;
		  temp_iState_bed = constrain(temp_iState_bed, temp_iState_min_bed, temp_iState_max_bed);
		  iTerm_bed = cs.bedKi * temp_iState_bed;

		  //K1 defined in Configuration.h in the PID settings
		  #define K2 (1.0-K1)
		  dTerm_bed= (cs.bedKd * (pid_input - temp_dState_bed))*K2 + (K1 * dTerm_bed);
		  temp_dState_bed = pid_input;

		  pid_output = pTerm_bed + iTerm_bed - dTerm_bed;
          	  if (pid_output > MAX_BED_POWER) {
            	    if (pid_error_bed > 0 )  temp_iState_bed -= pid_error_bed; // conditional un-integration
                    pid_output=MAX_BED_POWER;
          	  } else if (pid_output < 0){
            	    if (pid_error_bed < 0 )  temp_iState_bed -= pid_error_bed; // conditional un-integration
                    pid_output=0;
                  }

    #else 
      pid_output = constrain(target_temperature_bed, 0, MAX_BED_POWER);
    #endif //PID_OPENLOOP

	  if(current_temperature_bed < BED_MAXTEMP)
	  {
	    soft_pwm_bed = (int)pid_output >> 1;
		timer02_set_pwm0(soft_pwm_bed << 1);
	  }
	  else {
	    soft_pwm_bed = 0;
		timer02_set_pwm0(soft_pwm_bed << 1);
	  }

    #elif !defined(BED_LIMIT_SWITCHING)
      // Check if temperature is within the correct range
      if(current_temperature_bed < BED_MAXTEMP)
      {
        if(current_temperature_bed >= target_temperature_bed)
        {
          soft_pwm_bed = 0;
		  timer02_set_pwm0(soft_pwm_bed << 1);
        }
        else 
        {
          soft_pwm_bed = MAX_BED_POWER>>1;
		  timer02_set_pwm0(soft_pwm_bed << 1);
        }
      }
      else
      {
        soft_pwm_bed = 0;
		timer02_set_pwm0(soft_pwm_bed << 1);
        WRITE(HEATER_BED_PIN,LOW);
      }
    #else //#ifdef BED_LIMIT_SWITCHING
      // Check if temperature is within the correct band
      if(current_temperature_bed < BED_MAXTEMP)
      {
        if(current_temperature_bed > target_temperature_bed + BED_HYSTERESIS)
        {
          soft_pwm_bed = 0;
		  timer02_set_pwm0(soft_pwm_bed << 1);
        }
        else if(current_temperature_bed <= target_temperature_bed - BED_HYSTERESIS)
        {
          soft_pwm_bed = MAX_BED_POWER>>1;
          timer02_set_pwm0(soft_pwm_bed << 1);
        }
      }
      else
      {
        soft_pwm_bed = 0;
		timer02_set_pwm0(soft_pwm_bed << 1);
        WRITE(HEATER_BED_PIN,LOW);
      }
    #endif
      if(target_temperature_bed==0)
	  {
        soft_pwm_bed = 0;
		timer02_set_pwm0(soft_pwm_bed << 1);
	  }
  #endif
  
#ifdef HOST_KEEPALIVE_FEATURE
  host_keepalive();
#endif
}

#define PGM_RD_W(x)   (short)pgm_read_word(&x)
// Derived from RepRap FiveD extruder::getTemperature()
// For hot end temperature measurement.
static float analog2temp(int raw, uint8_t e) {
#ifdef TEMP_SENSOR_1_AS_REDUNDANT
  if(e > EXTRUDERS)
#else
  if(e >= EXTRUDERS)
#endif
  {
      SERIAL_ERROR_START;
      SERIAL_ERROR((int)e);
      SERIAL_ERRORLNPGM(" - Invalid extruder number !");
      kill(PSTR(""), 6);
      return 0.0;
  } 
  #ifdef HEATER_0_USES_MAX6675
    if (e == 0)
    {
      return 0.25 * raw;
    }
  #endif

  if(heater_ttbl_map[e] != NULL)
  {
    float celsius = 0;
    uint8_t i;
    short (*tt)[][2] = (short (*)[][2])(heater_ttbl_map[e]);

    for (i=1; i<heater_ttbllen_map[e]; i++)
    {
      if (PGM_RD_W((*tt)[i][0]) > raw)
      {
        celsius = PGM_RD_W((*tt)[i-1][1]) + 
          (raw - PGM_RD_W((*tt)[i-1][0])) * 
          (float)(PGM_RD_W((*tt)[i][1]) - PGM_RD_W((*tt)[i-1][1])) /
          (float)(PGM_RD_W((*tt)[i][0]) - PGM_RD_W((*tt)[i-1][0]));
        break;
      }
    }

    // Overflow: Set to last value in the table
    if (i == heater_ttbllen_map[e]) celsius = PGM_RD_W((*tt)[i-1][1]);

    return celsius;
  }
  return ((raw * ((5.0 * 100.0) / 1024.0) / OVERSAMPLENR) * TEMP_SENSOR_AD595_GAIN) + TEMP_SENSOR_AD595_OFFSET;
}

// Derived from RepRap FiveD extruder::getTemperature()
// For bed temperature measurement.
static float analog2tempBed(int raw) {
  #ifdef BED_USES_THERMISTOR
    float celsius = 0;
    byte i;

    for (i=1; i<BEDTEMPTABLE_LEN; i++)
    {
      if (PGM_RD_W(BEDTEMPTABLE[i][0]) > raw)
      {
        celsius  = PGM_RD_W(BEDTEMPTABLE[i-1][1]) + 
          (raw - PGM_RD_W(BEDTEMPTABLE[i-1][0])) * 
          (float)(PGM_RD_W(BEDTEMPTABLE[i][1]) - PGM_RD_W(BEDTEMPTABLE[i-1][1])) /
          (float)(PGM_RD_W(BEDTEMPTABLE[i][0]) - PGM_RD_W(BEDTEMPTABLE[i-1][0]));
        break;
      }
    }

    // Overflow: Set to last value in the table
    if (i == BEDTEMPTABLE_LEN) celsius = PGM_RD_W(BEDTEMPTABLE[i-1][1]);


	// temperature offset adjustment
#ifdef BED_OFFSET
	float _offset = BED_OFFSET;
	float _offset_center = BED_OFFSET_CENTER;
	float _offset_start = BED_OFFSET_START;
	float _first_koef = (_offset / 2) / (_offset_center - _offset_start);
	float _second_koef = (_offset / 2) / (100 - _offset_center);


	if (celsius >= _offset_start && celsius <= _offset_center)
	{
		celsius = celsius + (_first_koef * (celsius - _offset_start));
	}
	else if (celsius > _offset_center && celsius <= 100)
	{
		celsius = celsius + (_first_koef * (_offset_center - _offset_start)) + ( _second_koef * ( celsius - ( 100 - _offset_center ) )) ;
	}
	else if (celsius > 100)
	{
		celsius = celsius + _offset;
	}
#endif


    return celsius;
  #elif defined BED_USES_AD595
    return ((raw * ((5.0 * 100.0) / 1024.0) / OVERSAMPLENR) * TEMP_SENSOR_AD595_GAIN) + TEMP_SENSOR_AD595_OFFSET;
  #else
    return 0;
  #endif
}

#ifdef AMBIENT_THERMISTOR
static float analog2tempAmbient(int raw)
{
    float celsius = 0;
    byte i;

    for (i=1; i<AMBIENTTEMPTABLE_LEN; i++)
    {
      if (PGM_RD_W(AMBIENTTEMPTABLE[i][0]) > raw)
      {
        celsius  = PGM_RD_W(AMBIENTTEMPTABLE[i-1][1]) + 
          (raw - PGM_RD_W(AMBIENTTEMPTABLE[i-1][0])) * 
          (float)(PGM_RD_W(AMBIENTTEMPTABLE[i][1]) - PGM_RD_W(AMBIENTTEMPTABLE[i-1][1])) /
          (float)(PGM_RD_W(AMBIENTTEMPTABLE[i][0]) - PGM_RD_W(AMBIENTTEMPTABLE[i-1][0]));
        break;
      }
    }
    // Overflow: Set to last value in the table
    if (i == AMBIENTTEMPTABLE_LEN) celsius = PGM_RD_W(AMBIENTTEMPTABLE[i-1][1]);
    return celsius;
}
#endif //AMBIENT_THERMISTOR

/* Called to get the raw values into the the actual temperatures. The raw values are created in interrupt context,
    and this function is called from normal context as it is too slow to run in interrupts and will block the stepper routine otherwise */
static void updateTemperaturesFromRawValues()
{
    for(uint8_t e=0;e<EXTRUDERS;e++)
    {
        current_temperature[e] = analog2temp(current_temperature_raw[e], e);
    }

#ifdef PINDA_THERMISTOR
	current_temperature_pinda = analog2tempBed(current_temperature_raw_pinda);
#endif

#ifdef AMBIENT_THERMISTOR
	current_temperature_ambient = analog2tempAmbient(current_temperature_raw_ambient); //thermistor for ambient is NTCG104LH104JT1 (2000)
#endif
   
#ifdef DEBUG_HEATER_BED_SIM
	current_temperature_bed = target_temperature_bed;
#else //DEBUG_HEATER_BED_SIM
	current_temperature_bed = analog2tempBed(current_temperature_bed_raw);
#endif //DEBUG_HEATER_BED_SIM

    #ifdef TEMP_SENSOR_1_AS_REDUNDANT
      redundant_temperature = analog2temp(redundant_temperature_raw, 1);
    #endif

    //Reset the watchdog after we know we have a temperature measurement.
#ifdef WATCHDOG
    wdt_reset();
#endif //WATCHDOG

    CRITICAL_SECTION_START;
    temp_meas_ready = false;
    CRITICAL_SECTION_END;
}

void tp_init()
{
#if MB(RUMBA) && ((TEMP_SENSOR_0==-1)||(TEMP_SENSOR_1==-1)||(TEMP_SENSOR_2==-1)||(TEMP_SENSOR_BED==-1))
  //disable RUMBA JTAG in case the thermocouple extension is plugged on top of JTAG connector
  MCUCR=(1<<JTD); 
  MCUCR=(1<<JTD);
#endif
  
  // Finish init of mult extruder arrays 
  for(int e = 0; e < EXTRUDERS; e++) {
    // populate with the first value 
    maxttemp[e] = maxttemp[0];
#ifdef PIDTEMP
    iState_sum_min[e] = 0.0;
    iState_sum_max[e] = PID_INTEGRAL_DRIVE_MAX / cs.Ki;
#endif //PIDTEMP
#ifdef PIDTEMPBED
    temp_iState_min_bed = 0.0;
    temp_iState_max_bed = PID_INTEGRAL_DRIVE_MAX / cs.bedKi;
#endif //PIDTEMPBED
  }

  #if defined(HEATER_0_PIN) && (HEATER_0_PIN > -1) 
    SET_OUTPUT(HEATER_0_PIN);
  #endif  
  #if defined(HEATER_1_PIN) && (HEATER_1_PIN > -1) 
    SET_OUTPUT(HEATER_1_PIN);
  #endif  
  #if defined(HEATER_2_PIN) && (HEATER_2_PIN > -1) 
    SET_OUTPUT(HEATER_2_PIN);
  #endif  
  #if defined(HEATER_BED_PIN) && (HEATER_BED_PIN > -1) 
    SET_OUTPUT(HEATER_BED_PIN);
  #endif  
  #if defined(FAN_PIN) && (FAN_PIN > -1) 
    SET_OUTPUT(FAN_PIN);
    #ifdef FAST_PWM_FAN
    setPwmFrequency(FAN_PIN, 1); // No prescaling. Pwm frequency = F_CPU/256/8
    #endif
    #ifdef FAN_SOFT_PWM
    soft_pwm_fan = fanSpeedSoftPwm / (1 << (8 - FAN_SOFT_PWM_BITS));
    #endif
  #endif

  #ifdef HEATER_0_USES_MAX6675
    #ifndef SDSUPPORT
      SET_OUTPUT(SCK_PIN);
      WRITE(SCK_PIN,0);
    
      SET_OUTPUT(MOSI_PIN);
      WRITE(MOSI_PIN,1);
    
      SET_INPUT(MISO_PIN);
      WRITE(MISO_PIN,1);
    #endif
    /* Using pinMode and digitalWrite, as that was the only way I could get it to compile */
    
    //Have to toggle SD card CS pin to low first, to enable firmware to talk with SD card
	pinMode(SS_PIN, OUTPUT);
	digitalWrite(SS_PIN,0);  
	pinMode(MAX6675_SS, OUTPUT);
	digitalWrite(MAX6675_SS,1);
  #endif

  adc_init();

#ifdef SYSTEM_TIMER_2
  timer02_init();
  OCR2B = 128;
  TIMSK2 |= (1<<OCIE2B);  
#else //SYSTEM_TIMER_2
  // Use timer0 for temperature measurement
  // Interleave temperature interrupt with millies interrupt
  OCR0B = 128;
  TIMSK0 |= (1<<OCIE0B);  
#endif //SYSTEM_TIMER_2


  
  // Wait for temperature measurement to settle
  _delay(250);

#ifdef HEATER_0_MINTEMP
  minttemp[0] = HEATER_0_MINTEMP;
  while(analog2temp(minttemp_raw[0], 0) < HEATER_0_MINTEMP) {
#if HEATER_0_RAW_LO_TEMP < HEATER_0_RAW_HI_TEMP
    minttemp_raw[0] += OVERSAMPLENR;
#else
    minttemp_raw[0] -= OVERSAMPLENR;
#endif
  }
#endif //MINTEMP
#ifdef HEATER_0_MAXTEMP
  maxttemp[0] = HEATER_0_MAXTEMP;
  while(analog2temp(maxttemp_raw[0], 0) > HEATER_0_MAXTEMP) {
#if HEATER_0_RAW_LO_TEMP < HEATER_0_RAW_HI_TEMP
    maxttemp_raw[0] -= OVERSAMPLENR;
#else
    maxttemp_raw[0] += OVERSAMPLENR;
#endif
  }
#endif //MAXTEMP

#if (EXTRUDERS > 1) && defined(HEATER_1_MINTEMP)
  minttemp[1] = HEATER_1_MINTEMP;
  while(analog2temp(minttemp_raw[1], 1) < HEATER_1_MINTEMP) {
#if HEATER_1_RAW_LO_TEMP < HEATER_1_RAW_HI_TEMP
    minttemp_raw[1] += OVERSAMPLENR;
#else
    minttemp_raw[1] -= OVERSAMPLENR;
#endif
  }
#endif // MINTEMP 1
#if (EXTRUDERS > 1) && defined(HEATER_1_MAXTEMP)
  maxttemp[1] = HEATER_1_MAXTEMP;
  while(analog2temp(maxttemp_raw[1], 1) > HEATER_1_MAXTEMP) {
#if HEATER_1_RAW_LO_TEMP < HEATER_1_RAW_HI_TEMP
    maxttemp_raw[1] -= OVERSAMPLENR;
#else
    maxttemp_raw[1] += OVERSAMPLENR;
#endif
  }
#endif //MAXTEMP 1

#if (EXTRUDERS > 2) && defined(HEATER_2_MINTEMP)
  minttemp[2] = HEATER_2_MINTEMP;
  while(analog2temp(minttemp_raw[2], 2) < HEATER_2_MINTEMP) {
#if HEATER_2_RAW_LO_TEMP < HEATER_2_RAW_HI_TEMP
    minttemp_raw[2] += OVERSAMPLENR;
#else
    minttemp_raw[2] -= OVERSAMPLENR;
#endif
  }
#endif //MINTEMP 2
#if (EXTRUDERS > 2) && defined(HEATER_2_MAXTEMP)
  maxttemp[2] = HEATER_2_MAXTEMP;
  while(analog2temp(maxttemp_raw[2], 2) > HEATER_2_MAXTEMP) {
#if HEATER_2_RAW_LO_TEMP < HEATER_2_RAW_HI_TEMP
    maxttemp_raw[2] -= OVERSAMPLENR;
#else
    maxttemp_raw[2] += OVERSAMPLENR;
#endif
  }
#endif //MAXTEMP 2

#ifdef BED_MINTEMP
  /* No bed MINTEMP error implemented?!? */
  while(analog2tempBed(bed_minttemp_raw) < BED_MINTEMP) {
#if HEATER_BED_RAW_LO_TEMP < HEATER_BED_RAW_HI_TEMP
    bed_minttemp_raw += OVERSAMPLENR;
#else
    bed_minttemp_raw -= OVERSAMPLENR;
#endif
  }
  
#endif //BED_MINTEMP
#ifdef BED_MAXTEMP
  while(analog2tempBed(bed_maxttemp_raw) > BED_MAXTEMP) {
#if HEATER_BED_RAW_LO_TEMP < HEATER_BED_RAW_HI_TEMP
    bed_maxttemp_raw -= OVERSAMPLENR;
#else
    bed_maxttemp_raw += OVERSAMPLENR;
#endif
  }
#endif //BED_MAXTEMP
}

void setWatch() 
{  
#ifdef WATCH_TEMP_PERIOD
  for (int e = 0; e < EXTRUDERS; e++)
  {
    if(degHotend(e) < degTargetHotend(e) - (WATCH_TEMP_INCREASE * 2))
    {
      watch_start_temp[e] = degHotend(e);
      watchmillis[e] = _millis();
    } 
  }
#endif 
}

#if (defined (TEMP_RUNAWAY_BED_HYSTERESIS) && TEMP_RUNAWAY_BED_TIMEOUT > 0) || (defined (TEMP_RUNAWAY_EXTRUDER_HYSTERESIS) && TEMP_RUNAWAY_EXTRUDER_TIMEOUT > 0)
void temp_runaway_check(int _heater_id, float _target_temperature, float _current_temperature, float _output, bool _isbed)
{
	float __hysteresis = 0;
	int __timeout = 0;
	bool temp_runaway_check_active = false;
	static float __preheat_start[2] = { 0,0}; //currently just bed and one extruder
	static int __preheat_counter[2] = { 0,0};
	static int __preheat_errors[2] = { 0,0};
		

	if (_millis() - temp_runaway_timer[_heater_id] > 2000)
	{

#ifdef 	TEMP_RUNAWAY_BED_TIMEOUT
          if (_isbed)
          {
               __hysteresis = TEMP_RUNAWAY_BED_HYSTERESIS;
               __timeout = TEMP_RUNAWAY_BED_TIMEOUT;
          }
#endif
#ifdef 	TEMP_RUNAWAY_EXTRUDER_TIMEOUT
          if (!_isbed)
          {
               __hysteresis = TEMP_RUNAWAY_EXTRUDER_HYSTERESIS;
               __timeout = TEMP_RUNAWAY_EXTRUDER_TIMEOUT;
          }
#endif

		temp_runaway_timer[_heater_id] = _millis();
		if (_output == 0)
		{
			temp_runaway_check_active = false;
			temp_runaway_error_counter[_heater_id] = 0;
		}

		if (temp_runaway_target[_heater_id] != _target_temperature)
		{
			if (_target_temperature > 0)
			{
				temp_runaway_status[_heater_id] = TempRunaway_PREHEAT;
				temp_runaway_target[_heater_id] = _target_temperature;
				__preheat_start[_heater_id] = _current_temperature;
				__preheat_counter[_heater_id] = 0;
			}
			else
			{
				temp_runaway_status[_heater_id] = TempRunaway_INACTIVE;
				temp_runaway_target[_heater_id] = _target_temperature;
			}
		}

		if ((_current_temperature < _target_temperature)  && (temp_runaway_status[_heater_id] == TempRunaway_PREHEAT))
		{
			__preheat_counter[_heater_id]++;
			if (__preheat_counter[_heater_id] > ((_isbed) ? 16 : 8)) // periodicaly check if current temperature changes
			{
				/*SERIAL_ECHOPGM("Heater:");
				MYSERIAL.print(_heater_id);
				SERIAL_ECHOPGM(" T:");
				MYSERIAL.print(_current_temperature);
				SERIAL_ECHOPGM(" Tstart:");
				MYSERIAL.print(__preheat_start[_heater_id]);*/
				
				if (_current_temperature - __preheat_start[_heater_id] < 2) {
					__preheat_errors[_heater_id]++;
					/*SERIAL_ECHOPGM(" Preheat errors:");
					MYSERIAL.println(__preheat_errors[_heater_id]);*/
				}
				else {
					//SERIAL_ECHOLNPGM("");
					__preheat_errors[_heater_id] = 0;
				}

				if (__preheat_errors[_heater_id] > ((_isbed) ? 2 : 5)) 
				{
					if (farm_mode) { prusa_statistics(0); }
					temp_runaway_stop(true, _isbed);
					if (farm_mode) { prusa_statistics(91); }
				}
				__preheat_start[_heater_id] = _current_temperature;
				__preheat_counter[_heater_id] = 0;
			}
		}

		if (_current_temperature >= _target_temperature  && temp_runaway_status[_heater_id] == TempRunaway_PREHEAT)
		{
			temp_runaway_status[_heater_id] = TempRunaway_ACTIVE;
			temp_runaway_check_active = false;
		}

		if (_output > 0)
		{
			temp_runaway_check_active = true;
		}


		if (temp_runaway_check_active)
		{			
			//	we are in range
			if ((_current_temperature > (_target_temperature - __hysteresis)) && (_current_temperature < (_target_temperature + __hysteresis)))
			{
				temp_runaway_check_active = false;
				temp_runaway_error_counter[_heater_id] = 0;
			}
			else
			{
				if (temp_runaway_status[_heater_id] > TempRunaway_PREHEAT)
				{
					temp_runaway_error_counter[_heater_id]++;
					if (temp_runaway_error_counter[_heater_id] * 2 > __timeout)
					{
						if (farm_mode) { prusa_statistics(0); }
						temp_runaway_stop(false, _isbed);
						if (farm_mode) { prusa_statistics(90); }
					}
				}
			}
		}

	}
}

void temp_runaway_stop(bool isPreheat, bool isBed)
{
	cancel_heatup = true;
	quickStop();
	if (card.sdprinting)
	{
		card.sdprinting = false;
		card.closefile();
	}
	// Clean the input command queue 
	// This is necessary, because in command queue there can be commands which would later set heater or bed temperature.
	cmdqueue_reset();
	
	disable_heater();
	disable_x();
	disable_y();
	disable_e0();
	disable_e1();
	disable_e2();
	manage_heater();
	lcd_update(0);
if((eSoundMode==e_SOUND_MODE_LOUD)||(eSoundMode==e_SOUND_MODE_ONCE)||(eSoundMode==e_SOUND_MODE_SILENT))
	WRITE(BEEPER, HIGH);
	delayMicroseconds(500);
	WRITE(BEEPER, LOW);
	delayMicroseconds(100);

	if (isPreheat)
	{
		Stop();
		isBed ? LCD_ALERTMESSAGEPGM("BED PREHEAT ERROR") : LCD_ALERTMESSAGEPGM("PREHEAT ERROR");
		SERIAL_ERROR_START;
		isBed ? SERIAL_ERRORLNPGM(" THERMAL RUNAWAY ( PREHEAT HEATBED)") : SERIAL_ERRORLNPGM(" THERMAL RUNAWAY ( PREHEAT HOTEND)");
		SET_OUTPUT(EXTRUDER_0_AUTO_FAN_PIN);
		SET_OUTPUT(FAN_PIN);
		WRITE(EXTRUDER_0_AUTO_FAN_PIN, 1);
#ifdef FAN_SOFT_PWM
		fanSpeedSoftPwm = 255;
#else //FAN_SOFT_PWM
		analogWrite(FAN_PIN, 255);
#endif //FAN_SOFT_PWM

		fanSpeed = 255;
		delayMicroseconds(2000);
	}
	else
	{
		isBed ? LCD_ALERTMESSAGEPGM("BED THERMAL RUNAWAY") : LCD_ALERTMESSAGEPGM("THERMAL RUNAWAY");
		SERIAL_ERROR_START;
		isBed ? SERIAL_ERRORLNPGM(" HEATBED THERMAL RUNAWAY") : SERIAL_ERRORLNPGM(" HOTEND THERMAL RUNAWAY");
	}
}
#endif


void disable_heater()
{
  setAllTargetHotends(0);
  setTargetBed(0);
  #if defined(TEMP_0_PIN) && TEMP_0_PIN > -1
  target_temperature[0]=0;
  soft_pwm[0]=0;
   #if defined(HEATER_0_PIN) && HEATER_0_PIN > -1  
     WRITE(HEATER_0_PIN,LOW);
   #endif
  #endif
     
  #if defined(TEMP_1_PIN) && TEMP_1_PIN > -1 && EXTRUDERS > 1
    target_temperature[1]=0;
    soft_pwm[1]=0;
    #if defined(HEATER_1_PIN) && HEATER_1_PIN > -1 
      WRITE(HEATER_1_PIN,LOW);
    #endif
  #endif
      
  #if defined(TEMP_2_PIN) && TEMP_2_PIN > -1 && EXTRUDERS > 2
    target_temperature[2]=0;
    soft_pwm[2]=0;
    #if defined(HEATER_2_PIN) && HEATER_2_PIN > -1  
      WRITE(HEATER_2_PIN,LOW);
    #endif
  #endif 

  #if defined(TEMP_BED_PIN) && TEMP_BED_PIN > -1
    target_temperature_bed=0;
    soft_pwm_bed=0;
	timer02_set_pwm0(soft_pwm_bed << 1);
    #if defined(HEATER_BED_PIN) && HEATER_BED_PIN > -1  
      WRITE(HEATER_BED_PIN,LOW);
    #endif
  #endif 
}

void max_temp_error(uint8_t e) {
  disable_heater();
  if(IsStopped() == false) {
    SERIAL_ERROR_START;
    SERIAL_ERRORLN((int)e);
    SERIAL_ERRORLNPGM(": Extruder switched off. MAXTEMP triggered !");
    LCD_ALERTMESSAGEPGM("Err: MAXTEMP");
  }
  #ifndef BOGUS_TEMPERATURE_FAILSAFE_OVERRIDE
  Stop();
    

    
  #endif
    SET_OUTPUT(EXTRUDER_0_AUTO_FAN_PIN);
    SET_OUTPUT(FAN_PIN);
    SET_OUTPUT(BEEPER);
    WRITE(FAN_PIN, 1);
    WRITE(EXTRUDER_0_AUTO_FAN_PIN, 1);
if((eSoundMode==e_SOUND_MODE_LOUD)||(eSoundMode==e_SOUND_MODE_ONCE)||(eSoundMode==e_SOUND_MODE_SILENT))
    WRITE(BEEPER, 1);
    // fanSpeed will consumed by the check_axes_activity() routine.
    fanSpeed=255;
	if (farm_mode) { prusa_statistics(93); }
}

void min_temp_error(uint8_t e) {
#ifdef DEBUG_DISABLE_MINTEMP
	return;
#endif
//if (current_temperature_ambient < MINTEMP_MINAMBIENT) return;
  disable_heater();
  if(IsStopped() == false) {
    SERIAL_ERROR_START;
    SERIAL_ERRORLN((int)e);
    SERIAL_ERRORLNPGM(": Extruder switched off. MINTEMP triggered !");
    LCD_ALERTMESSAGEPGM("Err: MINTEMP");
  }
  #ifndef BOGUS_TEMPERATURE_FAILSAFE_OVERRIDE
  Stop();
  #endif
  if (farm_mode) { prusa_statistics(92); }

}

void bed_max_temp_error(void) {
#if HEATER_BED_PIN > -1
  WRITE(HEATER_BED_PIN, 0);
#endif
  if(IsStopped() == false) {
    SERIAL_ERROR_START;
    SERIAL_ERRORLNPGM("Temperature heated bed switched off. MAXTEMP triggered !");
    LCD_ALERTMESSAGEPGM("Err: MAXTEMP BED");
  }
  #ifndef BOGUS_TEMPERATURE_FAILSAFE_OVERRIDE
  Stop();
  #endif

}

void bed_min_temp_error(void) {
#ifdef DEBUG_DISABLE_MINTEMP
	return;
#endif
//if (current_temperature_ambient < MINTEMP_MINAMBIENT) return;
#if HEATER_BED_PIN > -1
    WRITE(HEATER_BED_PIN, 0);
#endif
    if(IsStopped() == false) {
        SERIAL_ERROR_START;
        SERIAL_ERRORLNPGM("Temperature heated bed switched off. MINTEMP triggered !");
        LCD_ALERTMESSAGEPGM("Err: MINTEMP BED");
    }
#ifndef BOGUS_TEMPERATURE_FAILSAFE_OVERRIDE
    Stop();
#endif
}

#ifdef HEATER_0_USES_MAX6675
#define MAX6675_HEAT_INTERVAL 250
long max6675_previous_millis = MAX6675_HEAT_INTERVAL;
int max6675_temp = 2000;

int read_max6675()
{
  if (_millis() - max6675_previous_millis < MAX6675_HEAT_INTERVAL) 
    return max6675_temp;
  
  max6675_previous_millis = _millis();
  max6675_temp = 0;
    
  #ifdef	PRR
    PRR &= ~(1<<PRSPI);
  #elif defined PRR0
    PRR0 &= ~(1<<PRSPI);
  #endif
  
  SPCR = (1<<MSTR) | (1<<SPE) | (1<<SPR0);
  
  // enable TT_MAX6675
  WRITE(MAX6675_SS, 0);
  
  // ensure 100ns delay - a bit extra is fine
  asm("nop");//50ns on 20Mhz, 62.5ns on 16Mhz
  asm("nop");//50ns on 20Mhz, 62.5ns on 16Mhz
  
  // read MSB
  SPDR = 0;
  for (;(SPSR & (1<<SPIF)) == 0;);
  max6675_temp = SPDR;
  max6675_temp <<= 8;
  
  // read LSB
  SPDR = 0;
  for (;(SPSR & (1<<SPIF)) == 0;);
  max6675_temp |= SPDR;
  
  // disable TT_MAX6675
  WRITE(MAX6675_SS, 1);

  if (max6675_temp & 4) 
  {
    // thermocouple open
    max6675_temp = 2000;
  }
  else 
  {
    max6675_temp = max6675_temp >> 3;
  }

  return max6675_temp;
}
#endif


extern "C" {


void adc_ready(void) //callback from adc when sampling finished
{
	current_temperature_raw[0] = adc_values[ADC_PIN_IDX(TEMP_0_PIN)]; //heater
	current_temperature_raw_pinda = adc_values[ADC_PIN_IDX(TEMP_PINDA_PIN)];
	current_temperature_bed_raw = adc_values[ADC_PIN_IDX(TEMP_BED_PIN)];
#ifdef VOLT_PWR_PIN
	current_voltage_raw_pwr = adc_values[ADC_PIN_IDX(VOLT_PWR_PIN)];
#endif
#ifdef AMBIENT_THERMISTOR
	current_temperature_raw_ambient = adc_values[ADC_PIN_IDX(TEMP_AMBIENT_PIN)];
#endif //AMBIENT_THERMISTOR
#ifdef VOLT_BED_PIN
	current_voltage_raw_bed = adc_values[ADC_PIN_IDX(VOLT_BED_PIN)]; // 6->9
#endif
	temp_meas_ready = true;
}

} // extern "C"


// Timer2 (originaly timer0) is shared with millies
#ifdef SYSTEM_TIMER_2
ISR(TIMER2_COMPB_vect)
#else //SYSTEM_TIMER_2
ISR(TIMER0_COMPB_vect)
#endif //SYSTEM_TIMER_2
{
	static bool _lock = false;
	if (_lock) return;
	_lock = true;
	asm("sei");

	if (!temp_meas_ready) adc_cycle();
	lcd_buttons_update();

  static unsigned char pwm_count = (1 << SOFT_PWM_SCALE);
  static unsigned char soft_pwm_0;
#ifdef SLOW_PWM_HEATERS
  static unsigned char slow_pwm_count = 0;
  static unsigned char state_heater_0 = 0;
  static unsigned char state_timer_heater_0 = 0;
#endif 
#if (EXTRUDERS > 1) || defined(HEATERS_PARALLEL)
  static unsigned char soft_pwm_1;
#ifdef SLOW_PWM_HEATERS
  static unsigned char state_heater_1 = 0;
  static unsigned char state_timer_heater_1 = 0;
#endif 
#endif
#if EXTRUDERS > 2
  static unsigned char soft_pwm_2;
#ifdef SLOW_PWM_HEATERS
  static unsigned char state_heater_2 = 0;
  static unsigned char state_timer_heater_2 = 0;
#endif 
#endif
#if HEATER_BED_PIN > -1
  static unsigned char soft_pwm_b;
#ifdef SLOW_PWM_HEATERS
  static unsigned char state_heater_b = 0;
  static unsigned char state_timer_heater_b = 0;
#endif 
#endif
  
#if defined(FILWIDTH_PIN) &&(FILWIDTH_PIN > -1)
  static unsigned long raw_filwidth_value = 0;  //added for filament width sensor
#endif
  
#ifndef SLOW_PWM_HEATERS
  /*
   * standard PWM modulation
   */
  if (pwm_count == 0)
  {
    soft_pwm_0 = soft_pwm[0];
    if(soft_pwm_0 > 0)
	{ 
      WRITE(HEATER_0_PIN,1);
#ifdef HEATERS_PARALLEL
      WRITE(HEATER_1_PIN,1);
#endif
    } else WRITE(HEATER_0_PIN,0);
#if EXTRUDERS > 1
    soft_pwm_1 = soft_pwm[1];
    if(soft_pwm_1 > 0) WRITE(HEATER_1_PIN,1); else WRITE(HEATER_1_PIN,0);
#endif
#if EXTRUDERS > 2
    soft_pwm_2 = soft_pwm[2];
    if(soft_pwm_2 > 0) WRITE(HEATER_2_PIN,1); else WRITE(HEATER_2_PIN,0);
#endif
#if defined(HEATER_BED_PIN) && HEATER_BED_PIN > -1
    soft_pwm_b = soft_pwm_bed;
#ifndef SYSTEM_TIMER_2
	if(soft_pwm_b > 0) WRITE(HEATER_BED_PIN,1); else WRITE(HEATER_BED_PIN,0);
#endif //SYSTEM_TIMER_2
#endif
  }
#ifdef FAN_SOFT_PWM
  if ((pwm_count & ((1 << FAN_SOFT_PWM_BITS) - 1)) == 0)
  {
    soft_pwm_fan = fanSpeedSoftPwm / (1 << (8 - FAN_SOFT_PWM_BITS));
    if(soft_pwm_fan > 0) WRITE(FAN_PIN,1); else WRITE(FAN_PIN,0);
  }
#endif
  if(soft_pwm_0 < pwm_count)
  { 
    WRITE(HEATER_0_PIN,0);
#ifdef HEATERS_PARALLEL
    WRITE(HEATER_1_PIN,0);
#endif
  }

#if EXTRUDERS > 1
  if(soft_pwm_1 < pwm_count) WRITE(HEATER_1_PIN,0);
#endif
#if EXTRUDERS > 2
  if(soft_pwm_2 < pwm_count) WRITE(HEATER_2_PIN,0);
#endif
#if defined(HEATER_BED_PIN) && HEATER_BED_PIN > -1
  if(soft_pwm_b < pwm_count) WRITE(HEATER_BED_PIN,0);
#endif
#ifdef FAN_SOFT_PWM
  if (soft_pwm_fan < (pwm_count & ((1 << FAN_SOFT_PWM_BITS) - 1))) WRITE(FAN_PIN,0);
#endif
  
  pwm_count += (1 << SOFT_PWM_SCALE);
  pwm_count &= 0x7f;

#else //ifndef SLOW_PWM_HEATERS
  /*
   * SLOW PWM HEATERS
   *
   * for heaters drived by relay
   */
#ifndef MIN_STATE_TIME
#define MIN_STATE_TIME 16 // MIN_STATE_TIME * 65.5 = time in milliseconds
#endif
  if (slow_pwm_count == 0) {
    // EXTRUDER 0 
    soft_pwm_0 = soft_pwm[0];
    if (soft_pwm_0 > 0) {
      // turn ON heather only if the minimum time is up 
      if (state_timer_heater_0 == 0) { 
	// if change state set timer 
	if (state_heater_0 == 0) {
	  state_timer_heater_0 = MIN_STATE_TIME;
	}
	state_heater_0 = 1;
	WRITE(HEATER_0_PIN, 1);
#ifdef HEATERS_PARALLEL
	WRITE(HEATER_1_PIN, 1);
#endif
      }
    } else {
      // turn OFF heather only if the minimum time is up 
      if (state_timer_heater_0 == 0) {
	// if change state set timer 
	if (state_heater_0 == 1) {
	  state_timer_heater_0 = MIN_STATE_TIME;
	}
	state_heater_0 = 0;
	WRITE(HEATER_0_PIN, 0);
#ifdef HEATERS_PARALLEL
	WRITE(HEATER_1_PIN, 0);
#endif
      }
    }
    
#if EXTRUDERS > 1
    // EXTRUDER 1
    soft_pwm_1 = soft_pwm[1];
    if (soft_pwm_1 > 0) {
      // turn ON heather only if the minimum time is up 
      if (state_timer_heater_1 == 0) { 
	// if change state set timer 
	if (state_heater_1 == 0) {
	  state_timer_heater_1 = MIN_STATE_TIME;
	}
	state_heater_1 = 1;
	WRITE(HEATER_1_PIN, 1);
      }
    } else {
      // turn OFF heather only if the minimum time is up 
      if (state_timer_heater_1 == 0) {
	// if change state set timer 
	if (state_heater_1 == 1) {
	  state_timer_heater_1 = MIN_STATE_TIME;
	}
	state_heater_1 = 0;
	WRITE(HEATER_1_PIN, 0);
      }
    }
#endif
    
#if EXTRUDERS > 2
    // EXTRUDER 2
    soft_pwm_2 = soft_pwm[2];
    if (soft_pwm_2 > 0) {
      // turn ON heather only if the minimum time is up 
      if (state_timer_heater_2 == 0) { 
	// if change state set timer 
	if (state_heater_2 == 0) {
	  state_timer_heater_2 = MIN_STATE_TIME;
	}
	state_heater_2 = 1;
	WRITE(HEATER_2_PIN, 1);
      }
    } else {
      // turn OFF heather only if the minimum time is up 
      if (state_timer_heater_2 == 0) {
	// if change state set timer 
	if (state_heater_2 == 1) {
	  state_timer_heater_2 = MIN_STATE_TIME;
	}
	state_heater_2 = 0;
	WRITE(HEATER_2_PIN, 0);
      }
    }
#endif
    
#if defined(HEATER_BED_PIN) && HEATER_BED_PIN > -1
    // BED
    soft_pwm_b = soft_pwm_bed;
    if (soft_pwm_b > 0) {
      // turn ON heather only if the minimum time is up 
      if (state_timer_heater_b == 0) { 
	// if change state set timer 
	if (state_heater_b == 0) {
	  state_timer_heater_b = MIN_STATE_TIME;
	}
	state_heater_b = 1;
	//WRITE(HEATER_BED_PIN, 1);
      }
    } else {
      // turn OFF heather only if the minimum time is up 
      if (state_timer_heater_b == 0) {
	// if change state set timer 
	if (state_heater_b == 1) {
	  state_timer_heater_b = MIN_STATE_TIME;
	}
	state_heater_b = 0;
	WRITE(HEATER_BED_PIN, 0);
      }
    }
#endif
  } // if (slow_pwm_count == 0)
  
  // EXTRUDER 0 
  if (soft_pwm_0 < slow_pwm_count) {
    // turn OFF heather only if the minimum time is up 
    if (state_timer_heater_0 == 0) { 
      // if change state set timer 
      if (state_heater_0 == 1) {
	state_timer_heater_0 = MIN_STATE_TIME;
      }
      state_heater_0 = 0;
      WRITE(HEATER_0_PIN, 0);
#ifdef HEATERS_PARALLEL
      WRITE(HEATER_1_PIN, 0);
#endif
    }
  }
    
#if EXTRUDERS > 1
  // EXTRUDER 1 
  if (soft_pwm_1 < slow_pwm_count) {
    // turn OFF heather only if the minimum time is up 
    if (state_timer_heater_1 == 0) { 
      // if change state set timer 
      if (state_heater_1 == 1) {
	state_timer_heater_1 = MIN_STATE_TIME;
      }
      state_heater_1 = 0;
      WRITE(HEATER_1_PIN, 0);
    }
  }
#endif
  
#if EXTRUDERS > 2
  // EXTRUDER 2
  if (soft_pwm_2 < slow_pwm_count) {
    // turn OFF heather only if the minimum time is up 
    if (state_timer_heater_2 == 0) { 
      // if change state set timer 
      if (state_heater_2 == 1) {
	state_timer_heater_2 = MIN_STATE_TIME;
      }
      state_heater_2 = 0;
      WRITE(HEATER_2_PIN, 0);
    }
  }
#endif
  
#if defined(HEATER_BED_PIN) && HEATER_BED_PIN > -1
  // BED
  if (soft_pwm_b < slow_pwm_count) {
    // turn OFF heather only if the minimum time is up 
    if (state_timer_heater_b == 0) { 
      // if change state set timer 
      if (state_heater_b == 1) {
	state_timer_heater_b = MIN_STATE_TIME;
      }
      state_heater_b = 0;
      WRITE(HEATER_BED_PIN, 0);
    }
  }
#endif
  
#ifdef FAN_SOFT_PWM
  if ((pwm_count & ((1 << FAN_SOFT_PWM_BITS) - 1)) == 0)
    soft_pwm_fan = fanSpeedSoftPwm / (1 << (8 - FAN_SOFT_PWM_BITS));
    if (soft_pwm_fan > 0) WRITE(FAN_PIN,1); else WRITE(FAN_PIN,0);
  }
  if (soft_pwm_fan < pwm_count) WRITE(FAN_PIN,0);
#endif

  pwm_count += (1 << SOFT_PWM_SCALE);
  pwm_count &= 0x7f;
  
  // increment slow_pwm_count only every 64 pwm_count circa 65.5ms
  if ((pwm_count % 64) == 0) {
    slow_pwm_count++;
    slow_pwm_count &= 0x7f;
    
    // Extruder 0
    if (state_timer_heater_0 > 0) {
      state_timer_heater_0--;
    } 
  
#if EXTRUDERS > 1
    // Extruder 1
    if (state_timer_heater_1 > 0) 
      state_timer_heater_1--;
#endif
    
#if EXTRUDERS > 2
    // Extruder 2
    if (state_timer_heater_2 > 0) 
      state_timer_heater_2--;
#endif
    
#if defined(HEATER_BED_PIN) && HEATER_BED_PIN > -1
    // Bed   
    if (state_timer_heater_b > 0) 
      state_timer_heater_b--;
#endif
  } //if ((pwm_count % 64) == 0) {
  
#endif //ifndef SLOW_PWM_HEATERS

  
#ifdef BABYSTEPPING
  for(uint8_t axis=0;axis<3;axis++)
  {
    int curTodo=babystepsTodo[axis]; //get rid of volatile for performance
   
    if(curTodo>0)
    {
		asm("cli");
      babystep(axis,/*fwd*/true);
      babystepsTodo[axis]--; //less to do next time
		asm("sei");
    }
    else
    if(curTodo<0)
    {
		asm("cli");
      babystep(axis,/*fwd*/false);
      babystepsTodo[axis]++; //less to do next time
		asm("sei");
    }
  }
#endif //BABYSTEPPING

#if (defined(FANCHECK) && defined(TACH_0) && (TACH_0 > -1))
  check_fans();
#endif //(defined(TACH_0))

	_lock = false;
}

void check_max_temp()
{
//heater
#if HEATER_0_RAW_LO_TEMP > HEATER_0_RAW_HI_TEMP
    if (current_temperature_raw[0] <= maxttemp_raw[0]) {
#else
    if (current_temperature_raw[0] >= maxttemp_raw[0]) {
#endif
        max_temp_error(0);
    }
//bed
#if defined(BED_MAXTEMP) && (TEMP_SENSOR_BED != 0)
#if HEATER_BED_RAW_LO_TEMP > HEATER_BED_RAW_HI_TEMP
    if (current_temperature_bed_raw <= bed_maxttemp_raw) {
#else
    if (current_temperature_bed_raw >= bed_maxttemp_raw) {
#endif
       target_temperature_bed = 0;
       bed_max_temp_error();
    }
#endif

}

void check_min_temp_heater0()
{
//heater
#if HEATER_0_RAW_LO_TEMP > HEATER_0_RAW_HI_TEMP
	if (current_temperature_raw[0] >= minttemp_raw[0]) {
#else
	if (current_temperature_raw[0] <= minttemp_raw[0]) {
#endif
		min_temp_error(0);
	}
}

void check_min_temp_bed()
{
#if HEATER_BED_RAW_LO_TEMP > HEATER_BED_RAW_HI_TEMP
	if (current_temperature_bed_raw >= bed_minttemp_raw) {
#else
	if (current_temperature_bed_raw <= bed_minttemp_raw) {
#endif
		bed_min_temp_error();
	}
}

void check_min_temp()
{
static bool bCheckingOnHeater=false;              // state variable, which allows to short no-checking delay (is set, when temperature is (first time) over heaterMintemp)
static bool bCheckingOnBed=false;                 // state variable, which allows to short no-checking delay (is set, when temperature is (first time) over bedMintemp)
#ifdef AMBIENT_THERMISTOR
if(current_temperature_raw_ambient>(OVERSAMPLENR*MINTEMP_MINAMBIENT_RAW)) // thermistor is NTC type, so operator is ">" ;-)
     {                                            // ambient temperature is low
#endif //AMBIENT_THERMISTOR
// *** 'common' part of code for MK2.5 & MK3
// * nozzle checking
if(target_temperature[active_extruder]>minttemp[active_extruder])
     {                                            // ~ nozzle heating is on
<<<<<<< HEAD
     //bCheckingOnHeater=bCheckingOnHeater||(current_temperature[active_extruder]>=minttemp[active_extruder]); // for eventually delay cutting
=======
     bCheckingOnHeater=bCheckingOnHeater||(current_temperature[active_extruder]>(minttemp[active_extruder]+TEMP_HYSTERESIS)); // for eventually delay cutting
>>>>>>> c62564b2
     if(oTimer4minTempHeater.expired(HEATER_MINTEMP_DELAY)||(!oTimer4minTempHeater.running())||bCheckingOnHeater)
          {
          bCheckingOnHeater=true;                 // not necessary
		check_min_temp_heater0();               // delay is elapsed or temperature is/was over minTemp => periodical checking is active
          }
     }
else {                                            // ~ nozzle heating is off
     oTimer4minTempHeater.start();
     bCheckingOnHeater=false;
     }
// * bed checking
if(target_temperature_bed>BED_MINTEMP)
     {                                            // ~ bed heating is on
<<<<<<< HEAD
     //bCheckingOnBed=bCheckingOnBed||(current_temperature_bed>=BED_MINTEMP); // for eventually delay cutting
=======
     bCheckingOnBed=bCheckingOnBed||(current_temperature_bed>(BED_MINTEMP+TEMP_HYSTERESIS)); // for eventually delay cutting
>>>>>>> c62564b2
     if(oTimer4minTempBed.expired(BED_MINTEMP_DELAY)||(!oTimer4minTempBed.running())||bCheckingOnBed)
          {
          bCheckingOnBed=true;                    // not necessary
		check_min_temp_bed();                   // delay is elapsed or temperature is/was over minTemp => periodical checking is active
          }
     }
else {                                            // ~ bed heating is off
     oTimer4minTempBed.start();
     bCheckingOnBed=false;
     }
// *** end of 'common' part
#ifdef AMBIENT_THERMISTOR
     }
else {                                            // ambient temperature is standard
     check_min_temp_heater0();
     check_min_temp_bed();
     }
#endif //AMBIENT_THERMISTOR
}
 
#if (defined(FANCHECK) && defined(TACH_0) && (TACH_0 > -1))
void check_fans() {
	if (READ(TACH_0) != fan_state[0]) {
		fan_edge_counter[0] ++;
		fan_state[0] = !fan_state[0];
	}
	//if (READ(TACH_1) != fan_state[1]) {
	//	fan_edge_counter[1] ++;
	//	fan_state[1] = !fan_state[1];
	//}
}
#endif //TACH_0

#ifdef PIDTEMP
// Apply the scale factors to the PID values


float scalePID_i(float i)
{
	return i*PID_dT;
}

float unscalePID_i(float i)
{
	return i/PID_dT;
}

float scalePID_d(float d)
{
    return d/PID_dT;
}

float unscalePID_d(float d)
{
	return d*PID_dT;
}

#endif //PIDTEMP

<|MERGE_RESOLUTION|>--- conflicted
+++ resolved
@@ -1990,11 +1990,7 @@
 // * nozzle checking
 if(target_temperature[active_extruder]>minttemp[active_extruder])
      {                                            // ~ nozzle heating is on
-<<<<<<< HEAD
-     //bCheckingOnHeater=bCheckingOnHeater||(current_temperature[active_extruder]>=minttemp[active_extruder]); // for eventually delay cutting
-=======
      bCheckingOnHeater=bCheckingOnHeater||(current_temperature[active_extruder]>(minttemp[active_extruder]+TEMP_HYSTERESIS)); // for eventually delay cutting
->>>>>>> c62564b2
      if(oTimer4minTempHeater.expired(HEATER_MINTEMP_DELAY)||(!oTimer4minTempHeater.running())||bCheckingOnHeater)
           {
           bCheckingOnHeater=true;                 // not necessary
@@ -2008,11 +2004,7 @@
 // * bed checking
 if(target_temperature_bed>BED_MINTEMP)
      {                                            // ~ bed heating is on
-<<<<<<< HEAD
-     //bCheckingOnBed=bCheckingOnBed||(current_temperature_bed>=BED_MINTEMP); // for eventually delay cutting
-=======
      bCheckingOnBed=bCheckingOnBed||(current_temperature_bed>(BED_MINTEMP+TEMP_HYSTERESIS)); // for eventually delay cutting
->>>>>>> c62564b2
      if(oTimer4minTempBed.expired(BED_MINTEMP_DELAY)||(!oTimer4minTempBed.running())||bCheckingOnBed)
           {
           bCheckingOnBed=true;                    // not necessary
