--- conflicted
+++ resolved
@@ -555,12 +555,8 @@
 	else {
 			SERIAL_PROTOCOLLNRPGM(MSG_OCTOPRINT_PAUSE); //for octoprint
 			setTargetHotend0(0);
-<<<<<<< HEAD
-=======
-			SERIAL_ECHOLNPGM("// action:pause"); //for octoprint
       heating_status = 0;
       fan_check_error = EFCE_REPORTED;
->>>>>>> 2bae2081
 	}
 	switch (_fan) {
 	case 0:	// extracting the same code from case 0 and case 1 into a function saves 72B
