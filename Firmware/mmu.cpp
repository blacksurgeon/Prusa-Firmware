//! @file

#include "mmu.h"
#include "planner.h"
#include "language.h"
#include "lcd.h"
#include "uart2.h"
#include "temperature.h"
#include "Configuration_prusa.h"
#include "fsensor.h"
#include "cardreader.h"
#include "ultralcd.h"
#include "sound.h"
#include "printers.h"
#include <avr/pgmspace.h>
#include "io_atmega2560.h"
#include "AutoDeplete.h"

#ifdef TMC2130
#include "tmc2130.h"
#endif //TMC2130

#define MMU_TODELAY 100
#define MMU_TIMEOUT 10
#define MMU_CMD_TIMEOUT 45000ul //5min timeout for mmu commands (except P0)
#define MMU_P0_TIMEOUT 3000ul //timeout for P0 command: 3seconds
#define MMU_MAX_RESEND_ATTEMPTS 2

#ifdef MMU_HWRESET
#define MMU_RST_PIN 76
#endif //MMU_HWRESET

bool mmu_enabled = false;
bool mmu_ready = false;
bool mmu_fil_loaded = false; //if true: blocks execution of duplicit T-codes

static int8_t mmu_state = 0;

uint8_t mmu_cmd = 0;

//idler ir sensor
uint8_t mmu_idl_sens = 0;
bool ir_sensor_detected = false; 
bool mmu_loading_flag = false;

uint8_t mmu_extruder = MMU_FILAMENT_UNKNOWN;

//! This variable probably has no meaning and is planed to be removed
uint8_t tmp_extruder = MMU_FILAMENT_UNKNOWN;

int8_t mmu_finda = -1;

int16_t mmu_version = -1;

int16_t mmu_buildnr = -1;

uint32_t mmu_last_request = 0;
uint32_t mmu_last_response = 0;

uint8_t mmu_last_cmd = 0;
uint16_t mmu_power_failures = 0;


//clear rx buffer
void mmu_clr_rx_buf(void)
{
	while (fgetc(uart2io) >= 0);
}

//send command - puts
int mmu_puts_P(const char* str)
{
	mmu_clr_rx_buf();                          //clear rx buffer
    int r = fputs_P(str, uart2io);             //send command
	mmu_last_request = millis();
	return r;
}

//send command - printf
int mmu_printf_P(const char* format, ...)
{
	va_list args;
	va_start(args, format);
	mmu_clr_rx_buf();                          //clear rx buffer
	int r = vfprintf_P(uart2io, format, args); //send command
	va_end(args);
	mmu_last_request = millis();
	return r;
}

//check 'ok' response
int8_t mmu_rx_ok(void)
{
	int8_t res = uart2_rx_str_P(PSTR("ok\n"));
	if (res == 1) mmu_last_response = millis();
	return res;
}

//check 'start' response
int8_t mmu_rx_start(void)
{
	int8_t res = uart2_rx_str_P(PSTR("start\n"));
	if (res == 1) mmu_last_response = millis();
	return res;
}

//initialize mmu2 unit - first part - should be done at begining of startup process
void mmu_init(void)
{
#ifdef MMU_HWRESET
	digitalWrite(MMU_RST_PIN, HIGH);
	pinMode(MMU_RST_PIN, OUTPUT);              //setup reset pin
#endif //MMU_HWRESET
	uart2_init();                              //init uart2
	_delay_ms(10);                             //wait 10ms for sure
	mmu_reset();                               //reset mmu (HW or SW), do not wait for response
	mmu_state = -1;
	PIN_INP(IR_SENSOR_PIN); //input mode
	PIN_SET(IR_SENSOR_PIN); //pullup
}

//returns true if idler IR sensor was detected, otherwise returns false
bool check_for_ir_sensor() 
{
#ifdef IR_SENSOR
	return true;
#endif //IR_SENSOR

	bool detected = false;
	//if IR_SENSOR_PIN input is low and pat9125sensor is not present we detected idler sensor
	if ((PIN_GET(IR_SENSOR_PIN) == 0) 
#ifdef PAT9125
		&& fsensor_not_responding
#endif //PAT9125
	) 
	{		
		detected = true;
		//printf_P(PSTR("Idler IR sensor detected\n"));
	}
	else
	{
		//printf_P(PSTR("Idler IR sensor not detected\n"));
	}
	return detected;
}

//mmu main loop - state machine processing
void mmu_loop(void)
{
	static uint8_t mmu_attempt_nr = 0;
	int filament = 0;
//	printf_P(PSTR("MMU loop, state=%d\n"), mmu_state);
	switch (mmu_state)
	{
	case 0:
		return;
	case -1:
		if (mmu_rx_start() > 0)
		{
#ifdef MMU_DEBUG
			puts_P(PSTR("MMU => 'start'"));
			puts_P(PSTR("MMU <= 'S1'"));
#endif //MMU_DEBUG
		    mmu_puts_P(PSTR("S1\n")); //send 'read version' request
			mmu_state = -2;
		}
		else if (millis() > 30000) //30sec after reset disable mmu
		{
			puts_P(PSTR("MMU not responding - DISABLED"));
			mmu_state = 0;
		}
		return;
	case -2:
		if (mmu_rx_ok() > 0)
		{
			fscanf_P(uart2io, PSTR("%u"), &mmu_version); //scan version from buffer
#ifdef MMU_DEBUG
			printf_P(PSTR("MMU => '%dok'\n"), mmu_version);
			puts_P(PSTR("MMU <= 'S2'"));
#endif //MMU_DEBUG
			mmu_puts_P(PSTR("S2\n")); //send 'read buildnr' request
			mmu_state = -3;
		}
		return;
	case -3:
		if (mmu_rx_ok() > 0)
		{
			fscanf_P(uart2io, PSTR("%u"), &mmu_buildnr); //scan buildnr from buffer
#ifdef MMU_DEBUG
			printf_P(PSTR("MMU => '%dok'\n"), mmu_buildnr);
#endif //MMU_DEBUG
			bool version_valid = mmu_check_version();
			if (!version_valid) mmu_show_warning();
			else puts_P(PSTR("MMU version valid"));

			if ((PRINTER_TYPE == PRINTER_MK3) || (PRINTER_TYPE == PRINTER_MK3_SNMM))
			{
#if defined MMU_DEBUG && defined MMU_FINDA_DEBUG
				puts_P(PSTR("MMU <= 'P0'"));
#endif //MMU_DEBUG && MMU_FINDA_DEBUG
				mmu_puts_P(PSTR("P0\n")); //send 'read finda' request
				mmu_state = -4;
			}
			else
			{
#ifdef MMU_DEBUG
				puts_P(PSTR("MMU <= 'M1'"));
#endif //MMU_DEBUG
				mmu_puts_P(PSTR("M1\n")); //set mmu mode to stealth
				mmu_state = -5;
			}

		}
		return;
	case -5:
		if (mmu_rx_ok() > 0)
		{
#if defined MMU_DEBUG && defined MMU_FINDA_DEBUG
			puts_P(PSTR("MMU <= 'P0'"));
#endif //MMU_DEBUG && MMU_FINDA_DEBUG
		    mmu_puts_P(PSTR("P0\n")); //send 'read finda' request
			mmu_state = -4;
		}
		return;
	case -4:
		if (mmu_rx_ok() > 0)
		{
			fscanf_P(uart2io, PSTR("%hhu"), &mmu_finda); //scan finda from buffer
#if defined MMU_DEBUG && defined MMU_FINDA_DEBUG 
			printf_P(PSTR("MMU => '%dok'\n"), mmu_finda);
#endif //MMU_DEBUG && MMU_FINDA_DEBUG
			puts_P(PSTR("MMU - ENABLED"));
			mmu_enabled = true;
			mmu_state = 1;
		}
		return;
	case 1:
		if (mmu_cmd) //command request ?
		{
			if ((mmu_cmd >= MMU_CMD_T0) && (mmu_cmd <= MMU_CMD_T4))
			{
				filament = mmu_cmd - MMU_CMD_T0;
#ifdef MMU_DEBUG
				printf_P(PSTR("MMU <= 'T%d'\n"), filament);
#endif //MMU_DEBUG
				mmu_printf_P(PSTR("T%d\n"), filament);
				mmu_state = 3; // wait for response
				mmu_fil_loaded = true;
<<<<<<< HEAD
				if(ir_sensor_detected) mmu_idl_sens = 1; //if idler sensor detected, use it for T-code
=======
				mmu_idl_sens = 1;
>>>>>>> 579fb42b
			}
			else if ((mmu_cmd >= MMU_CMD_L0) && (mmu_cmd <= MMU_CMD_L4))
			{
			    filament = mmu_cmd - MMU_CMD_L0;
#ifdef MMU_DEBUG
			    printf_P(PSTR("MMU <= 'L%d'\n"), filament);
#endif //MMU_DEBUG
			    mmu_printf_P(PSTR("L%d\n"), filament);
			    mmu_state = 3; // wait for response
			}
			else if (mmu_cmd == MMU_CMD_C0)
			{
#ifdef MMU_DEBUG
				printf_P(PSTR("MMU <= 'C0'\n"));
#endif //MMU_DEBUG
				mmu_puts_P(PSTR("C0\n")); //send 'continue loading'
				mmu_state = 3;
<<<<<<< HEAD
				if(ir_sensor_detected) mmu_idl_sens = 1; //if idler sensor detected use it for C0 code
=======
				mmu_idl_sens = 1;
>>>>>>> 579fb42b
			}
			else if (mmu_cmd == MMU_CMD_U0)
			{
#ifdef MMU_DEBUG
				printf_P(PSTR("MMU <= 'U0'\n"));
#endif //MMU_DEBUG
				mmu_puts_P(PSTR("U0\n")); //send 'unload current filament'
				mmu_fil_loaded = false;
				mmu_state = 3;
			}
			else if ((mmu_cmd >= MMU_CMD_E0) && (mmu_cmd <= MMU_CMD_E4))
			{
				int filament = mmu_cmd - MMU_CMD_E0;
#ifdef MMU_DEBUG				
				printf_P(PSTR("MMU <= 'E%d'\n"), filament);
#endif //MMU_DEBUG
				mmu_printf_P(PSTR("E%d\n"), filament); //send eject filament
				mmu_fil_loaded = false;
				mmu_state = 3; // wait for response
			}
			else if (mmu_cmd == MMU_CMD_R0)
			{
#ifdef MMU_DEBUG
				printf_P(PSTR("MMU <= 'R0'\n"));
#endif //MMU_DEBUG
				mmu_puts_P(PSTR("R0\n")); //send recover after eject
				mmu_state = 3; // wait for response
			}
			else if (mmu_cmd == MMU_CMD_S3)
			{
#ifdef MMU_DEBUG
				printf_P(PSTR("MMU <= 'S3'\n"));
#endif //MMU_DEBUG
				mmu_puts_P(PSTR("S3\n")); //send power failures request
				mmu_state = 4; // power failures response
			}
			mmu_last_cmd = mmu_cmd;
			mmu_cmd = 0;
		}
		else if ((mmu_last_response + 300) < millis()) //request every 300ms
		{
#ifndef IR_SENSOR
			if(check_for_ir_sensor()) ir_sensor_detected = true;
#endif //IR_SENSOR not defined
#if defined MMU_DEBUG && defined MMU_FINDA_DEBUG
			puts_P(PSTR("MMU <= 'P0'"));
#endif //MMU_DEBUG && MMU_FINDA_DEBUG
		    mmu_puts_P(PSTR("P0\n")); //send 'read finda' request
			mmu_state = 2;
		}
		return;
	case 2: //response to command P0
		if (mmu_rx_ok() > 0)
		{
			fscanf_P(uart2io, PSTR("%hhu"), &mmu_finda); //scan finda from buffer
#if defined MMU_DEBUG && MMU_FINDA_DEBUG
			printf_P(PSTR("MMU => '%dok'\n"), mmu_finda);
#endif //MMU_DEBUG && MMU_FINDA_DEBUG
			//printf_P(PSTR("Eact: %d\n"), int(e_active()));
			if (!mmu_finda && CHECK_FSENSOR && fsensor_enabled) {
				fsensor_stop_and_save_print();
				enquecommand_front_P(PSTR("FSENSOR_RECOVER")); //then recover
				ad_markDepleted(mmu_extruder);
				if (lcd_autoDepleteEnabled() && !ad_allDepleted())
				{
				    enquecommand_front_P(PSTR("M600 AUTO")); //save print and run M600 command
				}
				else
				{
				    enquecommand_front_P(PSTR("M600")); //save print and run M600 command
				}
			}
			mmu_state = 1;
			if (mmu_cmd == 0)
				mmu_ready = true;
		}
		else if ((mmu_last_request + MMU_P0_TIMEOUT) < millis())
		{ //resend request after timeout (30s)
			mmu_state = 1;
		}
		return;
	case 3: //response to mmu commands
<<<<<<< HEAD
		if (mmu_idl_sens && ir_sensor_detected) {
			if (PIN_GET(IR_SENSOR_PIN) == 0 && mmu_loading_flag)
			{
=======
        if (mmu_idl_sens)
        {
            if (PIN_GET(MMU_IDLER_SENSOR_PIN) == 0 && mmu_loading_flag)
            {
>>>>>>> 579fb42b
#ifdef MMU_DEBUG
                printf_P(PSTR("MMU <= 'A'\n"));
#endif //MMU_DEBUG  
<<<<<<< HEAD
					mmu_puts_P(PSTR("A\n")); //send 'abort' request
					mmu_idl_sens = 0;
					//printf_P(PSTR("MMU IDLER_SENSOR = 0 - ABORT\n"));
			}
			//else
				//printf_P(PSTR("MMU IDLER_SENSOR = 1 - WAIT\n"));
		}
=======
                mmu_puts_P(PSTR("A\n")); //send 'abort' request
                mmu_idl_sens = 0;
                //printf_P(PSTR("MMU IDLER_SENSOR = 0 - ABORT\n"));
            }
            //else
                //printf_P(PSTR("MMU IDLER_SENSOR = 1 - WAIT\n"));
        }
>>>>>>> 579fb42b
		if (mmu_rx_ok() > 0)
		{
#ifdef MMU_DEBUG
			printf_P(PSTR("MMU => 'ok'\n"));
#endif //MMU_DEBUG
			mmu_attempt_nr = 0;
			mmu_last_cmd = 0;
			mmu_ready = true;
			mmu_state = 1;
		}
		else if ((mmu_last_request + MMU_CMD_TIMEOUT) < millis())
		{ //resend request after timeout (5 min)
			if (mmu_last_cmd)
			{
				if (mmu_attempt_nr++ < MMU_MAX_RESEND_ATTEMPTS) {
#ifdef MMU_DEBUG
					printf_P(PSTR("MMU retry attempt nr. %d\n"), mmu_attempt_nr - 1);
#endif //MMU_DEBUG
					mmu_cmd = mmu_last_cmd;
				}
				else {
					mmu_cmd = 0;
					mmu_last_cmd = 0; //check
					mmu_attempt_nr = 0;
				}
			}
			mmu_state = 1;
		}
		return;
	case 4:
		if (mmu_rx_ok() > 0)
		{
			fscanf_P(uart2io, PSTR("%d"), &mmu_power_failures); //scan power failures
#ifdef MMU_DEBUG
			printf_P(PSTR("MMU => 'ok'\n"));
#endif //MMU_DEBUG
			mmu_last_cmd = 0;
			mmu_ready = true;
			mmu_state = 1;
		}
		else if ((mmu_last_request + MMU_CMD_TIMEOUT) < millis())
		{ //resend request after timeout (5 min)
			mmu_state = 1;
		}
	}
}

void mmu_reset(void)
{
#ifdef MMU_HWRESET                             //HW - pulse reset pin
	digitalWrite(MMU_RST_PIN, LOW);
	_delay_us(100);
	digitalWrite(MMU_RST_PIN, HIGH);
#else                                          //SW - send X0 command
    mmu_puts_P(PSTR("X0\n"));
#endif
}

int8_t mmu_set_filament_type(uint8_t extruder, uint8_t filament)
{
	printf_P(PSTR("MMU <= 'F%d %d'\n"), extruder, filament);
	mmu_printf_P(PSTR("F%d %d\n"), extruder, filament);
	unsigned char timeout = MMU_TIMEOUT;       //10x100ms
	while ((mmu_rx_ok() <= 0) && (--timeout))
		delay_keep_alive(MMU_TODELAY);
	return timeout?1:0;
}

//! @brief Enqueue MMUv2 command
//!
//! Call manage_response() after enqueuing to process command.
//! If T command is enqueued, it disables current for extruder motor if TMC2130 driver present.
//! If T or L command is enqueued, it marks filament loaded in AutoDeplete module.
void mmu_command(uint8_t cmd)
{
	if ((cmd >= MMU_CMD_T0) && (cmd <= MMU_CMD_T4))
	{
		//disable extruder motor
#ifdef TMC2130
		tmc2130_set_pwr(E_AXIS, 0);
#endif //TMC2130
		//printf_P(PSTR("E-axis disabled\n"));
		ad_markLoaded(cmd - MMU_CMD_T0);
	}
    if ((cmd >= MMU_CMD_L0) && (cmd <= MMU_CMD_L4))
    {
        ad_markLoaded(cmd - MMU_CMD_L0);
    }

	mmu_cmd = cmd;
	mmu_ready = false;
}

//! @brief Rotate extruder idler to catch filament
//! @par synchronize
//!  * true blocking call
//!  * false non-blocking call
void mmu_load_step(bool synchronize)
{
		current_position[E_AXIS] = current_position[E_AXIS] + MMU_LOAD_FEEDRATE * 0.1;
		plan_buffer_line(current_position[X_AXIS], current_position[Y_AXIS], current_position[Z_AXIS], current_position[E_AXIS], MMU_LOAD_FEEDRATE, active_extruder);
		if (synchronize) st_synchronize();
}

//! @brief Is nozzle hot enough to move extruder wheels and do we have idler sensor?
//!
//! Do load steps only if temperature is higher then min. temp for safe extrusion and
//! idler sensor present.
//! Otherwise "cold extrusion prevented" would be send to serial line periodically
//! and watchdog reset will be triggered by lack of keep_alive processing.
//!
//! @retval true temperature is high enough to move extruder
//! @retval false temperature is not high enough to move extruder, turned
//!         off E-stepper to prevent over-heating and allow filament pull-out if necessary
bool can_extrude()
{
    if ((degHotend(active_extruder) < EXTRUDE_MINTEMP) || !mmu_idler_sensor_detected)
    {
        disable_e0();
        delay_keep_alive(100);
        return false;
    }
    return true;
}

bool mmu_get_response(uint8_t move)
{
<<<<<<< HEAD
	mmu_loading_flag = false;
	if (!ir_sensor_detected) move = MMU_NO_MOVE;
=======
    mmu_loading_flag = false;
>>>>>>> 579fb42b

	printf_P(PSTR("mmu_get_response - begin move:%d\n"), move);
	KEEPALIVE_STATE(IN_PROCESS);
	while (mmu_cmd != 0)
	{
		delay_keep_alive(100);
	}

	while (!mmu_ready)
	{
		if ((mmu_state != 3) && (mmu_last_cmd == 0))
			break;

		switch (move) {
			case MMU_LOAD_MOVE:
			    mmu_loading_flag = true;
				if (can_extrude()) mmu_load_step();
				//don't rely on "ok" signal from mmu unit; if filament detected by idler sensor during loading stop loading movements to prevent infinite loading
				if (PIN_GET(IR_SENSOR_PIN) == 0) move = MMU_NO_MOVE;
				break;
			case MMU_UNLOAD_MOVE:
<<<<<<< HEAD
				if (PIN_GET(IR_SENSOR_PIN) == 0) //filament is still detected by idler sensor, printer helps with unlading 
				{ 
					printf_P(PSTR("Unload 1\n"));
					current_position[E_AXIS] = current_position[E_AXIS] - MMU_LOAD_FEEDRATE * MMU_LOAD_TIME_MS*0.001;
					plan_buffer_line(current_position[X_AXIS], current_position[Y_AXIS], current_position[Z_AXIS], current_position[E_AXIS], MMU_LOAD_FEEDRATE, active_extruder);
					st_synchronize();
=======
				if (PIN_GET(MMU_IDLER_SENSOR_PIN) == 0) //filament is still detected by idler sensor, printer helps with unlading 
				{
				    if (can_extrude())
				    {
                        printf_P(PSTR("Unload 1\n"));
                        current_position[E_AXIS] = current_position[E_AXIS] - MMU_LOAD_FEEDRATE * MMU_LOAD_TIME_MS*0.001;
                        plan_buffer_line(current_position[X_AXIS], current_position[Y_AXIS], current_position[Z_AXIS], current_position[E_AXIS], MMU_LOAD_FEEDRATE, active_extruder);
                        st_synchronize();
				    }
>>>>>>> 579fb42b
				}
				else //filament was unloaded from idler, no additional movements needed 
				{ 
					printf_P(PSTR("Unloading finished 1\n"));
					disable_e0(); //turn off E-stepper to prevent overheating and alow filament pull-out if necessary
					move = MMU_NO_MOVE;
				}
				break;
			case MMU_TCODE_MOVE: //first do unload and then continue with infinite loading movements
<<<<<<< HEAD
				if (PIN_GET(IR_SENSOR_PIN) == 0) //filament detected by idler sensor, we must unload first 
				{ 
					printf_P(PSTR("Unload 2\n"));
					current_position[E_AXIS] = current_position[E_AXIS] - MMU_LOAD_FEEDRATE * MMU_LOAD_TIME_MS*0.001;
					plan_buffer_line(current_position[X_AXIS], current_position[Y_AXIS], current_position[Z_AXIS], current_position[E_AXIS], MMU_LOAD_FEEDRATE, active_extruder);
					st_synchronize();
=======
				if (PIN_GET(MMU_IDLER_SENSOR_PIN) == 0) //filament detected by idler sensor, we must unload first 
				{
                    if (can_extrude())
                    {
                        printf_P(PSTR("Unload 2\n"));
                        current_position[E_AXIS] = current_position[E_AXIS] - MMU_LOAD_FEEDRATE * MMU_LOAD_TIME_MS*0.001;
                        plan_buffer_line(current_position[X_AXIS], current_position[Y_AXIS], current_position[Z_AXIS], current_position[E_AXIS], MMU_LOAD_FEEDRATE, active_extruder);
                        st_synchronize();
                    }
>>>>>>> 579fb42b
				}
				else //delay to allow mmu unit to pull out filament from bondtech gears and then start with infinite loading 
				{ 
					printf_P(PSTR("Unloading finished 2\n"));
					disable_e0(); //turn off E-stepper to prevent overheating and alow filament pull-out if necessary
					delay_keep_alive(MMU_LOAD_TIME_MS);
					move = MMU_LOAD_MOVE;
					printf_P(PSTR("mmu_get_response - begin move:%d\n"), move);
				}
				break;
			case MMU_NO_MOVE:
			default: 
				delay_keep_alive(100);
				break;
		}
	}
	printf_P(PSTR("mmu_get_response() returning: %d\n"), mmu_ready);
	bool ret = mmu_ready;
	mmu_ready = false;
//	printf_P(PSTR("mmu_get_response - end %d\n"), ret?1:0);
	return ret;
}

//! @brief Wait for active extruder to reach temperature set
//!
//! This function is blocking and showing lcd_wait_for_heater() screen
//! which is constantly updated with nozzle temperature.
void mmu_wait_for_heater_blocking()
{
    while ((degTargetHotend(active_extruder) - degHotend(active_extruder)) > 5)
    {
        delay_keep_alive(1000);
        lcd_wait_for_heater();
    }
}

void manage_response(bool move_axes, bool turn_off_nozzle, uint8_t move)
{
	bool response = false;
	mmu_print_saved = false;
	bool lcd_update_was_enabled = false;
	float hotend_temp_bckp = degTargetHotend(active_extruder);
	float z_position_bckp = current_position[Z_AXIS];
	float x_position_bckp = current_position[X_AXIS];
	float y_position_bckp = current_position[Y_AXIS];	
	uint8_t screen = 0; //used for showing multiscreen messages

	while(!response)
	{
		  response = mmu_get_response(move); //wait for "ok" from mmu
		  if (!response) { //no "ok" was received in reserved time frame, user will fix the issue on mmu unit
			  if (!mmu_print_saved) { //first occurence, we are saving current position, park print head in certain position and disable nozzle heater
				  
				  uint8_t mmu_fail = eeprom_read_byte((uint8_t*)EEPROM_MMU_FAIL);
				  uint16_t mmu_fail_tot = eeprom_read_word((uint16_t*)EEPROM_MMU_FAIL_TOT);
				  if(mmu_fail < 255) eeprom_update_byte((uint8_t*)EEPROM_MMU_FAIL, mmu_fail + 1);
				  if(mmu_fail_tot < 65535) eeprom_update_word((uint16_t*)EEPROM_MMU_FAIL_TOT, mmu_fail_tot + 1);

				  if (lcd_update_enabled) {
					  lcd_update_was_enabled = true;
					  lcd_update_enable(false);
				  }
				  st_synchronize();
				  mmu_print_saved = true;
				  printf_P(PSTR("MMU not responding\n"));
				  hotend_temp_bckp = degTargetHotend(active_extruder);
				  if (move_axes) {
					  z_position_bckp = current_position[Z_AXIS];
					  x_position_bckp = current_position[X_AXIS];
					  y_position_bckp = current_position[Y_AXIS];
				  
					  //lift z
					  current_position[Z_AXIS] += Z_PAUSE_LIFT;
					  if (current_position[Z_AXIS] > Z_MAX_POS) current_position[Z_AXIS] = Z_MAX_POS;
					  plan_buffer_line(current_position[X_AXIS], current_position[Y_AXIS], current_position[Z_AXIS], current_position[E_AXIS], 15, active_extruder);
					  st_synchronize();
					  					  
					  //Move XY to side
					  current_position[X_AXIS] = X_PAUSE_POS;
					  current_position[Y_AXIS] = Y_PAUSE_POS;
					  plan_buffer_line(current_position[X_AXIS], current_position[Y_AXIS], current_position[Z_AXIS], current_position[E_AXIS], 50, active_extruder);
					  st_synchronize();
				  }
				  if (turn_off_nozzle) {
					  //set nozzle target temperature to 0
					  setAllTargetHotends(0);
				  }
				  disable_e0(); //turn off E-stepper to prevent overheating and alow filament pull-out if necessary
			  }

			  //first three lines are used for printing multiscreen message; last line contains measured and target nozzle temperature
			  if (screen == 0) { //screen 0
				  lcd_display_message_fullscreen_P(_i("MMU needs user attention."));
				  screen++;
			  }
			  else {  //screen 1
				  if((degTargetHotend(active_extruder) == 0) && turn_off_nozzle) lcd_display_message_fullscreen_P(_i("Press the knob to resume nozzle temperature."));
				  else lcd_display_message_fullscreen_P(_i("Fix the issue and then press button on MMU unit."));
				  screen=0;
			  }

			  lcd_set_degree();


			  //5 seconds delay
			  for (uint8_t i = 0; i < 5; i++) {
				  if (lcd_clicked()) {
					  setTargetHotend(hotend_temp_bckp, active_extruder);
					 /// mmu_cmd = mmu_last_cmd;
					  break;
				  }		  

				  //Print the hotend temperature (9 chars total) and fill rest of the line with space
				  lcd_set_cursor(0, 4); //line 4
				  int chars = lcd_printf_P(_N("%c%3d/%d%c"), LCD_STR_THERMOMETER[0],(int)(degHotend(active_extruder) + 0.5), (int)(degTargetHotend(active_extruder) + 0.5), LCD_STR_DEGREE[0]);
				  lcd_space(9 - chars);
				  delay_keep_alive(1000);
			  }
		  }
		  else if (mmu_print_saved) {
			  printf_P(PSTR("MMU starts responding\n"));
			  if (turn_off_nozzle) 
			  {
				lcd_clear();
				setTargetHotend(hotend_temp_bckp, active_extruder);
				if (((degTargetHotend(active_extruder) - degHotend(active_extruder)) > 5)) {
					lcd_display_message_fullscreen_P(_i("MMU OK. Resuming temperature..."));
					delay_keep_alive(3000);
				}
                mmu_wait_for_heater_blocking();
			  }			  
			  if (move_axes) {
				  lcd_clear();
				  lcd_display_message_fullscreen_P(_i("MMU OK. Resuming position..."));
				  current_position[X_AXIS] = x_position_bckp;
				  current_position[Y_AXIS] = y_position_bckp;
				  plan_buffer_line(current_position[X_AXIS], current_position[Y_AXIS], current_position[Z_AXIS], current_position[E_AXIS], 50, active_extruder);
				  st_synchronize();
				  current_position[Z_AXIS] = z_position_bckp;
				  plan_buffer_line(current_position[X_AXIS], current_position[Y_AXIS], current_position[Z_AXIS], current_position[E_AXIS], 15, active_extruder);
				  st_synchronize();
			  }
			  else {
				  lcd_clear();
				  lcd_display_message_fullscreen_P(_i("MMU OK. Resuming..."));
				  delay_keep_alive(1000); //delay just for showing MMU OK message for a while in case that there are no xyz movements
			  }
		  }
	}
	if (lcd_update_was_enabled) lcd_update_enable(true);
#ifdef TMC2130
			//enable extruder motor (disabled in mmu_command, start of T-code processing)
			tmc2130_set_pwr(E_AXIS, 1);
			//printf_P(PSTR("E-axis enabled\n"));
#endif //TMC2130
}

//! @brief load filament to nozzle of multimaterial printer
//!
//! This function is used only only after T? (user select filament) and M600 (change filament).
//! It is not used after T0 .. T4 command (select filament), in such case, gcode is responsible for loading
//! filament to nozzle.
//!
void mmu_load_to_nozzle()
{
	st_synchronize();
	
	bool saved_e_relative_mode = axis_relative_modes[E_AXIS];
	if (!saved_e_relative_mode) axis_relative_modes[E_AXIS] = true;
	if (ir_sensor_detected)
	{
		current_position[E_AXIS] += 3.0f;
	}
	else
	{
		current_position[E_AXIS] += 7.2f;
	}
    float feedrate = 562;
	plan_buffer_line(current_position[X_AXIS], current_position[Y_AXIS], current_position[Z_AXIS], current_position[E_AXIS], feedrate / 60, active_extruder);
    st_synchronize();
	current_position[E_AXIS] += 14.4f;
	feedrate = 871;
	plan_buffer_line(current_position[X_AXIS], current_position[Y_AXIS], current_position[Z_AXIS], current_position[E_AXIS], feedrate / 60, active_extruder);
    st_synchronize();
	current_position[E_AXIS] += 36.0f;
	feedrate = 1393;
	plan_buffer_line(current_position[X_AXIS], current_position[Y_AXIS], current_position[Z_AXIS], current_position[E_AXIS], feedrate / 60, active_extruder);
    st_synchronize();
	current_position[E_AXIS] += 14.4f;
	feedrate = 871;
	plan_buffer_line(current_position[X_AXIS], current_position[Y_AXIS], current_position[Z_AXIS], current_position[E_AXIS], feedrate / 60, active_extruder);
    st_synchronize();
	if (!saved_e_relative_mode) axis_relative_modes[E_AXIS] = false;
}

void mmu_M600_wait_and_beep() {
		//Beep and wait for user to remove old filament and prepare new filament for load

		KEEPALIVE_STATE(PAUSED_FOR_USER);

		int counterBeep = 0;
		lcd_display_message_fullscreen_P(_i("Remove old filament and press the knob to start loading new filament."));
		bool bFirst=true;

		while (!lcd_clicked()){
			manage_heater();
			manage_inactivity(true);

			#if BEEPER > 0
			if (counterBeep == 500) {
				counterBeep = 0;
			}
			SET_OUTPUT(BEEPER);
			if (counterBeep == 0) {
				if((eSoundMode==e_SOUND_MODE_LOUD)||((eSoundMode==e_SOUND_MODE_ONCE)&&bFirst))
				{
					bFirst=false;
					WRITE(BEEPER, HIGH);
				}
			}
			if (counterBeep == 20) {
				WRITE(BEEPER, LOW);
			}
				
			counterBeep++;
			#endif //BEEPER > 0

			delay_keep_alive(4);
		}
		WRITE(BEEPER, LOW);
}

void mmu_M600_load_filament(bool automatic)
{ 
	//load filament for mmu v2
		  tmp_extruder = mmu_extruder;
		  if (!automatic) {
#ifdef MMU_M600_SWITCH_EXTRUDER
		      bool yes = lcd_show_fullscreen_message_yes_no_and_wait_P(_i("Do you want to switch extruder?"), false);
			  if(yes) tmp_extruder = choose_extruder_menu();
#endif //MMU_M600_SWITCH_EXTRUDER
		  }
		  else {
			  tmp_extruder = ad_getAlternative(tmp_extruder);
		  }
		  lcd_update_enable(false);
		  lcd_clear();
		  lcd_set_cursor(0, 1); lcd_puts_P(_T(MSG_LOADING_FILAMENT));
		  lcd_print(" ");
		  lcd_print(tmp_extruder + 1);
		  snmm_filaments_used |= (1 << tmp_extruder); //for stop print

//		  printf_P(PSTR("T code: %d \n"), tmp_extruder);
//		  mmu_printf_P(PSTR("T%d\n"), tmp_extruder);
		  mmu_command(MMU_CMD_T0 + tmp_extruder);

		  manage_response(false, true, MMU_LOAD_MOVE);
		  mmu_continue_loading();
    	  mmu_extruder = tmp_extruder; //filament change is finished
		  
		  mmu_load_to_nozzle();
		  load_filament_final_feed();
		  st_synchronize();
}


#ifdef SNMM
void extr_mov(float shift, float feed_rate)
{ //move extruder no matter what the current heater temperature is
	set_extrude_min_temp(.0);
	current_position[E_AXIS] += shift;
	plan_buffer_line(current_position[X_AXIS], current_position[Y_AXIS], current_position[Z_AXIS], current_position[E_AXIS], feed_rate, active_extruder);
	set_extrude_min_temp(EXTRUDE_MINTEMP);
}
#endif //SNMM


void change_extr(int
#ifdef SNMM
        extr
#endif //SNMM
        ) { //switches multiplexer for extruders
#ifdef SNMM
	st_synchronize();
	delay(100);

	disable_e0();
	disable_e1();
	disable_e2();

	mmu_extruder = extr;

	pinMode(E_MUX0_PIN, OUTPUT);
	pinMode(E_MUX1_PIN, OUTPUT);

	switch (extr) {
	case 1:
		WRITE(E_MUX0_PIN, HIGH);
		WRITE(E_MUX1_PIN, LOW);
		
		break;
	case 2:
		WRITE(E_MUX0_PIN, LOW);
		WRITE(E_MUX1_PIN, HIGH);
		
		break;
	case 3:
		WRITE(E_MUX0_PIN, HIGH);
		WRITE(E_MUX1_PIN, HIGH);
		
		break;
	default:
		WRITE(E_MUX0_PIN, LOW);
		WRITE(E_MUX1_PIN, LOW);
		
		break;
	}
	delay(100);
#endif
}

int get_ext_nr()
{ //reads multiplexer input pins and return current extruder number (counted from 0)
#ifndef SNMM
	return(mmu_extruder); //update needed
#else 
	return(2 * READ(E_MUX1_PIN) + READ(E_MUX0_PIN));
#endif
}


void display_loading()
{
	switch (mmu_extruder) 
	{
	case 1: lcd_display_message_fullscreen_P(_T(MSG_FILAMENT_LOADING_T1)); break;
	case 2: lcd_display_message_fullscreen_P(_T(MSG_FILAMENT_LOADING_T2)); break;
	case 3: lcd_display_message_fullscreen_P(_T(MSG_FILAMENT_LOADING_T3)); break;
	default: lcd_display_message_fullscreen_P(_T(MSG_FILAMENT_LOADING_T0)); break;
	}
}

void extr_adj(int extruder) //loading filament for SNMM
{
#ifndef SNMM
    uint8_t cmd = MMU_CMD_L0 + extruder;
    if (cmd > MMU_CMD_L4)
    {
        printf_P(PSTR("Filament out of range %d \n"),extruder);
        return;
    }
    mmu_command(cmd);
	
	//show which filament is currently loaded
	
	lcd_update_enable(false);
	lcd_clear();
	lcd_set_cursor(0, 1); lcd_puts_P(_T(MSG_LOADING_FILAMENT));
	//if(strlen(_T(MSG_LOADING_FILAMENT))>18) lcd.setCursor(0, 1);
	//else lcd.print(" ");
	lcd_print(" ");
	lcd_print(extruder + 1);

	// get response
	manage_response(false, false);

	lcd_update_enable(true);
	
	
	//lcd_return_to_status();
#else

	bool correct;
	max_feedrate[E_AXIS] =80;
	//max_feedrate[E_AXIS] = 50;
	START:
	lcd_clear();
	lcd_set_cursor(0, 0); 
	switch (extruder) {
	case 1: lcd_display_message_fullscreen_P(_T(MSG_FILAMENT_LOADING_T1)); break;
	case 2: lcd_display_message_fullscreen_P(_T(MSG_FILAMENT_LOADING_T2)); break;
	case 3: lcd_display_message_fullscreen_P(_T(MSG_FILAMENT_LOADING_T3)); break;
	default: lcd_display_message_fullscreen_P(_T(MSG_FILAMENT_LOADING_T0)); break;   
	}
	KEEPALIVE_STATE(PAUSED_FOR_USER);
	do{
		extr_mov(0.001,1000);
		delay_keep_alive(2);
	} while (!lcd_clicked());
	//delay_keep_alive(500);
	KEEPALIVE_STATE(IN_HANDLER);
	st_synchronize();
	//correct = lcd_show_fullscreen_message_yes_no_and_wait_P(MSG_FIL_LOADED_CHECK, false);
	//if (!correct) goto	START;
	//extr_mov(BOWDEN_LENGTH/2.f, 500); //dividing by 2 is there because of max. extrusion length limitation (x_max + y_max)
	//extr_mov(BOWDEN_LENGTH/2.f, 500);
	extr_mov(bowden_length[extruder], 500);
	lcd_clear();
	lcd_set_cursor(0, 0); lcd_puts_P(_T(MSG_LOADING_FILAMENT));
	if(strlen(_T(MSG_LOADING_FILAMENT))>18) lcd_set_cursor(0, 1);
	else lcd_print(" ");
	lcd_print(mmu_extruder + 1);
	lcd_set_cursor(0, 2); lcd_puts_P(_T(MSG_PLEASE_WAIT));
	st_synchronize();
	max_feedrate[E_AXIS] = 50;
	lcd_update_enable(true);
	lcd_return_to_status();
	lcdDrawUpdate = 2;
#endif
}

struct E_step
{
    float extrude;   //!< extrude distance in mm
    float feed_rate; //!< feed rate in mm/s
};
static const E_step ramming_sequence[] PROGMEM =
{
    {1.0,   1000.0/60},
    {1.0,   1500.0/60},
    {2.0,   2000.0/60},
    {1.5,   3000.0/60},
    {2.5,   4000.0/60},
    {-15.0, 5000.0/60},
    {-14.0, 1200.0/60},
    {-6.0,  600.0/60},
    {10.0,  700.0/60},
    {-10.0, 400.0/60},
    {-50.0, 2000.0/60},
};

//! @brief Unload sequence to optimize shape of the tip of the unloaded filament
void mmu_filament_ramming()
{
    for(uint8_t i = 0; i < (sizeof(ramming_sequence)/sizeof(E_step));++i)
    {
        current_position[E_AXIS] += pgm_read_float(&(ramming_sequence[i].extrude));
        plan_buffer_line(current_position[X_AXIS], current_position[Y_AXIS], current_position[Z_AXIS],
                current_position[E_AXIS], pgm_read_float(&(ramming_sequence[i].feed_rate)), active_extruder);
        st_synchronize();
    }
}

void extr_unload()
{ //unload just current filament for multimaterial printers
#ifdef SNMM
	float tmp_motor[3] = DEFAULT_PWM_MOTOR_CURRENT;
	float tmp_motor_loud[3] = DEFAULT_PWM_MOTOR_CURRENT_LOUD;
	uint8_t SilentMode = eeprom_read_byte((uint8_t*)EEPROM_SILENT);
#endif

	if (degHotend0() > EXTRUDE_MINTEMP)
	{
#ifndef SNMM
		st_synchronize();
		
		//show which filament is currently unloaded
		lcd_update_enable(false);
		lcd_clear();
		lcd_set_cursor(0, 1); lcd_puts_P(_T(MSG_UNLOADING_FILAMENT));
		lcd_print(" ");
		if (mmu_extruder == MMU_FILAMENT_UNKNOWN) lcd_print(" ");
		else lcd_print(mmu_extruder + 1);

		mmu_filament_ramming();

		mmu_command(MMU_CMD_U0);
		// get response
		manage_response(false, true, MMU_UNLOAD_MOVE);

		lcd_update_enable(true);
#else //SNMM

		lcd_clear();
		lcd_display_message_fullscreen_P(PSTR(""));
		max_feedrate[E_AXIS] = 50;
		lcd_set_cursor(0, 0); lcd_puts_P(_T(MSG_UNLOADING_FILAMENT));
		lcd_print(" ");
		lcd_print(mmu_extruder + 1);
		lcd_set_cursor(0, 2); lcd_puts_P(_T(MSG_PLEASE_WAIT));
		if (current_position[Z_AXIS] < 15) {
			current_position[Z_AXIS] += 15; //lifting in Z direction to make space for extrusion
			plan_buffer_line(current_position[X_AXIS], current_position[Y_AXIS], current_position[Z_AXIS], current_position[E_AXIS], 25, active_extruder);
		}
		
		current_position[E_AXIS] += 10; //extrusion
		plan_buffer_line(current_position[X_AXIS], current_position[Y_AXIS], current_position[Z_AXIS], current_position[E_AXIS], 10, active_extruder);
		st_current_set(2, E_MOTOR_HIGH_CURRENT);
		if (current_temperature[0] < 230) { //PLA & all other filaments
			current_position[E_AXIS] += 5.4;
			plan_buffer_line(current_position[X_AXIS], current_position[Y_AXIS], current_position[Z_AXIS], current_position[E_AXIS], 2800 / 60, active_extruder);
			current_position[E_AXIS] += 3.2;
			plan_buffer_line(current_position[X_AXIS], current_position[Y_AXIS], current_position[Z_AXIS], current_position[E_AXIS], 3000 / 60, active_extruder);
			current_position[E_AXIS] += 3;
			plan_buffer_line(current_position[X_AXIS], current_position[Y_AXIS], current_position[Z_AXIS], current_position[E_AXIS], 3400 / 60, active_extruder);
		}
		else { //ABS
			current_position[E_AXIS] += 3.1;
			plan_buffer_line(current_position[X_AXIS], current_position[Y_AXIS], current_position[Z_AXIS], current_position[E_AXIS], 2000 / 60, active_extruder);
			current_position[E_AXIS] += 3.1;
			plan_buffer_line(current_position[X_AXIS], current_position[Y_AXIS], current_position[Z_AXIS], current_position[E_AXIS], 2500 / 60, active_extruder);
			current_position[E_AXIS] += 4;
			plan_buffer_line(current_position[X_AXIS], current_position[Y_AXIS], current_position[Z_AXIS], current_position[E_AXIS], 3000 / 60, active_extruder);
			/*current_position[X_AXIS] += 23; //delay
			plan_buffer_line(current_position[X_AXIS], current_position[Y_AXIS], current_position[Z_AXIS], current_position[E_AXIS], 600 / 60, active_extruder); //delay
			current_position[X_AXIS] -= 23; //delay
			plan_buffer_line(current_position[X_AXIS], current_position[Y_AXIS], current_position[Z_AXIS], current_position[E_AXIS], 600 / 60, active_extruder); //delay*/
			delay_keep_alive(4700);
		}
	
		max_feedrate[E_AXIS] = 80;
		current_position[E_AXIS] -= (bowden_length[mmu_extruder] + 60 + FIL_LOAD_LENGTH) / 2;
		plan_buffer_line(current_position[X_AXIS], current_position[Y_AXIS], current_position[Z_AXIS], current_position[E_AXIS], 500, active_extruder);
		current_position[E_AXIS] -= (bowden_length[mmu_extruder] + 60 + FIL_LOAD_LENGTH) / 2;
		plan_buffer_line(current_position[X_AXIS], current_position[Y_AXIS], current_position[Z_AXIS], current_position[E_AXIS], 500, active_extruder);
		st_synchronize();
		//st_current_init();
		if (SilentMode != SILENT_MODE_OFF) st_current_set(2, tmp_motor[2]); //set back to normal operation currents
		else st_current_set(2, tmp_motor_loud[2]);
		lcd_update_enable(true);
		lcd_return_to_status();
		max_feedrate[E_AXIS] = 50;
#endif //SNMM
	}
	else
	{
		show_preheat_nozzle_warning();
	}
	//lcd_return_to_status();
}

//wrapper functions for loading filament
void extr_adj_0()
{
#ifndef SNMM
	enquecommand_P(PSTR("M701 E0"));
#else
	change_extr(0);
	extr_adj(0);
#endif
}

void extr_adj_1()
{
#ifndef SNMM
	enquecommand_P(PSTR("M701 E1"));
#else
	change_extr(1);
	extr_adj(1);
#endif
}

void extr_adj_2()
{
#ifndef SNMM
	enquecommand_P(PSTR("M701 E2"));
#else
	change_extr(2);
	extr_adj(2);
#endif
}

void extr_adj_3()
{
#ifndef SNMM
	enquecommand_P(PSTR("M701 E3"));
#else
	change_extr(3);
	extr_adj(3);
#endif
}

void extr_adj_4()
{
#ifndef SNMM
	enquecommand_P(PSTR("M701 E4"));
#else
	change_extr(4);
	extr_adj(4);
#endif
}

void mmu_load_to_nozzle_0() 
{
	lcd_mmu_load_to_nozzle(0);
}

void mmu_load_to_nozzle_1() 
{
	lcd_mmu_load_to_nozzle(1);
}

void mmu_load_to_nozzle_2() 
{
	lcd_mmu_load_to_nozzle(2);
}

void mmu_load_to_nozzle_3() 
{
	lcd_mmu_load_to_nozzle(3);
}

void mmu_load_to_nozzle_4() 
{
	lcd_mmu_load_to_nozzle(4);
}

void mmu_eject_fil_0()
{
	mmu_eject_filament(0, true);
}

void mmu_eject_fil_1()
{
	mmu_eject_filament(1, true);
}

void mmu_eject_fil_2()
{
	mmu_eject_filament(2, true);
}

void mmu_eject_fil_3()
{
	mmu_eject_filament(3, true);
}

void mmu_eject_fil_4()
{
	mmu_eject_filament(4, true);
}

void load_all()
{
#ifndef SNMM
	enquecommand_P(PSTR("M701 E0"));
	enquecommand_P(PSTR("M701 E1"));
	enquecommand_P(PSTR("M701 E2"));
	enquecommand_P(PSTR("M701 E3"));
	enquecommand_P(PSTR("M701 E4"));
#else
	for (int i = 0; i < 4; i++)
	{
		change_extr(i);
		extr_adj(i);
	}
#endif
}

//wrapper functions for changing extruders
void extr_change_0()
{
	change_extr(0);
	lcd_return_to_status();
}

void extr_change_1()
{
	change_extr(1);
	lcd_return_to_status();
}

void extr_change_2()
{
	change_extr(2);
	lcd_return_to_status();
}

void extr_change_3()
{
	change_extr(3);
	lcd_return_to_status();
}

#ifdef SNMM
//wrapper functions for unloading filament
void extr_unload_all()
{
	if (degHotend0() > EXTRUDE_MINTEMP)
	{
		for (int i = 0; i < 4; i++)
		{
			change_extr(i);
			extr_unload();
		}
	}
	else
	{
		show_preheat_nozzle_warning();
		lcd_return_to_status();
	}
}

//unloading just used filament (for snmm)
void extr_unload_used()
{
	if (degHotend0() > EXTRUDE_MINTEMP) {
		for (int i = 0; i < 4; i++) {
			if (snmm_filaments_used & (1 << i)) {
				change_extr(i);
				extr_unload();
			}
		}
		snmm_filaments_used = 0;
	}
	else {
		show_preheat_nozzle_warning();
		lcd_return_to_status();
	}
}
#endif //SNMM

void extr_unload_0()
{
	change_extr(0);
	extr_unload();
}

void extr_unload_1()
{
	change_extr(1);
	extr_unload();
}

void extr_unload_2()
{
	change_extr(2);
	extr_unload();
}

void extr_unload_3()
{
	change_extr(3);
	extr_unload();
}

void extr_unload_4()
{
	change_extr(4);
	extr_unload();
}

bool mmu_check_version()
{
	return (mmu_buildnr >= MMU_REQUIRED_FW_BUILDNR);
}

void mmu_show_warning()
{
	printf_P(PSTR("MMU2 firmware version invalid. Required version: build number %d or higher."), MMU_REQUIRED_FW_BUILDNR);
	kill(_i("Please update firmware in your MMU2. Waiting for reset."));
}

void lcd_mmu_load_to_nozzle(uint8_t filament_nr)
{
  if (degHotend0() > EXTRUDE_MINTEMP)
  {
	tmp_extruder = filament_nr;
	lcd_update_enable(false);
	lcd_clear();
	lcd_set_cursor(0, 1); lcd_puts_P(_T(MSG_LOADING_FILAMENT));
	lcd_print(" ");
	lcd_print(tmp_extruder + 1);
	mmu_command(MMU_CMD_T0 + tmp_extruder);
	manage_response(true, true, MMU_TCODE_MOVE);
	mmu_continue_loading();
	mmu_extruder = tmp_extruder; //filament change is finished
	mmu_load_to_nozzle();
	load_filament_final_feed();
	st_synchronize();
	custom_message_type = CUSTOM_MSG_TYPE_F_LOAD;
	lcd_setstatuspgm(_T(MSG_LOADING_FILAMENT));
	lcd_return_to_status();
	lcd_update_enable(true);	
	lcd_load_filament_color_check();
	lcd_setstatuspgm(_T(WELCOME_MSG));
	custom_message_type = CUSTOM_MSG_TYPE_STATUS;
  }
  else
  {
	  show_preheat_nozzle_warning();
  }
}

void mmu_eject_filament(uint8_t filament, bool recover)
{
	if (filament < 5) 
	{

		if (degHotend0() > EXTRUDE_MINTEMP)
		{
			st_synchronize();

			{
			    LcdUpdateDisabler disableLcdUpdate;
                lcd_clear();
                lcd_set_cursor(0, 1); lcd_puts_P(_i("Ejecting filament"));
                current_position[E_AXIS] -= 80;
                plan_buffer_line(current_position[X_AXIS], current_position[Y_AXIS], current_position[Z_AXIS], current_position[E_AXIS], 2500 / 60, active_extruder);
                st_synchronize();
                mmu_command(MMU_CMD_E0 + filament);
                manage_response(false, false, MMU_UNLOAD_MOVE);
                if (recover)
                {
                    lcd_show_fullscreen_message_and_wait_P(_i("Please remove filament and then press the knob."));
                    mmu_command(MMU_CMD_R0);
                    manage_response(false, false);
                }

            }
		}
		else
		{
			show_preheat_nozzle_warning();
		}
	}
	else
	{
		puts_P(PSTR("Filament nr out of range!"));
	}
}

void mmu_continue_loading() 
{

	if (ir_sensor_detected) {
		for (uint8_t i = 0; i < MMU_IDLER_SENSOR_ATTEMPTS_NR; i++) {
			if (PIN_GET(IR_SENSOR_PIN) == 0) return;
#ifdef MMU_DEBUG
			printf_P(PSTR("Additional load attempt nr. %d\n"), i);
#endif // MMU_DEBUG
			mmu_command(MMU_CMD_C0);
			manage_response(true, true, MMU_LOAD_MOVE);
		}
		if (PIN_GET(IR_SENSOR_PIN) != 0) {
			uint8_t mmu_load_fail = eeprom_read_byte((uint8_t*)EEPROM_MMU_LOAD_FAIL);
			uint16_t mmu_load_fail_tot = eeprom_read_word((uint16_t*)EEPROM_MMU_LOAD_FAIL_TOT);
			if(mmu_load_fail < 255) eeprom_update_byte((uint8_t*)EEPROM_MMU_LOAD_FAIL, mmu_load_fail + 1);
			if(mmu_load_fail_tot < 65535) eeprom_update_word((uint16_t*)EEPROM_MMU_LOAD_FAIL_TOT, mmu_load_fail_tot + 1);
			char cmd[3];
			//pause print, show error message and then repeat last T-code
			stop_and_save_print_to_ram(0, 0);

			//lift z
			current_position[Z_AXIS] += Z_PAUSE_LIFT;
			if (current_position[Z_AXIS] > Z_MAX_POS) current_position[Z_AXIS] = Z_MAX_POS;
			plan_buffer_line(current_position[X_AXIS], current_position[Y_AXIS], current_position[Z_AXIS], current_position[E_AXIS], 15, active_extruder);
			st_synchronize();

			//Move XY to side
			current_position[X_AXIS] = X_PAUSE_POS;
			current_position[Y_AXIS] = Y_PAUSE_POS;
			plan_buffer_line(current_position[X_AXIS], current_position[Y_AXIS], current_position[Z_AXIS], current_position[E_AXIS], 50, active_extruder);
			st_synchronize();
			//set nozzle target temperature to 0
			setAllTargetHotends(0);
			lcd_setstatuspgm(_i("MMU load failed     "));////MSG_RECOVERING_PRINT c=20 r=1
			mmu_fil_loaded = false; //so we can retry same T-code again
			isPrintPaused = true;
		}
	}
	else { //mmu_ir_sensor_detected == false
		mmu_command(MMU_CMD_C0);
	}
}<|MERGE_RESOLUTION|>--- conflicted
+++ resolved
@@ -246,11 +246,7 @@
 				mmu_printf_P(PSTR("T%d\n"), filament);
 				mmu_state = 3; // wait for response
 				mmu_fil_loaded = true;
-<<<<<<< HEAD
-				if(ir_sensor_detected) mmu_idl_sens = 1; //if idler sensor detected, use it for T-code
-=======
 				mmu_idl_sens = 1;
->>>>>>> 579fb42b
 			}
 			else if ((mmu_cmd >= MMU_CMD_L0) && (mmu_cmd <= MMU_CMD_L4))
 			{
@@ -268,11 +264,7 @@
 #endif //MMU_DEBUG
 				mmu_puts_P(PSTR("C0\n")); //send 'continue loading'
 				mmu_state = 3;
-<<<<<<< HEAD
-				if(ir_sensor_detected) mmu_idl_sens = 1; //if idler sensor detected use it for C0 code
-=======
 				mmu_idl_sens = 1;
->>>>>>> 579fb42b
 			}
 			else if (mmu_cmd == MMU_CMD_U0)
 			{
@@ -355,28 +347,13 @@
 		}
 		return;
 	case 3: //response to mmu commands
-<<<<<<< HEAD
-		if (mmu_idl_sens && ir_sensor_detected) {
-			if (PIN_GET(IR_SENSOR_PIN) == 0 && mmu_loading_flag)
-			{
-=======
         if (mmu_idl_sens)
         {
             if (PIN_GET(MMU_IDLER_SENSOR_PIN) == 0 && mmu_loading_flag)
             {
->>>>>>> 579fb42b
 #ifdef MMU_DEBUG
                 printf_P(PSTR("MMU <= 'A'\n"));
 #endif //MMU_DEBUG  
-<<<<<<< HEAD
-					mmu_puts_P(PSTR("A\n")); //send 'abort' request
-					mmu_idl_sens = 0;
-					//printf_P(PSTR("MMU IDLER_SENSOR = 0 - ABORT\n"));
-			}
-			//else
-				//printf_P(PSTR("MMU IDLER_SENSOR = 1 - WAIT\n"));
-		}
-=======
                 mmu_puts_P(PSTR("A\n")); //send 'abort' request
                 mmu_idl_sens = 0;
                 //printf_P(PSTR("MMU IDLER_SENSOR = 0 - ABORT\n"));
@@ -384,7 +361,6 @@
             //else
                 //printf_P(PSTR("MMU IDLER_SENSOR = 1 - WAIT\n"));
         }
->>>>>>> 579fb42b
 		if (mmu_rx_ok() > 0)
 		{
 #ifdef MMU_DEBUG
@@ -512,12 +488,7 @@
 
 bool mmu_get_response(uint8_t move)
 {
-<<<<<<< HEAD
-	mmu_loading_flag = false;
-	if (!ir_sensor_detected) move = MMU_NO_MOVE;
-=======
     mmu_loading_flag = false;
->>>>>>> 579fb42b
 
 	printf_P(PSTR("mmu_get_response - begin move:%d\n"), move);
 	KEEPALIVE_STATE(IN_PROCESS);
@@ -539,14 +510,6 @@
 				if (PIN_GET(IR_SENSOR_PIN) == 0) move = MMU_NO_MOVE;
 				break;
 			case MMU_UNLOAD_MOVE:
-<<<<<<< HEAD
-				if (PIN_GET(IR_SENSOR_PIN) == 0) //filament is still detected by idler sensor, printer helps with unlading 
-				{ 
-					printf_P(PSTR("Unload 1\n"));
-					current_position[E_AXIS] = current_position[E_AXIS] - MMU_LOAD_FEEDRATE * MMU_LOAD_TIME_MS*0.001;
-					plan_buffer_line(current_position[X_AXIS], current_position[Y_AXIS], current_position[Z_AXIS], current_position[E_AXIS], MMU_LOAD_FEEDRATE, active_extruder);
-					st_synchronize();
-=======
 				if (PIN_GET(MMU_IDLER_SENSOR_PIN) == 0) //filament is still detected by idler sensor, printer helps with unlading 
 				{
 				    if (can_extrude())
@@ -556,7 +519,6 @@
                         plan_buffer_line(current_position[X_AXIS], current_position[Y_AXIS], current_position[Z_AXIS], current_position[E_AXIS], MMU_LOAD_FEEDRATE, active_extruder);
                         st_synchronize();
 				    }
->>>>>>> 579fb42b
 				}
 				else //filament was unloaded from idler, no additional movements needed 
 				{ 
@@ -566,14 +528,6 @@
 				}
 				break;
 			case MMU_TCODE_MOVE: //first do unload and then continue with infinite loading movements
-<<<<<<< HEAD
-				if (PIN_GET(IR_SENSOR_PIN) == 0) //filament detected by idler sensor, we must unload first 
-				{ 
-					printf_P(PSTR("Unload 2\n"));
-					current_position[E_AXIS] = current_position[E_AXIS] - MMU_LOAD_FEEDRATE * MMU_LOAD_TIME_MS*0.001;
-					plan_buffer_line(current_position[X_AXIS], current_position[Y_AXIS], current_position[Z_AXIS], current_position[E_AXIS], MMU_LOAD_FEEDRATE, active_extruder);
-					st_synchronize();
-=======
 				if (PIN_GET(MMU_IDLER_SENSOR_PIN) == 0) //filament detected by idler sensor, we must unload first 
 				{
                     if (can_extrude())
@@ -583,7 +537,6 @@
                         plan_buffer_line(current_position[X_AXIS], current_position[Y_AXIS], current_position[Z_AXIS], current_position[E_AXIS], MMU_LOAD_FEEDRATE, active_extruder);
                         st_synchronize();
                     }
->>>>>>> 579fb42b
 				}
 				else //delay to allow mmu unit to pull out filament from bondtech gears and then start with infinite loading 
 				{ 
