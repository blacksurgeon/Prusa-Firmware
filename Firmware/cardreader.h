#ifndef CARDREADER_H
#define CARDREADER_H

#ifdef SDSUPPORT

#define MAX_DIR_DEPTH 6

#include "SdFile.h"
enum LsAction {LS_SerialPrint,LS_SerialPrint_LFN,LS_Count,LS_GetFilename};
class CardReader
{
public:
  CardReader();
  
  void initsd();
  void write_command(char *buf);
  void write_command_no_newline(char *buf);
  //files auto[0-9].g on the sd card are performed in a row
  //this is to delay autostart and hence the initialisaiton of the sd card to some seconds after the normal init, so the device is available quick after a reset

  void checkautostart(bool x); 
  void openFile(const char* name,bool read,bool replace_current=true);
  void openLogFile(const char* name);
  void removeFile(const char* name);
  void closefile(bool store_location=false);
  void release();
  void startFileprint();
  uint32_t getFileSize();
  void getStatus(bool arg_P);
  void printingHasFinished();

  void getfilename(uint16_t nr, const char* const match=NULL);
  void getfilename_simple(uint32_t position, const char * const match = NULL);
  uint16_t getnrfilenames();
  
  void getAbsFilename(char *t);
  void printAbsFilenameFast();
  void getDirName(char* name, uint8_t level);
  uint16_t getWorkDirDepth();
  

  void ls(bool printLFN);
<<<<<<< HEAD
  bool chdir(const char * relpath);
=======
  bool chdir(const char * relpath, bool doPresort);
>>>>>>> a47c971c
  void updir();
  void setroot(bool doPresort);

  #ifdef SDCARD_SORT_ALPHA
     void presort();
	 #ifdef SDSORT_QUICKSORT
		void swap(uint8_t left, uint8_t right);
		void quicksort(uint8_t left, uint8_t right);
	 #endif //SDSORT_QUICKSORT
     void getfilename_sorted(const uint16_t nr);
  #endif

  FORCE_INLINE bool isFileOpen() { return file.isOpen(); }
  FORCE_INLINE bool eof() { return sdpos>=filesize ;};
  FORCE_INLINE int16_t get() {  sdpos = file.curPosition();return (int16_t)file.read();};
  FORCE_INLINE void setIndex(long index) {sdpos = index;file.seekSet(index);};
  FORCE_INLINE uint8_t percentDone(){if(!isFileOpen()) return 0; if(filesize) return sdpos/((filesize+99)/100); else return 0;};
  FORCE_INLINE char* getWorkDirName(){workDir.getFilename(filename);return filename;};
  FORCE_INLINE uint32_t get_sdpos() { if (!isFileOpen()) return 0; else return(sdpos); };

  bool ToshibaFlashAir_isEnabled() const { return card.getFlashAirCompatible(); }
  void ToshibaFlashAir_enable(bool enable) { card.setFlashAirCompatible(enable); }
  bool ToshibaFlashAir_GetIP(uint8_t *ip);

public:
  bool saving;
  bool logging;
  bool sdprinting ;  
  bool cardOK ;
  char filename[13];
  // There are scenarios when simple modification time is not enough (on MS Windows)
  // Therefore these timestamps hold the most recent one of creation/modification date/times
  uint16_t crmodTime, crmodDate;
  uint32_t cluster, position;
  char longFilename[LONG_FILENAME_LENGTH];
  bool filenameIsDir;
  int lastnr; //last number of the autostart;
#ifdef SDCARD_SORT_ALPHA
  bool presort_flag;
  char dir_names[MAX_DIR_DEPTH][9];
#endif // SDCARD_SORT_ALPHA
private:
  SdFile root,*curDir,workDir,workDirParents[MAX_DIR_DEPTH];
  uint16_t workDirDepth;

  // Sort files and folders alphabetically.
#ifdef SDCARD_SORT_ALPHA
  uint16_t sort_count;        // Count of sorted items in the current directory

  uint8_t sort_order[SDSORT_LIMIT]; // By default the sort index is static.
  uint32_t sort_positions[SDSORT_LIMIT];

#endif // SDCARD_SORT_ALPHA

#ifdef DEBUG_SD_SPEED_TEST
public:
#endif //DEBUG_SD_SPEED_TEST
  Sd2Card card;

private:
  SdVolume volume;
  SdFile file;
  #define SD_PROCEDURE_DEPTH 1
  #define MAXPATHNAMELENGTH (13*MAX_DIR_DEPTH+MAX_DIR_DEPTH+1)
  uint8_t file_subcall_ctr;
  uint32_t filespos[SD_PROCEDURE_DEPTH];
  char filenames[SD_PROCEDURE_DEPTH][MAXPATHNAMELENGTH];
  uint32_t filesize;
  //int16_t n;
  unsigned long autostart_atmillis;
  uint32_t sdpos ;

  bool autostart_stilltocheck; //the sd start is delayed, because otherwise the serial cannot answer fast enought to make contact with the hostsoftware.
  
  LsAction lsAction; //stored for recursion.
  int16_t nrFiles; //counter for the files in the current directory and recycled as position counter for getting the nrFiles'th name in the directory.
  char* diveDirName;

  bool diveSubfolder (const char *&fileName);
  void lsDive(const char *prepend, SdFile parent, const char * const match=NULL);
#ifdef SDCARD_SORT_ALPHA
  void flush_presort();
#endif
};
extern bool Stopped;
extern CardReader card;
#define IS_SD_PRINTING (card.sdprinting)

#if (SDCARDDETECT > -1)
# ifdef SDCARDDETECTINVERTED 
#  define IS_SD_INSERTED (READ(SDCARDDETECT)!=0)
# else
#  define IS_SD_INSERTED (READ(SDCARDDETECT)==0)
# endif //SDCARDTETECTINVERTED
#else
//If we don't have a card detect line, aways asume the card is inserted
# define IS_SD_INSERTED true
#endif

#else

#define IS_SD_PRINTING (false)

#endif //SDSUPPORT
#endif<|MERGE_RESOLUTION|>--- conflicted
+++ resolved
@@ -40,11 +40,7 @@
   
 
   void ls(bool printLFN);
-<<<<<<< HEAD
-  bool chdir(const char * relpath);
-=======
   bool chdir(const char * relpath, bool doPresort);
->>>>>>> a47c971c
   void updir();
   void setroot(bool doPresort);
 
