--- conflicted
+++ resolved
@@ -16,28 +16,7 @@
 #include <avr/pgmspace.h>
 #include <avr/eeprom.h>
 #include <avr/interrupt.h>
-<<<<<<< HEAD
-
-
-#define SYSTEM_TIMER_2
-
-#ifdef SYSTEM_TIMER_2
-#include "timer02.h"
-#define _millis millis2
-#define _micros micros2
-#define _delay delay2
-#else //SYSTEM_TIMER_2
-#define _millis millis
-#define _micros micros
-#define _delay delay
-#define timer02_set_pwm0(pwm0)
-#endif //SYSTEM_TIMER_2
-
-
-
-=======
 #include "system_timer.h"
->>>>>>> 22043731
 #include "fastio.h"
 #include "Configuration.h"
 #include "pins.h"
