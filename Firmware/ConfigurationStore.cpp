--- conflicted
+++ resolved
@@ -61,16 +61,6 @@
     }
 }
 
-<<<<<<< HEAD
-//======================================================================================
-// IMPORTANT:  Whenever there are changes made to the variables stored in EEPROM
-// in the functions below, also increment the version number and update EEPROM_M500_SIZE. This makes sure that
-// the default values are used whenever there is a change to the data, to prevent
-// wrong data being written to the variables.
-// ALSO:  always make sure the variables in the Store and retrieve sections are in the same order.
-
-=======
->>>>>>> 866d6758
 #define EEPROM_VERSION "V2"
 
 #ifdef EEPROM_SETTINGS
@@ -84,25 +74,8 @@
       EEPROM_writeData(reinterpret_cast<uint8_t*>(EEPROM_M500_base->version), reinterpret_cast<uint8_t*>(cs.version), sizeof(cs.version), "cs.version valid");
   }
 
-<<<<<<< HEAD
-
-  EEPROM_WRITE_VAR(i,max_feedrate_silent);
-  EEPROM_WRITE_VAR(i,max_acceleration_units_per_sq_second_silent);
-  if (EEPROM_M500_SIZE + EEPROM_OFFSET == i) {
-	  char ver2[4] = EEPROM_VERSION;
-	  i = offset;
-	  EEPROM_WRITE_VAR(i, ver2); // validate data
-	  SERIAL_ECHO_START;
-	  SERIAL_ECHOLNPGM("Settings Stored");
-  }
-  else { //size of eeprom M500 section probably changed by mistake and data are not valid; do not validate data by storing eeprom version
-	  //M500 EEPROM section will be erased on next printer reboot and default vaules will be used
-	  puts_P(PSTR("Data stored to EEPROM not valid."));
-  }
-=======
   SERIAL_ECHO_START;
   SERIAL_ECHOLNPGM("Settings Stored");
->>>>>>> 866d6758
 }
 #endif //EEPROM_SETTINGS
 
@@ -261,12 +234,6 @@
     if (strncmp(ver,cs.version,3) == 0)  // version number match
     {
 
-<<<<<<< HEAD
-		calculate_extruder_multipliers();
-		int max_feedrate_silent_address = i;
-        EEPROM_READ_VAR(i,max_feedrate_silent);  
-        EEPROM_READ_VAR(i,max_acceleration_units_per_sq_second_silent);
-=======
         EEPROM_readData(reinterpret_cast<uint8_t*>(EEPROM_M500_base), reinterpret_cast<uint8_t*>(&cs), sizeof(cs), "cs");
 
         
@@ -294,15 +261,6 @@
                         sizeof(cs.max_acceleration_units_per_sq_second_silent));
             }
         }
->>>>>>> 866d6758
-
-		//if max_feedrate_silent and max_acceleration_units_per_sq_second_silent were never stored to eeprom, use default values:
-	    float tmp_feedrate[]=DEFAULT_MAX_FEEDRATE_SILENT;
-		unsigned long tmp_acceleration[]=DEFAULT_MAX_ACCELERATION_SILENT;
-		for (uint8_t axis = X_AXIS; axis <= E_AXIS; axis++) {
-			if (eeprom_read_dword((uint32_t*)(max_feedrate_silent_address + axis * 4)) == 0xffffffff) max_feedrate_silent[axis] = tmp_feedrate[axis];
-			if (max_acceleration_units_per_sq_second_silent[axis] == 0xffffffff) max_acceleration_units_per_sq_second_silent[axis] = tmp_acceleration[axis];
-		}
 
 #ifdef TMC2130
 		for (uint8_t j = X_AXIS; j <= Y_AXIS; j++)
@@ -322,18 +280,8 @@
 
 		// Call updatePID (similar to when we have processed M301)
 		updatePID();
-
-		if (EEPROM_M500_SIZE + EEPROM_OFFSET == i) {
-			SERIAL_ECHO_START;
-			SERIAL_ECHOLNPGM("Stored settings retrieved");
-
-		}
-		else { //size of eeprom M500 section probably changed by mistake and data are not valid; default values will be used
-			puts_P(PSTR("Data read from EEPROM not valid."));
-			Config_ResetDefault();
-			previous_settings_retrieved = false;
-		}
-
+        SERIAL_ECHO_START;
+        SERIAL_ECHOLNPGM("Stored settings retrieved");
     }
     else
     {
