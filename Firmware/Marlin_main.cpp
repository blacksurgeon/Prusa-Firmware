--- conflicted
+++ resolved
@@ -5826,17 +5826,11 @@
     }
 	break;
 
-<<<<<<< HEAD
-    //! ### M46 - Show the assigned IP address (Prusa specific)
-    // --------------------------------------------------------------------
-    case 46:
-=======
     /*!
 	### M46 - Show the assigned IP address <a href="https://reprap.org/wiki/G-code#M46:_Show_the_assigned_IP_address">M46: Show the assigned IP address.</a>
     */
     /*
      case 46:
->>>>>>> 8d3f14c2
     {
         // M46: Prusa3D: Show the assigned IP address.
         if (card.ToshibaFlashAir_isEnabled()) {
