--- conflicted
+++ resolved
@@ -6789,26 +6789,16 @@
       lcd_setstatus(strchr_pointer + 5);
       break;*/
 
-<<<<<<< HEAD
-    //! ### M120 - Ensable endstops
-    // ----------------------------------------
-=======
     /*!
 	### M120 - Enable endstops <a href="https://reprap.org/wiki/G-code#M120:_Enable_endstop_detection">M120: Enable endstop detection</a>
     */
->>>>>>> 6b8c0625
     case 120:
       enable_endstops(true) ;
       break;
 
-<<<<<<< HEAD
-    //! ### M121 - Disable endstops
-    // ----------------------------------------
-=======
     /*!
 	### M121 - Disable endstops <a href="https://reprap.org/wiki/G-code#M121:_Disable_endstop_detection">M121: Disable endstop detection</a>
     */
->>>>>>> 6b8c0625
     case 121:
       enable_endstops(false) ;
       break;
