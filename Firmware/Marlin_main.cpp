/* -*- c++ -*- */
/**
 * @file
 */

/**
 * @mainpage Reprap 3D printer firmware based on Sprinter and grbl.
 *
 * @section intro_sec Introduction
 *
 * This firmware is a mashup between Sprinter and grbl.
 * https://github.com/kliment/Sprinter
 * https://github.com/simen/grbl/tree
 *
 * It has preliminary support for Matthew Roberts advance algorithm
 * http://reprap.org/pipermail/reprap-dev/2011-May/003323.html
 *
 * Prusa Research s.r.o. https://www.prusa3d.cz
 *
 * @section copyright_sec Copyright
 *
 * Copyright (C) 2011 Camiel Gubbels / Erik van der Zalm
 *
 * This program is free software: you can redistribute it and/or modify
 * it under the terms of the GNU General Public License as published by
 * the Free Software Foundation, either version 3 of the License, or
 * (at your option) any later version.
 *
 * This program is distributed in the hope that it will be useful,
 * but WITHOUT ANY WARRANTY; without even the implied warranty of
 * MERCHANTABILITY or FITNESS FOR A PARTICULAR PURPOSE.  See the
 * GNU General Public License for more details.
 *
 * You should have received a copy of the GNU General Public License
 * along with this program.  If not, see <http://www.gnu.org/licenses/>.
 *
 * @section notes_sec Notes
 *
 * * Do not create static objects in global functions.
 *   Otherwise constructor guard against concurrent calls is generated costing
 *   about 8B RAM and 14B flash.
 *
 *
 */

//-//
#include "Configuration.h"
#include "Marlin.h"
  
#ifdef ENABLE_AUTO_BED_LEVELING
#include "vector_3.h"
  #ifdef AUTO_BED_LEVELING_GRID
    #include "qr_solve.h"
  #endif
#endif // ENABLE_AUTO_BED_LEVELING

#ifdef MESH_BED_LEVELING
  #include "mesh_bed_leveling.h"
  #include "mesh_bed_calibration.h"
#endif

#include "printers.h"

#include "menu.h"
#include "ultralcd.h"
#include "backlight.h"

#include "planner.h"
#include "stepper.h"
#include "temperature.h"
#include "motion_control.h"
#include "cardreader.h"
#include "ConfigurationStore.h"
#include "language.h"
#include "pins_arduino.h"
#include "math.h"
#include "util.h"
#include "Timer.h"

#include <avr/wdt.h>
#include <avr/pgmspace.h>

#include "Dcodes.h"
#include "AutoDeplete.h"


#ifdef SWSPI
#include "swspi.h"
#endif //SWSPI

#include "spi.h"

#ifdef SWI2C
#include "swi2c.h"
#endif //SWI2C

#ifdef FILAMENT_SENSOR
#include "fsensor.h"
#endif //FILAMENT_SENSOR

#ifdef TMC2130
#include "tmc2130.h"
#endif //TMC2130

#ifdef W25X20CL
#include "w25x20cl.h"
#include "optiboot_w25x20cl.h"
#endif //W25X20CL

#ifdef BLINKM
#include "BlinkM.h"
#include "Wire.h"
#endif

#ifdef ULTRALCD
#include "ultralcd.h"
#endif

#if NUM_SERVOS > 0
#include "Servo.h"
#endif

#if defined(DIGIPOTSS_PIN) && DIGIPOTSS_PIN > -1
#include <SPI.h>
#endif

#include "mmu.h"

#define VERSION_STRING  "1.0.2"


#include "ultralcd.h"
#include "sound.h"

#include "cmdqueue.h"
#include "io_atmega2560.h"

// Macros for bit masks
#define BIT(b) (1<<(b))
#define TEST(n,b) (((n)&BIT(b))!=0)
#define SET_BIT(n,b,value) (n) ^= ((-value)^(n)) & (BIT(b))

//Macro for print fan speed
#define FAN_PULSE_WIDTH_LIMIT ((fanSpeed > 100) ? 3 : 4) //time in ms

//filament types 
#define FILAMENT_DEFAULT 0
#define FILAMENT_FLEX 1
#define FILAMENT_PVA 2
#define FILAMENT_UNDEFINED 255

//Stepper Movement Variables

//===========================================================================
//=============================imported variables============================
//===========================================================================

//===========================================================================
//=============================public variables=============================
//===========================================================================
#ifdef SDSUPPORT
CardReader card;
#endif

unsigned long PingTime = _millis();
unsigned long NcTime;

uint8_t mbl_z_probe_nr = 3; //numer of Z measurements for each point in mesh bed leveling calibration

//used for PINDA temp calibration and pause print
#define DEFAULT_RETRACTION    1
#define DEFAULT_RETRACTION_MM 4 //MM

float default_retraction = DEFAULT_RETRACTION;


float homing_feedrate[] = HOMING_FEEDRATE;
// Currently only the extruder axis may be switched to a relative mode.
// Other axes are always absolute or relative based on the common relative_mode flag.
bool axis_relative_modes[] = AXIS_RELATIVE_MODES;
int feedmultiply=100; //100->1 200->2
int extrudemultiply=100; //100->1 200->2
int extruder_multiply[EXTRUDERS] = {100
  #if EXTRUDERS > 1
    , 100
    #if EXTRUDERS > 2
      , 100
    #endif
  #endif
};

int bowden_length[4] = {385, 385, 385, 385};

bool is_usb_printing = false;
bool homing_flag = false;

bool temp_cal_active = false;

unsigned long kicktime = _millis()+100000;

unsigned int  usb_printing_counter;

int8_t lcd_change_fil_state = 0;

unsigned long pause_time = 0;
unsigned long start_pause_print = _millis();
unsigned long t_fan_rising_edge = _millis();
LongTimer safetyTimer;
static LongTimer crashDetTimer;

//unsigned long load_filament_time;

bool mesh_bed_leveling_flag = false;
bool mesh_bed_run_from_menu = false;

bool prusa_sd_card_upload = false;

unsigned int status_number = 0;

unsigned long total_filament_used;
unsigned int heating_status;
unsigned int heating_status_counter;
bool loading_flag = false;



char snmm_filaments_used = 0;


bool fan_state[2];
int fan_edge_counter[2];
int fan_speed[2];

char dir_names[3][9];

bool sortAlpha = false;


float extruder_multiplier[EXTRUDERS] = {1.0
  #if EXTRUDERS > 1
    , 1.0
    #if EXTRUDERS > 2
      , 1.0
    #endif
  #endif
};

float current_position[NUM_AXIS] = { 0.0, 0.0, 0.0, 0.0 };
//shortcuts for more readable code
#define _x current_position[X_AXIS]
#define _y current_position[Y_AXIS]
#define _z current_position[Z_AXIS]
#define _e current_position[E_AXIS]

float min_pos[3] = { X_MIN_POS, Y_MIN_POS, Z_MIN_POS };
float max_pos[3] = { X_MAX_POS, Y_MAX_POS, Z_MAX_POS };
bool axis_known_position[3] = {false, false, false};

// Extruder offset
#if EXTRUDERS > 1
  #define NUM_EXTRUDER_OFFSETS 2 // only in XY plane
float extruder_offset[NUM_EXTRUDER_OFFSETS][EXTRUDERS] = {
#if defined(EXTRUDER_OFFSET_X) && defined(EXTRUDER_OFFSET_Y)
  EXTRUDER_OFFSET_X, EXTRUDER_OFFSET_Y
#endif
};
#endif

uint8_t active_extruder = 0;
int fanSpeed=0;

#ifdef FWRETRACT
  bool retracted[EXTRUDERS]={false
    #if EXTRUDERS > 1
    , false
     #if EXTRUDERS > 2
      , false
     #endif
  #endif
  };
  bool retracted_swap[EXTRUDERS]={false
    #if EXTRUDERS > 1
    , false
     #if EXTRUDERS > 2
      , false
     #endif
  #endif
  };

  float retract_length_swap = RETRACT_LENGTH_SWAP;
  float retract_recover_length_swap = RETRACT_RECOVER_LENGTH_SWAP;
#endif

  #ifdef PS_DEFAULT_OFF
    bool powersupply = false;
  #else
	  bool powersupply = true;
  #endif

bool cancel_heatup = false ;

int8_t busy_state = NOT_BUSY;
static long prev_busy_signal_ms = -1;
uint8_t host_keepalive_interval = HOST_KEEPALIVE_INTERVAL;

const char errormagic[] PROGMEM = "Error:";
const char echomagic[] PROGMEM = "echo:";

bool no_response = false;
uint8_t important_status;
uint8_t saved_filament_type;

#define SAVED_TARGET_UNSET (X_MIN_POS-1)
float saved_target[NUM_AXIS] = {SAVED_TARGET_UNSET, 0, 0, 0};

// save/restore printing in case that mmu was not responding 
bool mmu_print_saved = false;

// storing estimated time to end of print counted by slicer
uint8_t print_percent_done_normal = PRINT_PERCENT_DONE_INIT;
uint16_t print_time_remaining_normal = PRINT_TIME_REMAINING_INIT; //estimated remaining print time in minutes
uint8_t print_percent_done_silent = PRINT_PERCENT_DONE_INIT;
uint16_t print_time_remaining_silent = PRINT_TIME_REMAINING_INIT; //estimated remaining print time in minutes

//===========================================================================
//=============================Private Variables=============================
//===========================================================================
#define MSG_BED_LEVELING_FAILED_TIMEOUT 30

const char axis_codes[NUM_AXIS] = {'X', 'Y', 'Z', 'E'};
float destination[NUM_AXIS] = {  0.0, 0.0, 0.0, 0.0};

// For tracing an arc
static float offset[3] = {0.0, 0.0, 0.0};

// Current feedrate
float feedrate = 1500.0;

// Feedrate for the next move
static float next_feedrate;

// Original feedrate saved during homing moves
static float saved_feedrate;

const int sensitive_pins[] = SENSITIVE_PINS; // Sensitive pin list for M42

//static float tt = 0;
//static float bt = 0;

//Inactivity shutdown variables
static unsigned long previous_millis_cmd = 0;
unsigned long max_inactive_time = 0;
static unsigned long stepper_inactive_time = DEFAULT_STEPPER_DEACTIVE_TIME*1000l;
static unsigned long safetytimer_inactive_time = DEFAULT_SAFETYTIMER_TIME_MINS*60*1000ul;

unsigned long starttime=0;
unsigned long stoptime=0;
unsigned long _usb_timer = 0;

bool extruder_under_pressure = true;


bool Stopped=false;

#if NUM_SERVOS > 0
  Servo servos[NUM_SERVOS];
#endif

bool target_direction;

//Insert variables if CHDK is defined
#ifdef CHDK
unsigned long chdkHigh = 0;
boolean chdkActive = false;
#endif

//! @name RAM save/restore printing
//! @{
bool saved_printing = false; //!< Print is paused and saved in RAM
static uint32_t saved_sdpos = 0; //!< SD card position, or line number in case of USB printing
uint8_t saved_printing_type = PRINTING_TYPE_SD;
static float saved_pos[4] = { 0, 0, 0, 0 };
static uint16_t saved_feedrate2 = 0; //!< Default feedrate (truncated from float)
static int saved_feedmultiply2 = 0;
static uint8_t saved_active_extruder = 0;
static float saved_extruder_temperature = 0.0; //!< Active extruder temperature
static bool saved_extruder_under_pressure = false;
static bool saved_extruder_relative_mode = false;
static int saved_fanSpeed = 0; //!< Print fan speed
//! @}

static int saved_feedmultiply_mm = 100;

//===========================================================================
//=============================Routines======================================
//===========================================================================

static void get_arc_coordinates();
static bool setTargetedHotend(int code, uint8_t &extruder);
static void print_time_remaining_init();
static void wait_for_heater(long codenum, uint8_t extruder);
static void gcode_G28(bool home_x_axis, bool home_y_axis, bool home_z_axis);
static void temp_compensation_start();
static void temp_compensation_apply();


uint16_t gcode_in_progress = 0;
uint16_t mcode_in_progress = 0;

void serial_echopair_P(const char *s_P, float v)
    { serialprintPGM(s_P); SERIAL_ECHO(v); }
void serial_echopair_P(const char *s_P, double v)
    { serialprintPGM(s_P); SERIAL_ECHO(v); }
void serial_echopair_P(const char *s_P, unsigned long v)
    { serialprintPGM(s_P); SERIAL_ECHO(v); }

/*FORCE_INLINE*/ void serialprintPGM(const char *str)
{
#if 0
  char ch=pgm_read_byte(str);
  while(ch)
  {
    MYSERIAL.write(ch);
    ch=pgm_read_byte(++str);
  }
#else
	// hmm, same size as the above version, the compiler did a good job optimizing the above
	while( uint8_t ch = pgm_read_byte(str) ){
	  MYSERIAL.write((char)ch);
	  ++str;
	}
#endif
}

#ifdef SDSUPPORT
  #include "SdFatUtil.h"
  int freeMemory() { return SdFatUtil::FreeRam(); }
#else
  extern "C" {
    extern unsigned int __bss_end;
    extern unsigned int __heap_start;
    extern void *__brkval;

    int freeMemory() {
      int free_memory;

      if ((int)__brkval == 0)
        free_memory = ((int)&free_memory) - ((int)&__bss_end);
      else
        free_memory = ((int)&free_memory) - ((int)__brkval);

      return free_memory;
    }
  }
#endif //!SDSUPPORT

void setup_killpin()
{
  #if defined(KILL_PIN) && KILL_PIN > -1
    SET_INPUT(KILL_PIN);
    WRITE(KILL_PIN,HIGH);
  #endif
}

// Set home pin
void setup_homepin(void)
{
#if defined(HOME_PIN) && HOME_PIN > -1
   SET_INPUT(HOME_PIN);
   WRITE(HOME_PIN,HIGH);
#endif
}

void setup_photpin()
{
  #if defined(PHOTOGRAPH_PIN) && PHOTOGRAPH_PIN > -1
    SET_OUTPUT(PHOTOGRAPH_PIN);
    WRITE(PHOTOGRAPH_PIN, LOW);
  #endif
}

void setup_powerhold()
{
  #if defined(SUICIDE_PIN) && SUICIDE_PIN > -1
    SET_OUTPUT(SUICIDE_PIN);
    WRITE(SUICIDE_PIN, HIGH);
  #endif
  #if defined(PS_ON_PIN) && PS_ON_PIN > -1
    SET_OUTPUT(PS_ON_PIN);
	#if defined(PS_DEFAULT_OFF)
	  WRITE(PS_ON_PIN, PS_ON_ASLEEP);
    #else
	  WRITE(PS_ON_PIN, PS_ON_AWAKE);
	#endif
  #endif
}

void suicide()
{
  #if defined(SUICIDE_PIN) && SUICIDE_PIN > -1
    SET_OUTPUT(SUICIDE_PIN);
    WRITE(SUICIDE_PIN, LOW);
  #endif
}

void servo_init()
{
  #if (NUM_SERVOS >= 1) && defined(SERVO0_PIN) && (SERVO0_PIN > -1)
    servos[0].attach(SERVO0_PIN);
  #endif
  #if (NUM_SERVOS >= 2) && defined(SERVO1_PIN) && (SERVO1_PIN > -1)
    servos[1].attach(SERVO1_PIN);
  #endif
  #if (NUM_SERVOS >= 3) && defined(SERVO2_PIN) && (SERVO2_PIN > -1)
    servos[2].attach(SERVO2_PIN);
  #endif
  #if (NUM_SERVOS >= 4) && defined(SERVO3_PIN) && (SERVO3_PIN > -1)
    servos[3].attach(SERVO3_PIN);
  #endif
  #if (NUM_SERVOS >= 5)
    #error "TODO: enter initalisation code for more servos"
  #endif
}


bool fans_check_enabled = true;

#ifdef TMC2130

void crashdet_stop_and_save_print()
{
	stop_and_save_print_to_ram(10, -default_retraction); //XY - no change, Z 10mm up, E -1mm retract
}

void crashdet_restore_print_and_continue()
{
	restore_print_from_ram_and_continue(default_retraction); //XYZ = orig, E +1mm unretract
//	babystep_apply();
}


void crashdet_stop_and_save_print2()
{
	cli();
	planner_abort_hard(); //abort printing
	cmdqueue_reset(); //empty cmdqueue
	card.sdprinting = false;
	card.closefile();
  // Reset and re-enable the stepper timer just before the global interrupts are enabled.
  st_reset_timer();
	sei();
}

void crashdet_detected(uint8_t mask)
{
	st_synchronize();
	static uint8_t crashDet_counter = 0;
	bool automatic_recovery_after_crash = true;

	if (crashDet_counter++ == 0) {
		crashDetTimer.start();
	}
	else if (crashDetTimer.expired(CRASHDET_TIMER * 1000ul)){
		crashDetTimer.stop();
		crashDet_counter = 0;
	}
	else if(crashDet_counter == CRASHDET_COUNTER_MAX){
		automatic_recovery_after_crash = false;
		crashDetTimer.stop();
		crashDet_counter = 0;
	}
	else {
		crashDetTimer.start();
	}

	lcd_update_enable(true);
	lcd_clear();
	lcd_update(2);

	if (mask & X_AXIS_MASK)
	{
		eeprom_update_byte((uint8_t*)EEPROM_CRASH_COUNT_X, eeprom_read_byte((uint8_t*)EEPROM_CRASH_COUNT_X) + 1);
		eeprom_update_word((uint16_t*)EEPROM_CRASH_COUNT_X_TOT, eeprom_read_word((uint16_t*)EEPROM_CRASH_COUNT_X_TOT) + 1);
	}
	if (mask & Y_AXIS_MASK)
	{
		eeprom_update_byte((uint8_t*)EEPROM_CRASH_COUNT_Y, eeprom_read_byte((uint8_t*)EEPROM_CRASH_COUNT_Y) + 1);
		eeprom_update_word((uint16_t*)EEPROM_CRASH_COUNT_Y_TOT, eeprom_read_word((uint16_t*)EEPROM_CRASH_COUNT_Y_TOT) + 1);
	}
    


	lcd_update_enable(true);
	lcd_update(2);
	lcd_setstatuspgm(_T(MSG_CRASH_DETECTED));
	gcode_G28(true, true, false); //home X and Y
	st_synchronize();

	if (automatic_recovery_after_crash) {
		enquecommand_P(PSTR("CRASH_RECOVER"));
	}else{
		setTargetHotend(0, active_extruder);
		bool yesno = lcd_show_fullscreen_message_yes_no_and_wait_P(_i("Crash detected. Resume print?"), false);
		lcd_update_enable(true);
		if (yesno)
		{
			enquecommand_P(PSTR("CRASH_RECOVER"));
		}
		else
		{
			enquecommand_P(PSTR("CRASH_CANCEL"));
		}
	}
}

void crashdet_recover()
{
	crashdet_restore_print_and_continue();
	if (lcd_crash_detect_enabled()) tmc2130_sg_stop_on_crash = true;
}

void crashdet_cancel()
{
	saved_printing = false;
	tmc2130_sg_stop_on_crash = true;
	if (saved_printing_type == PRINTING_TYPE_SD) {
		lcd_print_stop();
	}else if(saved_printing_type == PRINTING_TYPE_USB){
		SERIAL_ECHOLNRPGM(MSG_OCTOPRINT_CANCEL); //for Octoprint: works the same as clicking "Abort" button in Octoprint GUI
		SERIAL_PROTOCOLLNRPGM(MSG_OK);
	}
}

#endif //TMC2130

void failstats_reset_print()
{
	eeprom_update_byte((uint8_t *)EEPROM_CRASH_COUNT_X, 0);
	eeprom_update_byte((uint8_t *)EEPROM_CRASH_COUNT_Y, 0);
	eeprom_update_byte((uint8_t *)EEPROM_FERROR_COUNT, 0);
	eeprom_update_byte((uint8_t *)EEPROM_POWER_COUNT, 0);
	eeprom_update_byte((uint8_t *)EEPROM_MMU_FAIL, 0);
	eeprom_update_byte((uint8_t *)EEPROM_MMU_LOAD_FAIL, 0);
}



#ifdef MESH_BED_LEVELING
   enum MeshLevelingState { MeshReport, MeshStart, MeshNext, MeshSet };
#endif


// Factory reset function
// This function is used to erase parts or whole EEPROM memory which is used for storing calibration and and so on.
// Level input parameter sets depth of reset
int  er_progress = 0;
static void factory_reset(char level)
{	
	lcd_clear();
    switch (level) {
                   
        // Level 0: Language reset
        case 0:
      Sound_MakeCustom(100,0,false);
			lang_reset();
            break;
         
		//Level 1: Reset statistics
		case 1:
      Sound_MakeCustom(100,0,false);
			eeprom_update_dword((uint32_t *)EEPROM_TOTALTIME, 0);
			eeprom_update_dword((uint32_t *)EEPROM_FILAMENTUSED, 0);

			eeprom_update_byte((uint8_t *)EEPROM_CRASH_COUNT_X, 0);
			eeprom_update_byte((uint8_t *)EEPROM_CRASH_COUNT_Y, 0);
			eeprom_update_byte((uint8_t *)EEPROM_FERROR_COUNT, 0);
			eeprom_update_byte((uint8_t *)EEPROM_POWER_COUNT, 0);

			eeprom_update_word((uint16_t *)EEPROM_CRASH_COUNT_X_TOT, 0);
			eeprom_update_word((uint16_t *)EEPROM_CRASH_COUNT_Y_TOT, 0);
			eeprom_update_word((uint16_t *)EEPROM_FERROR_COUNT_TOT, 0);
			eeprom_update_word((uint16_t *)EEPROM_POWER_COUNT_TOT, 0);

			eeprom_update_word((uint16_t *)EEPROM_MMU_FAIL_TOT, 0);
			eeprom_update_word((uint16_t *)EEPROM_MMU_LOAD_FAIL_TOT, 0);
			eeprom_update_byte((uint8_t *)EEPROM_MMU_FAIL, 0);
			eeprom_update_byte((uint8_t *)EEPROM_MMU_LOAD_FAIL, 0);


			lcd_menu_statistics();
            
			break;

        // Level 2: Prepare for shipping
        case 2:
			//lcd_puts_P(PSTR("Factory RESET"));
            //lcd_puts_at_P(1,2,PSTR("Shipping prep"));
            
            // Force language selection at the next boot up.
			lang_reset();
            // Force the "Follow calibration flow" message at the next boot up.
            calibration_status_store(CALIBRATION_STATUS_Z_CALIBRATION);
			eeprom_write_byte((uint8_t*)EEPROM_WIZARD_ACTIVE, 1); //run wizard
            farm_no = 0;
			farm_mode = false;
			eeprom_update_byte((uint8_t*)EEPROM_FARM_MODE, farm_mode);
            EEPROM_save_B(EEPROM_FARM_NUMBER, &farm_no);

            eeprom_update_dword((uint32_t *)EEPROM_TOTALTIME, 0);
            eeprom_update_dword((uint32_t *)EEPROM_FILAMENTUSED, 0);
            eeprom_update_word((uint16_t *)EEPROM_CRASH_COUNT_X_TOT, 0);
            eeprom_update_word((uint16_t *)EEPROM_CRASH_COUNT_Y_TOT, 0);
            eeprom_update_word((uint16_t *)EEPROM_FERROR_COUNT_TOT, 0);
            eeprom_update_word((uint16_t *)EEPROM_POWER_COUNT_TOT, 0);

			eeprom_update_word((uint16_t *)EEPROM_MMU_FAIL_TOT, 0);
			eeprom_update_word((uint16_t *)EEPROM_MMU_LOAD_FAIL_TOT, 0);
			eeprom_update_byte((uint8_t *)EEPROM_MMU_FAIL, 0);
			eeprom_update_byte((uint8_t *)EEPROM_MMU_LOAD_FAIL, 0);

#ifdef FILAMENT_SENSOR
			fsensor_enable();
            fsensor_autoload_set(true);
#endif //FILAMENT_SENSOR
      Sound_MakeCustom(100,0,false);   
			//_delay_ms(2000);
            break;

			// Level 3: erase everything, whole EEPROM will be set to 0xFF

		case 3:
			lcd_puts_P(PSTR("Factory RESET"));
			lcd_puts_at_P(1, 2, PSTR("ERASING all data"));

      Sound_MakeCustom(100,0,false);
			er_progress = 0;
			lcd_puts_at_P(3, 3, PSTR("      "));
			lcd_set_cursor(3, 3);
			lcd_print(er_progress);

			// Erase EEPROM
			for (int i = 0; i < 4096; i++) {
				eeprom_update_byte((uint8_t*)i, 0xFF);

				if (i % 41 == 0) {
					er_progress++;
					lcd_puts_at_P(3, 3, PSTR("      "));
					lcd_set_cursor(3, 3);
					lcd_print(er_progress);
					lcd_puts_P(PSTR("%"));
				}

			}


			break;
		case 4:
			bowden_menu();
			break;
        
        default:
            break;
    }
    

}

extern "C" {
FILE _uartout; //= {0}; Global variable is always zero initialized. No need to explicitly state this.
}

int uart_putchar(char c, FILE *)
{
	MYSERIAL.write(c);
	return 0;
}


void lcd_splash()
{
	lcd_clear(); // clears display and homes screen
	lcd_puts_P(PSTR("\n Original Prusa i3\n   Prusa Research"));
}


void factory_reset() 
{
	KEEPALIVE_STATE(PAUSED_FOR_USER);
	if (!READ(BTN_ENC))
	{
		_delay_ms(1000);
		if (!READ(BTN_ENC))
		{
			lcd_clear();


			lcd_puts_P(PSTR("Factory RESET"));


			SET_OUTPUT(BEEPER);
  if(eSoundMode!=e_SOUND_MODE_SILENT)
			WRITE(BEEPER, HIGH);

			while (!READ(BTN_ENC));

			WRITE(BEEPER, LOW);



			_delay_ms(2000);

			char level = reset_menu();
			factory_reset(level);

			switch (level) {
			case 0: _delay_ms(0); break;
			case 1: _delay_ms(0); break;
			case 2: _delay_ms(0); break;
			case 3: _delay_ms(0); break;
			}

		}
	}
	KEEPALIVE_STATE(IN_HANDLER);
}

void show_fw_version_warnings() {
	if (FW_DEV_VERSION == FW_VERSION_GOLD || FW_DEV_VERSION == FW_VERSION_RC) return;
	switch (FW_DEV_VERSION) {
	case(FW_VERSION_ALPHA):   lcd_show_fullscreen_message_and_wait_P(_i("You are using firmware alpha version. This is development version. Using this version is not recommended and may cause printer damage."));   break;////MSG_FW_VERSION_ALPHA c=20 r=8
	case(FW_VERSION_BETA):    lcd_show_fullscreen_message_and_wait_P(_i("You are using firmware beta version. This is development version. Using this version is not recommended and may cause printer damage."));    break;////MSG_FW_VERSION_BETA c=20 r=8
  case(FW_VERSION_DEVEL):
	case(FW_VERSION_DEBUG):
    lcd_update_enable(false);
    lcd_clear();
  #if FW_DEV_VERSION == FW_VERSION_DEVEL
    lcd_puts_at_P(0, 0, PSTR("Development build !!"));
  #else
    lcd_puts_at_P(0, 0, PSTR("Debbugging build !!!"));
  #endif
    lcd_puts_at_P(0, 1, PSTR("May destroy printer!"));
    lcd_puts_at_P(0, 2, PSTR("ver ")); lcd_puts_P(PSTR(FW_VERSION_FULL));
    lcd_puts_at_P(0, 3, PSTR(FW_REPOSITORY));
    lcd_wait_for_click();
    break;
//	default: lcd_show_fullscreen_message_and_wait_P(_i("WARNING: This is an unofficial, unsupported build. Use at your own risk!")); break;////MSG_FW_VERSION_UNKNOWN c=20 r=8
	}
	lcd_update_enable(true);
}

//! @brief try to check if firmware is on right type of printer
static void check_if_fw_is_on_right_printer(){
#ifdef FILAMENT_SENSOR
  if((PRINTER_TYPE == PRINTER_MK3) || (PRINTER_TYPE == PRINTER_MK3S)){
    #ifdef IR_SENSOR
    swi2c_init();
    const uint8_t pat9125_detected = swi2c_readByte_A8(PAT9125_I2C_ADDR,0x00,NULL);
      if (pat9125_detected){
        lcd_show_fullscreen_message_and_wait_P(_i("MK3S firmware detected on MK3 printer"));}
    #endif //IR_SENSOR

    #ifdef PAT9125
      //will return 1 only if IR can detect filament in bondtech extruder so this may fail even when we have IR sensor
      const uint8_t ir_detected = !(PIN_GET(IR_SENSOR_PIN));
      if (ir_detected){
        lcd_show_fullscreen_message_and_wait_P(_i("MK3 firmware detected on MK3S printer"));}
    #endif //PAT9125
  }
#endif //FILAMENT_SENSOR
}

uint8_t check_printer_version()
{
	uint8_t version_changed = 0;
	uint16_t printer_type = eeprom_read_word((uint16_t*)EEPROM_PRINTER_TYPE);
	uint16_t motherboard = eeprom_read_word((uint16_t*)EEPROM_BOARD_TYPE);

	if (printer_type != PRINTER_TYPE) {
		if (printer_type == 0xffff) eeprom_write_word((uint16_t*)EEPROM_PRINTER_TYPE, PRINTER_TYPE);
		else version_changed |= 0b10;
	}
	if (motherboard != MOTHERBOARD) {
		if(motherboard == 0xffff) eeprom_write_word((uint16_t*)EEPROM_BOARD_TYPE, MOTHERBOARD);
		else version_changed |= 0b01;
	}
	return version_changed;
}

#ifdef BOOTAPP
#include "bootapp.h" //bootloader support
#endif //BOOTAPP

#if (LANG_MODE != 0) //secondary language support

#ifdef W25X20CL


// language update from external flash
#define LANGBOOT_BLOCKSIZE 0x1000u
#define LANGBOOT_RAMBUFFER 0x0800

void update_sec_lang_from_external_flash()
{
	if ((boot_app_magic == BOOT_APP_MAGIC) && (boot_app_flags & BOOT_APP_FLG_USER0))
	{
		uint8_t lang = boot_reserved >> 4;
		uint8_t state = boot_reserved & 0xf;
		lang_table_header_t header;
		uint32_t src_addr;
		if (lang_get_header(lang, &header, &src_addr))
		{
			lcd_puts_at_P(1,3,PSTR("Language update."));
			for (uint8_t i = 0; i < state; i++) fputc('.', lcdout);
			_delay(100);
			boot_reserved = (state + 1) | (lang << 4);
			if ((state * LANGBOOT_BLOCKSIZE) < header.size)
			{
				cli();
				uint16_t size = header.size - state * LANGBOOT_BLOCKSIZE;
				if (size > LANGBOOT_BLOCKSIZE) size = LANGBOOT_BLOCKSIZE;
				w25x20cl_rd_data(src_addr + state * LANGBOOT_BLOCKSIZE, (uint8_t*)LANGBOOT_RAMBUFFER, size);
				if (state == 0)
				{
					//TODO - check header integrity
				}
				bootapp_ram2flash(LANGBOOT_RAMBUFFER, _SEC_LANG_TABLE + state * LANGBOOT_BLOCKSIZE, size);
			}
			else
			{
				//TODO - check sec lang data integrity
				eeprom_update_byte((unsigned char *)EEPROM_LANG, LANG_ID_SEC);
			}
		}
	}
	boot_app_flags &= ~BOOT_APP_FLG_USER0;
}


#ifdef DEBUG_W25X20CL

uint8_t lang_xflash_enum_codes(uint16_t* codes)
{
	lang_table_header_t header;
	uint8_t count = 0;
	uint32_t addr = 0x00000;
	while (1)
	{
		printf_P(_n("LANGTABLE%d:"), count);
		w25x20cl_rd_data(addr, (uint8_t*)&header, sizeof(lang_table_header_t));
		if (header.magic != LANG_MAGIC)
		{
			printf_P(_n("NG!\n"));
			break;
		}
		printf_P(_n("OK\n"));
		printf_P(_n(" _lt_magic        = 0x%08lx %S\n"), header.magic, (header.magic==LANG_MAGIC)?_n("OK"):_n("NA"));
		printf_P(_n(" _lt_size         = 0x%04x (%d)\n"), header.size, header.size);
		printf_P(_n(" _lt_count        = 0x%04x (%d)\n"), header.count, header.count);
		printf_P(_n(" _lt_chsum        = 0x%04x\n"), header.checksum);
		printf_P(_n(" _lt_code         = 0x%04x (%c%c)\n"), header.code, header.code >> 8, header.code & 0xff);
		printf_P(_n(" _lt_sign         = 0x%08lx\n"), header.signature);

		addr += header.size;
		codes[count] = header.code;
		count ++;
	}
	return count;
}

void list_sec_lang_from_external_flash()
{
	uint16_t codes[8];
	uint8_t count = lang_xflash_enum_codes(codes);
	printf_P(_n("XFlash lang count = %hhd\n"), count);
}

#endif //DEBUG_W25X20CL

#endif //W25X20CL

#endif //(LANG_MODE != 0)


static void w25x20cl_err_msg()
{
	lcd_clear();
	lcd_puts_P(_n("External SPI flash\nW25X20CL is not res-\nponding. Language\nswitch unavailable."));
}

// "Setup" function is called by the Arduino framework on startup.
// Before startup, the Timers-functions (PWM)/Analog RW and HardwareSerial provided by the Arduino-code 
// are initialized by the main() routine provided by the Arduino framework.
void setup()
{
	mmu_init();

	ultralcd_init();

	spi_init();

	lcd_splash();
    Sound_Init();                                // also guarantee "SET_OUTPUT(BEEPER)"

#ifdef W25X20CL
    bool w25x20cl_success = w25x20cl_init();
	if (w25x20cl_success)
	{
	    optiboot_w25x20cl_enter();
#if (LANG_MODE != 0) //secondary language support
        update_sec_lang_from_external_flash();
#endif //(LANG_MODE != 0)
	}
	else
	{
	    w25x20cl_err_msg();
	}
#else
	const bool w25x20cl_success = true;
#endif //W25X20CL


	setup_killpin();
	setup_powerhold();

	farm_mode = eeprom_read_byte((uint8_t*)EEPROM_FARM_MODE); 
	EEPROM_read_B(EEPROM_FARM_NUMBER, &farm_no);
	if ((farm_mode == 0xFF && farm_no == 0) || ((uint16_t)farm_no == 0xFFFF)) 
		farm_mode = false; //if farm_mode has not been stored to eeprom yet and farm number is set to zero or EEPROM is fresh, deactivate farm mode
	if ((uint16_t)farm_no == 0xFFFF) farm_no = 0;
	
	selectedSerialPort = eeprom_read_byte((uint8_t*)EEPROM_SECOND_SERIAL_ACTIVE);
	if (selectedSerialPort == 0xFF) selectedSerialPort = 0;
	if (farm_mode)
	{
		no_response = true; //we need confirmation by recieving PRUSA thx
		important_status = 8;
		prusa_statistics(8);
		selectedSerialPort = 1;
#ifdef TMC2130
		//increased extruder current (PFW363)
		tmc2130_current_h[E_AXIS] = 36;
		tmc2130_current_r[E_AXIS] = 36;
#endif //TMC2130
#ifdef FILAMENT_SENSOR
		//disabled filament autoload (PFW360)
		fsensor_autoload_set(false);
#endif //FILAMENT_SENSOR
          // ~ FanCheck -> on
          if(!(eeprom_read_byte((uint8_t*)EEPROM_FAN_CHECK_ENABLED)))
               eeprom_update_byte((unsigned char *)EEPROM_FAN_CHECK_ENABLED,true);
	}
	MYSERIAL.begin(BAUDRATE);
	fdev_setup_stream(uartout, uart_putchar, NULL, _FDEV_SETUP_WRITE); //setup uart out stream
#ifndef W25X20CL
	SERIAL_PROTOCOLLNPGM("start");
#endif //W25X20CL
	stdout = uartout;
	SERIAL_ECHO_START;
	printf_P(PSTR(" " FW_VERSION_FULL "\n"));

	//SERIAL_ECHOPAIR("Active sheet before:", static_cast<unsigned long int>(eeprom_read_byte(&(EEPROM_Sheets_base->active_sheet))));

#ifdef DEBUG_SEC_LANG
	lang_table_header_t header;
	uint32_t src_addr = 0x00000;
	if (lang_get_header(1, &header, &src_addr))
	{
//this is comparsion of some printing-methods regarding to flash space usage and code size/readability
#define LT_PRINT_TEST 2
//  flash usage
//  total   p.test
//0 252718  t+c  text code
//1 253142  424  170  254
//2 253040  322  164  158
//3 253248  530  135  395
#if (LT_PRINT_TEST==1) //not optimized printf
		printf_P(_n(" _src_addr = 0x%08lx\n"), src_addr);
		printf_P(_n(" _lt_magic = 0x%08lx %S\n"), header.magic, (header.magic==LANG_MAGIC)?_n("OK"):_n("NA"));
		printf_P(_n(" _lt_size  = 0x%04x (%d)\n"), header.size, header.size);
		printf_P(_n(" _lt_count = 0x%04x (%d)\n"), header.count, header.count);
		printf_P(_n(" _lt_chsum = 0x%04x\n"), header.checksum);
		printf_P(_n(" _lt_code  = 0x%04x (%c%c)\n"), header.code, header.code >> 8, header.code & 0xff);
		printf_P(_n(" _lt_sign = 0x%08lx\n"), header.signature);
#elif (LT_PRINT_TEST==2) //optimized printf
		printf_P(
		 _n(
		  " _src_addr = 0x%08lx\n"
		  " _lt_magic = 0x%08lx %S\n"
		  " _lt_size  = 0x%04x (%d)\n"
		  " _lt_count = 0x%04x (%d)\n"
		  " _lt_chsum = 0x%04x\n"
		  " _lt_code  = 0x%04x (%c%c)\n"
		  " _lt_resv1 = 0x%08lx\n"
		 ),
		 src_addr,
		 header.magic, (header.magic==LANG_MAGIC)?_n("OK"):_n("NA"),
		 header.size, header.size,
		 header.count, header.count,
		 header.checksum,
		 header.code, header.code >> 8, header.code & 0xff,
		 header.signature
		);
#elif (LT_PRINT_TEST==3) //arduino print/println (leading zeros not solved)
		MYSERIAL.print(" _src_addr = 0x");
		MYSERIAL.println(src_addr, 16);
		MYSERIAL.print(" _lt_magic = 0x");
		MYSERIAL.print(header.magic, 16);
		MYSERIAL.println((header.magic==LANG_MAGIC)?" OK":" NA");
		MYSERIAL.print(" _lt_size  = 0x");
		MYSERIAL.print(header.size, 16);
		MYSERIAL.print(" (");
		MYSERIAL.print(header.size, 10);
		MYSERIAL.println(")");
		MYSERIAL.print(" _lt_count = 0x");
		MYSERIAL.print(header.count, 16);
		MYSERIAL.print(" (");
		MYSERIAL.print(header.count, 10);
		MYSERIAL.println(")");
		MYSERIAL.print(" _lt_chsum = 0x");
		MYSERIAL.println(header.checksum, 16);
		MYSERIAL.print(" _lt_code  = 0x");
		MYSERIAL.print(header.code, 16);
		MYSERIAL.print(" (");
		MYSERIAL.print((char)(header.code >> 8), 0);
		MYSERIAL.print((char)(header.code & 0xff), 0);
		MYSERIAL.println(")");
		MYSERIAL.print(" _lt_resv1 = 0x");
		MYSERIAL.println(header.signature, 16);
#endif //(LT_PRINT_TEST==)
#undef LT_PRINT_TEST

#if 0
		w25x20cl_rd_data(0x25ba, (uint8_t*)&block_buffer, 1024);
		for (uint16_t i = 0; i < 1024; i++)
		{
			if ((i % 16) == 0) printf_P(_n("%04x:"), 0x25ba+i);
			printf_P(_n(" %02x"), ((uint8_t*)&block_buffer)[i]);
			if ((i % 16) == 15) putchar('\n');
		}
#endif
		uint16_t sum = 0;
		for (uint16_t i = 0; i < header.size; i++)
			sum += (uint16_t)pgm_read_byte((uint8_t*)(_SEC_LANG_TABLE + i)) << ((i & 1)?0:8);
		printf_P(_n("_SEC_LANG_TABLE checksum = %04x\n"), sum);
		sum -= header.checksum; //subtract checksum
		printf_P(_n("_SEC_LANG_TABLE checksum = %04x\n"), sum);
		sum = (sum >> 8) | ((sum & 0xff) << 8); //swap bytes
		if (sum == header.checksum)
			printf_P(_n("Checksum OK\n"), sum);
		else
			printf_P(_n("Checksum NG\n"), sum);
	}
	else
		printf_P(_n("lang_get_header failed!\n"));

#if 0
		for (uint16_t i = 0; i < 1024*10; i++)
		{
			if ((i % 16) == 0) printf_P(_n("%04x:"), _SEC_LANG_TABLE+i);
			printf_P(_n(" %02x"), pgm_read_byte((uint8_t*)(_SEC_LANG_TABLE+i)));
			if ((i % 16) == 15) putchar('\n');
		}
#endif

#if 0
	SERIAL_ECHOLN("Reading eeprom from 0 to 100: start");
	for (int i = 0; i < 4096; ++i) {
		int b = eeprom_read_byte((unsigned char*)i);
		if (b != 255) {
			SERIAL_ECHO(i);
			SERIAL_ECHO(":");
			SERIAL_ECHO(b);
			SERIAL_ECHOLN("");
		}
	}
	SERIAL_ECHOLN("Reading eeprom from 0 to 100: done");
#endif

#endif //DEBUG_SEC_LANG

	// Check startup - does nothing if bootloader sets MCUSR to 0
	byte mcu = MCUSR;
/*	if (mcu & 1) SERIAL_ECHOLNRPGM(MSG_POWERUP);
	if (mcu & 2) SERIAL_ECHOLNRPGM(MSG_EXTERNAL_RESET);
	if (mcu & 4) SERIAL_ECHOLNRPGM(MSG_BROWNOUT_RESET);
	if (mcu & 8) SERIAL_ECHOLNRPGM(MSG_WATCHDOG_RESET);
	if (mcu & 32) SERIAL_ECHOLNRPGM(MSG_SOFTWARE_RESET);*/
	if (mcu & 1) puts_P(MSG_POWERUP);
	if (mcu & 2) puts_P(MSG_EXTERNAL_RESET);
	if (mcu & 4) puts_P(MSG_BROWNOUT_RESET);
	if (mcu & 8) puts_P(MSG_WATCHDOG_RESET);
	if (mcu & 32) puts_P(MSG_SOFTWARE_RESET);
	MCUSR = 0;

	//SERIAL_ECHORPGM(MSG_MARLIN);
	//SERIAL_ECHOLNRPGM(VERSION_STRING);

#ifdef STRING_VERSION_CONFIG_H
#ifdef STRING_CONFIG_H_AUTHOR
	SERIAL_ECHO_START;
	SERIAL_ECHORPGM(_n(" Last Updated: "));////MSG_CONFIGURATION_VER
	SERIAL_ECHOPGM(STRING_VERSION_CONFIG_H);
	SERIAL_ECHORPGM(_n(" | Author: "));////MSG_AUTHOR
	SERIAL_ECHOLNPGM(STRING_CONFIG_H_AUTHOR);
	SERIAL_ECHOPGM("Compiled: ");
	SERIAL_ECHOLNPGM(__DATE__);
#endif
#endif

	SERIAL_ECHO_START;
	SERIAL_ECHORPGM(_n(" Free Memory: "));////MSG_FREE_MEMORY
	SERIAL_ECHO(freeMemory());
	SERIAL_ECHORPGM(_n("  PlannerBufferBytes: "));////MSG_PLANNER_BUFFER_BYTES
	SERIAL_ECHOLN((int)sizeof(block_t)*BLOCK_BUFFER_SIZE);
	//lcd_update_enable(false); // why do we need this?? - andre
	// loads data from EEPROM if available else uses defaults (and resets step acceleration rate)
	
	bool previous_settings_retrieved = false; 
	uint8_t hw_changed = check_printer_version();
	if (!(hw_changed & 0b10)) { //if printer version wasn't changed, check for eeprom version and retrieve settings from eeprom in case that version wasn't changed
		previous_settings_retrieved = Config_RetrieveSettings();
	} 
	else { //printer version was changed so use default settings 
		Config_ResetDefault();
	}
	SdFatUtil::set_stack_guard(); //writes magic number at the end of static variables to protect against overwriting static memory by stack

	tp_init();    // Initialize temperature loop

	if (w25x20cl_success) lcd_splash(); // we need to do this again, because tp_init() kills lcd
	else
	{
	    w25x20cl_err_msg();
	    printf_P(_n("W25X20CL not responding.\n"));
	}

	plan_init();  // Initialize planner;

	factory_reset();
	if (eeprom_read_dword((uint32_t*)(EEPROM_TOP - 4)) == 0x0ffffffff &&
	        eeprom_read_dword((uint32_t*)(EEPROM_TOP - 8)) == 0x0ffffffff)
	{
        // Maiden startup. The firmware has been loaded and first started on a virgin RAMBo board,
        // where all the EEPROM entries are set to 0x0ff.
        // Once a firmware boots up, it forces at least a language selection, which changes
        // EEPROM_LANG to number lower than 0x0ff.
        // 1) Set a high power mode.
	    eeprom_update_byte((uint8_t*)EEPROM_SILENT, SILENT_MODE_OFF);
#ifdef TMC2130
        tmc2130_mode = TMC2130_MODE_NORMAL;
#endif //TMC2130
        eeprom_write_byte((uint8_t*)EEPROM_WIZARD_ACTIVE, 1); //run wizard
    }

    lcd_encoder_diff=0;

#ifdef TMC2130
	uint8_t silentMode = eeprom_read_byte((uint8_t*)EEPROM_SILENT);
	if (silentMode == 0xff) silentMode = 0;
	tmc2130_mode = TMC2130_MODE_NORMAL;

	if (lcd_crash_detect_enabled() && !farm_mode)
	{
		lcd_crash_detect_enable();
	    puts_P(_N("CrashDetect ENABLED!"));
	}
	else
	{
	    lcd_crash_detect_disable();
	    puts_P(_N("CrashDetect DISABLED"));
	}

#ifdef TMC2130_LINEARITY_CORRECTION
#ifdef TMC2130_LINEARITY_CORRECTION_XYZ
	tmc2130_wave_fac[X_AXIS] = eeprom_read_byte((uint8_t*)EEPROM_TMC2130_WAVE_X_FAC);
	tmc2130_wave_fac[Y_AXIS] = eeprom_read_byte((uint8_t*)EEPROM_TMC2130_WAVE_Y_FAC);
	tmc2130_wave_fac[Z_AXIS] = eeprom_read_byte((uint8_t*)EEPROM_TMC2130_WAVE_Z_FAC);
#endif //TMC2130_LINEARITY_CORRECTION_XYZ
	tmc2130_wave_fac[E_AXIS] = eeprom_read_byte((uint8_t*)EEPROM_TMC2130_WAVE_E_FAC);
	if (tmc2130_wave_fac[X_AXIS] == 0xff) tmc2130_wave_fac[X_AXIS] = 0;
	if (tmc2130_wave_fac[Y_AXIS] == 0xff) tmc2130_wave_fac[Y_AXIS] = 0;
	if (tmc2130_wave_fac[Z_AXIS] == 0xff) tmc2130_wave_fac[Z_AXIS] = 0;
	if (tmc2130_wave_fac[E_AXIS] == 0xff) tmc2130_wave_fac[E_AXIS] = 0;
#endif //TMC2130_LINEARITY_CORRECTION

#ifdef TMC2130_VARIABLE_RESOLUTION
	tmc2130_mres[X_AXIS] = tmc2130_usteps2mres(cs.axis_ustep_resolution[X_AXIS]);
	tmc2130_mres[Y_AXIS] = tmc2130_usteps2mres(cs.axis_ustep_resolution[Y_AXIS]);
	tmc2130_mres[Z_AXIS] = tmc2130_usteps2mres(cs.axis_ustep_resolution[Z_AXIS]);
	tmc2130_mres[E_AXIS] = tmc2130_usteps2mres(cs.axis_ustep_resolution[E_AXIS]);
#else //TMC2130_VARIABLE_RESOLUTION
	tmc2130_mres[X_AXIS] = tmc2130_usteps2mres(TMC2130_USTEPS_XY);
	tmc2130_mres[Y_AXIS] = tmc2130_usteps2mres(TMC2130_USTEPS_XY);
	tmc2130_mres[Z_AXIS] = tmc2130_usteps2mres(TMC2130_USTEPS_Z);
	tmc2130_mres[E_AXIS] = tmc2130_usteps2mres(TMC2130_USTEPS_E);
#endif //TMC2130_VARIABLE_RESOLUTION

#endif //TMC2130

	st_init();    // Initialize stepper, this enables interrupts!
  
#ifdef UVLO_SUPPORT
    setup_uvlo_interrupt();
#endif //UVLO_SUPPORT

#ifdef TMC2130
	tmc2130_mode = silentMode?TMC2130_MODE_SILENT:TMC2130_MODE_NORMAL;
	update_mode_profile();
	tmc2130_init();
#endif //TMC2130
#ifdef PSU_Delta
     init_force_z();                              // ! important for correct Z-axis initialization
#endif // PSU_Delta
    
	setup_photpin();

	servo_init();
	// Reset the machine correction matrix.
	// It does not make sense to load the correction matrix until the machine is homed.
	world2machine_reset();
    
#ifdef FILAMENT_SENSOR
	fsensor_init();
#endif //FILAMENT_SENSOR


#if defined(CONTROLLERFAN_PIN) && (CONTROLLERFAN_PIN > -1)
	SET_OUTPUT(CONTROLLERFAN_PIN); //Set pin used for driver cooling fan
#endif


	setup_homepin();

#ifdef TMC2130

  if (1) {
    // try to run to zero phase before powering the Z motor.    
    // Move in negative direction
    WRITE(Z_DIR_PIN,INVERT_Z_DIR);
    // Round the current micro-micro steps to micro steps.
    for (uint16_t phase = (tmc2130_rd_MSCNT(Z_AXIS) + 8) >> 4; phase > 0; -- phase) {
      // Until the phase counter is reset to zero.
      WRITE(Z_STEP_PIN, !INVERT_Z_STEP_PIN);
      _delay(2);
      WRITE(Z_STEP_PIN, INVERT_Z_STEP_PIN);
      _delay(2);
    }
  }
#endif //TMC2130

#if defined(Z_AXIS_ALWAYS_ON) && !defined(PSU_Delta)
	enable_z();
#endif
	farm_mode = eeprom_read_byte((uint8_t*)EEPROM_FARM_MODE);
	EEPROM_read_B(EEPROM_FARM_NUMBER, &farm_no);
	if ((farm_mode == 0xFF && farm_no == 0) || (farm_no == static_cast<int>(0xFFFF))) farm_mode = false; //if farm_mode has not been stored to eeprom yet and farm number is set to zero or EEPROM is fresh, deactivate farm mode
	if (farm_no == static_cast<int>(0xFFFF)) farm_no = 0;
	if (farm_mode)
	{
		prusa_statistics(8);
	}

	// Enable Toshiba FlashAir SD card / WiFi enahanced card.
	card.ToshibaFlashAir_enable(eeprom_read_byte((unsigned char*)EEPROM_TOSHIBA_FLASH_AIR_COMPATIBLITY) == 1);

	// Force SD card update. Otherwise the SD card update is done from loop() on card.checkautostart(false), 
	// but this times out if a blocking dialog is shown in setup().
	card.initsd();
#ifdef DEBUG_SD_SPEED_TEST
	if (card.cardOK)
	{
		uint8_t* buff = (uint8_t*)block_buffer;
		uint32_t block = 0;
		uint32_t sumr = 0;
		uint32_t sumw = 0;
		for (int i = 0; i < 1024; i++)
		{
			uint32_t u = _micros();
			bool res = card.card.readBlock(i, buff);
			u = _micros() - u;
			if (res)
			{
				printf_P(PSTR("readBlock %4d 512 bytes %lu us\n"), i, u);
				sumr += u;
				u = _micros();
				res = card.card.writeBlock(i, buff);
				u = _micros() - u;
				if (res)
				{
					printf_P(PSTR("writeBlock %4d 512 bytes %lu us\n"), i, u);
					sumw += u;
				}
				else
				{
					printf_P(PSTR("writeBlock %4d error\n"), i);
					break;
				}
			}
			else
			{
				printf_P(PSTR("readBlock %4d error\n"), i);
				break;
			}
		}
		uint32_t avg_rspeed = (1024 * 1000000) / (sumr / 512);
		uint32_t avg_wspeed = (1024 * 1000000) / (sumw / 512);
		printf_P(PSTR("avg read speed %lu bytes/s\n"), avg_rspeed);
		printf_P(PSTR("avg write speed %lu bytes/s\n"), avg_wspeed);
	}
	else
		printf_P(PSTR("Card NG!\n"));
#endif //DEBUG_SD_SPEED_TEST

    eeprom_init();
#ifdef SNMM
	if (eeprom_read_dword((uint32_t*)EEPROM_BOWDEN_LENGTH) == 0x0ffffffff) { //bowden length used for SNMM
	  int _z = BOWDEN_LENGTH;
	  for(int i = 0; i<4; i++) EEPROM_save_B(EEPROM_BOWDEN_LENGTH + i * 2, &_z);
	}
#endif

  // In the future, somewhere here would one compare the current firmware version against the firmware version stored in the EEPROM.
  // If they differ, an update procedure may need to be performed. At the end of this block, the current firmware version
  // is being written into the EEPROM, so the update procedure will be triggered only once.


#if (LANG_MODE != 0) //secondary language support

#ifdef DEBUG_W25X20CL
	W25X20CL_SPI_ENTER();
	uint8_t uid[8]; // 64bit unique id
	w25x20cl_rd_uid(uid);
	puts_P(_n("W25X20CL UID="));
	for (uint8_t i = 0; i < 8; i ++)
		printf_P(PSTR("%02hhx"), uid[i]);
	putchar('\n');
	list_sec_lang_from_external_flash();
#endif //DEBUG_W25X20CL

//	lang_reset();
	if (!lang_select(eeprom_read_byte((uint8_t*)EEPROM_LANG)))
		lcd_language();

#ifdef DEBUG_SEC_LANG

	uint16_t sec_lang_code = lang_get_code(1);
	uint16_t ui = _SEC_LANG_TABLE; //table pointer
	printf_P(_n("lang_selected=%d\nlang_table=0x%04x\nSEC_LANG_CODE=0x%04x (%c%c)\n"), lang_selected, ui, sec_lang_code, sec_lang_code >> 8, sec_lang_code & 0xff);

	lang_print_sec_lang(uartout);
#endif //DEBUG_SEC_LANG

#endif //(LANG_MODE != 0)

	if (eeprom_read_byte((uint8_t*)EEPROM_TEMP_CAL_ACTIVE) == 255) {
		eeprom_write_byte((uint8_t*)EEPROM_TEMP_CAL_ACTIVE, 0);
		temp_cal_active = false;
	} else temp_cal_active = eeprom_read_byte((uint8_t*)EEPROM_TEMP_CAL_ACTIVE);

	if (eeprom_read_byte((uint8_t*)EEPROM_CALIBRATION_STATUS_PINDA) == 255) {
		//eeprom_write_byte((uint8_t*)EEPROM_CALIBRATION_STATUS_PINDA, 0);
		eeprom_write_byte((uint8_t*)EEPROM_CALIBRATION_STATUS_PINDA, 1);
		int16_t z_shift = 0;
		for (uint8_t i = 0; i < 5; i++) EEPROM_save_B(EEPROM_PROBE_TEMP_SHIFT + i * 2, &z_shift);
		eeprom_write_byte((uint8_t*)EEPROM_TEMP_CAL_ACTIVE, 0);
		temp_cal_active = false;
	}
	if (eeprom_read_byte((uint8_t*)EEPROM_UVLO) == 255) {
		eeprom_write_byte((uint8_t*)EEPROM_UVLO, 0);
	}
	if (eeprom_read_byte((uint8_t*)EEPROM_SD_SORT) == 255) {
		eeprom_write_byte((uint8_t*)EEPROM_SD_SORT, 0);
	}
	//mbl_mode_init();
	mbl_settings_init();
	SilentModeMenu_MMU = eeprom_read_byte((uint8_t*)EEPROM_MMU_STEALTH);
	if (SilentModeMenu_MMU == 255) {
		SilentModeMenu_MMU = 1;
		eeprom_write_byte((uint8_t*)EEPROM_MMU_STEALTH, SilentModeMenu_MMU);
	}

#if !defined(DEBUG_DISABLE_FANCHECK) && defined(FANCHECK) && defined(TACH_1) && TACH_1 >-1
	setup_fan_interrupt();
#endif //DEBUG_DISABLE_FANCHECK

#ifdef PAT9125
	fsensor_setup_interrupt();
#endif //PAT9125
	for (int i = 0; i<4; i++) EEPROM_read_B(EEPROM_BOWDEN_LENGTH + i * 2, &bowden_length[i]); 
	
#ifndef DEBUG_DISABLE_STARTMSGS
  KEEPALIVE_STATE(PAUSED_FOR_USER);

  if (!farm_mode) {
    check_if_fw_is_on_right_printer();
    show_fw_version_warnings();    
  }

  switch (hw_changed) { 
	  //if motherboard or printer type was changed inform user as it can indicate flashing wrong firmware version
	  //if user confirms with knob, new hw version (printer and/or motherboard) is written to eeprom and message will be not shown next time
	case(0b01): 
		lcd_show_fullscreen_message_and_wait_P(_i("Warning: motherboard type changed.")); ////MSG_CHANGED_MOTHERBOARD c=20 r=4
		eeprom_write_word((uint16_t*)EEPROM_BOARD_TYPE, MOTHERBOARD); 
		break;
	case(0b10): 
		lcd_show_fullscreen_message_and_wait_P(_i("Warning: printer type changed.")); ////MSG_CHANGED_PRINTER c=20 r=4
		eeprom_write_word((uint16_t*)EEPROM_PRINTER_TYPE, PRINTER_TYPE); 
		break;
	case(0b11): 
		lcd_show_fullscreen_message_and_wait_P(_i("Warning: both printer type and motherboard type changed.")); ////MSG_CHANGED_BOTH c=20 r=4
		eeprom_write_word((uint16_t*)EEPROM_PRINTER_TYPE, PRINTER_TYPE);
		eeprom_write_word((uint16_t*)EEPROM_BOARD_TYPE, MOTHERBOARD); 
		break;
	default: break; //no change, show no message
  }

  if (!previous_settings_retrieved) {
	  lcd_show_fullscreen_message_and_wait_P(_i("Old settings found. Default PID, Esteps etc. will be set.")); //if EEPROM version or printer type was changed, inform user that default setting were loaded////MSG_DEFAULT_SETTINGS_LOADED c=20 r=4
	  Config_StoreSettings();
  }
  if (eeprom_read_byte((uint8_t*)EEPROM_WIZARD_ACTIVE) == 1) {
	  lcd_wizard(WizState::Run);
  }
  if (eeprom_read_byte((uint8_t*)EEPROM_WIZARD_ACTIVE) == 0) { //dont show calibration status messages if wizard is currently active
	  if (calibration_status() == CALIBRATION_STATUS_ASSEMBLED ||
		  calibration_status() == CALIBRATION_STATUS_UNKNOWN || 
		  calibration_status() == CALIBRATION_STATUS_XYZ_CALIBRATION) {
		  // Reset the babystepping values, so the printer will not move the Z axis up when the babystepping is enabled.
            eeprom_update_word(reinterpret_cast<uint16_t *>(&(EEPROM_Sheets_base->s[(eeprom_read_byte(&(EEPROM_Sheets_base->active_sheet)))].z_offset)),0);
		  // Show the message.
		  lcd_show_fullscreen_message_and_wait_P(_T(MSG_FOLLOW_CALIBRATION_FLOW));
	  }
	  else if (calibration_status() == CALIBRATION_STATUS_LIVE_ADJUST) {
		  // Show the message.
		  lcd_show_fullscreen_message_and_wait_P(_T(MSG_BABYSTEP_Z_NOT_SET));
		  lcd_update_enable(true);
	  }
	  else if (calibration_status() == CALIBRATION_STATUS_CALIBRATED && temp_cal_active == true && calibration_status_pinda() == false) {
		  //lcd_show_fullscreen_message_and_wait_P(_i("Temperature calibration has not been run yet"));////MSG_PINDA_NOT_CALIBRATED c=20 r=4
		  lcd_update_enable(true);
	  }
	  else if (calibration_status() == CALIBRATION_STATUS_Z_CALIBRATION) {
		  // Show the message.
		  lcd_show_fullscreen_message_and_wait_P(_T(MSG_FOLLOW_Z_CALIBRATION_FLOW));
	  }
  }

#if !defined (DEBUG_DISABLE_FORCE_SELFTEST) && defined (TMC2130)
  if (force_selftest_if_fw_version() && calibration_status() < CALIBRATION_STATUS_ASSEMBLED) {
	  lcd_show_fullscreen_message_and_wait_P(_i("Selftest will be run to calibrate accurate sensorless rehoming."));////MSG_FORCE_SELFTEST c=20 r=8
	  update_current_firmware_version_to_eeprom();
	  lcd_selftest();
  }
#endif //TMC2130 && !DEBUG_DISABLE_FORCE_SELFTEST

  KEEPALIVE_STATE(IN_PROCESS);
#endif //DEBUG_DISABLE_STARTMSGS
  lcd_update_enable(true);
  lcd_clear();
  lcd_update(2);
  // Store the currently running firmware into an eeprom,
  // so the next time the firmware gets updated, it will know from which version it has been updated.
  update_current_firmware_version_to_eeprom();

#ifdef TMC2130
  	tmc2130_home_origin[X_AXIS] = eeprom_read_byte((uint8_t*)EEPROM_TMC2130_HOME_X_ORIGIN);
	tmc2130_home_bsteps[X_AXIS] = eeprom_read_byte((uint8_t*)EEPROM_TMC2130_HOME_X_BSTEPS);
	tmc2130_home_fsteps[X_AXIS] = eeprom_read_byte((uint8_t*)EEPROM_TMC2130_HOME_X_FSTEPS);
	if (tmc2130_home_origin[X_AXIS] == 0xff) tmc2130_home_origin[X_AXIS] = 0;
	if (tmc2130_home_bsteps[X_AXIS] == 0xff) tmc2130_home_bsteps[X_AXIS] = 48;
	if (tmc2130_home_fsteps[X_AXIS] == 0xff) tmc2130_home_fsteps[X_AXIS] = 48;

	tmc2130_home_origin[Y_AXIS] = eeprom_read_byte((uint8_t*)EEPROM_TMC2130_HOME_Y_ORIGIN);
	tmc2130_home_bsteps[Y_AXIS] = eeprom_read_byte((uint8_t*)EEPROM_TMC2130_HOME_Y_BSTEPS);
	tmc2130_home_fsteps[Y_AXIS] = eeprom_read_byte((uint8_t*)EEPROM_TMC2130_HOME_Y_FSTEPS);
	if (tmc2130_home_origin[Y_AXIS] == 0xff) tmc2130_home_origin[Y_AXIS] = 0;
	if (tmc2130_home_bsteps[Y_AXIS] == 0xff) tmc2130_home_bsteps[Y_AXIS] = 48;
	if (tmc2130_home_fsteps[Y_AXIS] == 0xff) tmc2130_home_fsteps[Y_AXIS] = 48;

	tmc2130_home_enabled = eeprom_read_byte((uint8_t*)EEPROM_TMC2130_HOME_ENABLED);
	if (tmc2130_home_enabled == 0xff) tmc2130_home_enabled = 0;
#endif //TMC2130

#ifdef UVLO_SUPPORT
  if (eeprom_read_byte((uint8_t*)EEPROM_UVLO) != 0) { //previous print was terminated by UVLO
/*
	  if (lcd_show_fullscreen_message_yes_no_and_wait_P(_T(MSG_RECOVER_PRINT), false))	recover_print();
	  else {
		  eeprom_update_byte((uint8_t*)EEPROM_UVLO, 0);
		  lcd_update_enable(true);
		  lcd_update(2);
		  lcd_setstatuspgm(_T(WELCOME_MSG));
	  }
*/
      manage_heater(); // Update temperatures 
#ifdef DEBUG_UVLO_AUTOMATIC_RECOVER 
		printf_P(_N("Power panic detected!\nCurrent bed temp:%d\nSaved bed temp:%d\n"), (int)degBed(), eeprom_read_byte((uint8_t*)EEPROM_UVLO_TARGET_BED));
#endif 
     if ( degBed() > ( (float)eeprom_read_byte((uint8_t*)EEPROM_UVLO_TARGET_BED) - AUTOMATIC_UVLO_BED_TEMP_OFFSET) ){ 
          #ifdef DEBUG_UVLO_AUTOMATIC_RECOVER 
        puts_P(_N("Automatic recovery!")); 
          #endif 
         recover_print(1); 
      } 
      else{ 
          #ifdef DEBUG_UVLO_AUTOMATIC_RECOVER 
        puts_P(_N("Normal recovery!")); 
          #endif 
          if ( lcd_show_fullscreen_message_yes_no_and_wait_P(_T(MSG_RECOVER_PRINT), false) ) recover_print(0); 
          else { 
              eeprom_update_byte((uint8_t*)EEPROM_UVLO, 0); 
              lcd_update_enable(true); 
              lcd_update(2); 
              lcd_setstatuspgm(_T(WELCOME_MSG)); 
          } 
           
      }

	   
  }
#endif //UVLO_SUPPORT
  fCheckModeInit();
  fSetMmuMode(mmu_enabled);
  KEEPALIVE_STATE(NOT_BUSY);
#ifdef WATCHDOG
  wdt_enable(WDTO_4S);
#endif //WATCHDOG
}


void trace();

#define CHUNK_SIZE 64 // bytes
#define SAFETY_MARGIN 1
char chunk[CHUNK_SIZE+SAFETY_MARGIN];
int chunkHead = 0;

void serial_read_stream() {

    setAllTargetHotends(0);
    setTargetBed(0);

    lcd_clear();
    lcd_puts_P(PSTR(" Upload in progress"));

    // first wait for how many bytes we will receive
    uint32_t bytesToReceive;

    // receive the four bytes
    char bytesToReceiveBuffer[4];
    for (int i=0; i<4; i++) {
        int data;
        while ((data = MYSERIAL.read()) == -1) {};
        bytesToReceiveBuffer[i] = data;

    }

    // make it a uint32
    memcpy(&bytesToReceive, &bytesToReceiveBuffer, 4);

    // we're ready, notify the sender
    MYSERIAL.write('+');

    // lock in the routine
    uint32_t receivedBytes = 0;
    while (prusa_sd_card_upload) {
        int i;
        for (i=0; i<CHUNK_SIZE; i++) {
            int data;

            // check if we're not done
            if (receivedBytes == bytesToReceive) {
                break;
            }

            // read the next byte
            while ((data = MYSERIAL.read()) == -1) {};
            receivedBytes++;

            // save it to the chunk
            chunk[i] = data;
        }

        // write the chunk to SD
        card.write_command_no_newline(&chunk[0]);

        // notify the sender we're ready for more data
        MYSERIAL.write('+');

        // for safety
        manage_heater();

        // check if we're done
        if(receivedBytes == bytesToReceive) {
            trace(); // beep
            card.closefile();
            prusa_sd_card_upload = false;
            SERIAL_PROTOCOLLNRPGM(MSG_FILE_SAVED);
        }
    }
}

/**
* Output a "busy" message at regular intervals
* while the machine is not accepting commands.
*/
void host_keepalive() {
#ifndef HOST_KEEPALIVE_FEATURE
  return;
#endif //HOST_KEEPALIVE_FEATURE
  if (farm_mode) return;
  long ms = _millis();
  if (host_keepalive_interval && busy_state != NOT_BUSY) {
    if ((ms - prev_busy_signal_ms) < (long)(1000L * host_keepalive_interval)) return;
     switch (busy_state) {
      case IN_HANDLER:
      case IN_PROCESS:
        SERIAL_ECHO_START;
        SERIAL_ECHOLNPGM("busy: processing");
        break;
      case PAUSED_FOR_USER:
        SERIAL_ECHO_START;
        SERIAL_ECHOLNPGM("busy: paused for user");
        break;
      case PAUSED_FOR_INPUT:
        SERIAL_ECHO_START;
        SERIAL_ECHOLNPGM("busy: paused for input");
        break;
      default:
	break;
    }
  }
  prev_busy_signal_ms = ms;
}


// The loop() function is called in an endless loop by the Arduino framework from the default main() routine.
// Before loop(), the setup() function is called by the main() routine.
void loop()
{
	KEEPALIVE_STATE(NOT_BUSY);

	if ((usb_printing_counter > 0) && ((_millis()-_usb_timer) > 1000))
	{
		is_usb_printing = true;
		usb_printing_counter--;
		_usb_timer = _millis();
	}
	if (usb_printing_counter == 0)
	{
		is_usb_printing = false;
	}
    if (isPrintPaused && saved_printing_type == PRINTING_TYPE_USB) //keep believing that usb is being printed. Prevents accessing dangerous menus while pausing.
	{
		is_usb_printing = true;
	}
    
#ifdef FANCHECK
    if (fan_check_error && isPrintPaused)
    {
        KEEPALIVE_STATE(PAUSED_FOR_USER);
        host_keepalive(); //prevent timeouts since usb processing is disabled until print is resumed. This is for a crude way of pausing a print on all hosts.
    }
#endif

    if (prusa_sd_card_upload)
    {
        //we read byte-by byte
        serial_read_stream();
    } 
    else 
    {

        get_command();

  #ifdef SDSUPPORT
  card.checkautostart(false);
  #endif
  if(buflen)
  {
    cmdbuffer_front_already_processed = false;
    #ifdef SDSUPPORT
      if(card.saving)
      {
        // Saving a G-code file onto an SD-card is in progress.
        // Saving starts with M28, saving until M29 is seen.
        if(strstr_P(CMDBUFFER_CURRENT_STRING, PSTR("M29")) == NULL) {
          card.write_command(CMDBUFFER_CURRENT_STRING);
          if(card.logging)
            process_commands();
          else
           SERIAL_PROTOCOLLNRPGM(MSG_OK);
        } else {
          card.closefile();
          SERIAL_PROTOCOLLNRPGM(MSG_FILE_SAVED);
        }
      } else {
        process_commands();
      }
    #else
      process_commands();
    #endif //SDSUPPORT

    if (! cmdbuffer_front_already_processed && buflen)
    {
      // ptr points to the start of the block currently being processed.
      // The first character in the block is the block type.      
      char *ptr = cmdbuffer + bufindr;
      if (*ptr == CMDBUFFER_CURRENT_TYPE_SDCARD) {
        // To support power panic, move the lenght of the command on the SD card to a planner buffer.
        union {
          struct {
              char lo;
              char hi;
          } lohi;
          uint16_t value;
        } sdlen;
        sdlen.value = 0;
        {
          // This block locks the interrupts globally for 3.25 us,
          // which corresponds to a maximum repeat frequency of 307.69 kHz.
          // This blocking is safe in the context of a 10kHz stepper driver interrupt
          // or a 115200 Bd serial line receive interrupt, which will not trigger faster than 12kHz.
          cli();
          // Reset the command to something, which will be ignored by the power panic routine,
          // so this buffer length will not be counted twice.
          *ptr ++ = CMDBUFFER_CURRENT_TYPE_TO_BE_REMOVED;
          // Extract the current buffer length.
          sdlen.lohi.lo = *ptr ++;
          sdlen.lohi.hi = *ptr;
          // and pass it to the planner queue.
          planner_add_sd_length(sdlen.value);
          sei();
        }
	  }
	  else if((*ptr == CMDBUFFER_CURRENT_TYPE_USB_WITH_LINENR) && !IS_SD_PRINTING){ 
		  
		  cli();
          *ptr ++ = CMDBUFFER_CURRENT_TYPE_TO_BE_REMOVED;
          // and one for each command to previous block in the planner queue.
          planner_add_sd_length(1);
          sei();
	  }
      // Now it is safe to release the already processed command block. If interrupted by the power panic now,
      // this block's SD card length will not be counted twice as its command type has been replaced 
      // by CMDBUFFER_CURRENT_TYPE_TO_BE_REMOVED.
      cmdqueue_pop_front();
    }
	host_keepalive();
  }
}
  //check heater every n milliseconds
  manage_heater();
  isPrintPaused ? manage_inactivity(true) : manage_inactivity(false);
  checkHitEndstops();
  lcd_update(0);
#ifdef TMC2130
	tmc2130_check_overtemp();
	if (tmc2130_sg_crash)
	{
		uint8_t crash = tmc2130_sg_crash;
		tmc2130_sg_crash = 0;
//		crashdet_stop_and_save_print();
		switch (crash)
		{
		case 1: enquecommand_P((PSTR("CRASH_DETECTEDX"))); break;
		case 2: enquecommand_P((PSTR("CRASH_DETECTEDY"))); break;
		case 3: enquecommand_P((PSTR("CRASH_DETECTEDXY"))); break;
		}
	}
#endif //TMC2130
	mmu_loop();
}

#define DEFINE_PGM_READ_ANY(type, reader)       \
    static inline type pgm_read_any(const type *p)  \
    { return pgm_read_##reader##_near(p); }

DEFINE_PGM_READ_ANY(float,       float);
DEFINE_PGM_READ_ANY(signed char, byte);

#define XYZ_CONSTS_FROM_CONFIG(type, array, CONFIG) \
static const PROGMEM type array##_P[3] =        \
    { X_##CONFIG, Y_##CONFIG, Z_##CONFIG };     \
static inline type array(int axis)              \
    { return pgm_read_any(&array##_P[axis]); }  \
type array##_ext(int axis)                      \
    { return pgm_read_any(&array##_P[axis]); }

XYZ_CONSTS_FROM_CONFIG(float, base_min_pos,    MIN_POS);
XYZ_CONSTS_FROM_CONFIG(float, base_max_pos,    MAX_POS);
XYZ_CONSTS_FROM_CONFIG(float, base_home_pos,   HOME_POS);
XYZ_CONSTS_FROM_CONFIG(float, max_length,      MAX_LENGTH);
XYZ_CONSTS_FROM_CONFIG(float, home_retract_mm, HOME_RETRACT_MM);
XYZ_CONSTS_FROM_CONFIG(signed char, home_dir,  HOME_DIR);

static void axis_is_at_home(int axis) {
  current_position[axis] = base_home_pos(axis) + cs.add_homing[axis];
  min_pos[axis] =          base_min_pos(axis) + cs.add_homing[axis];
  max_pos[axis] =          base_max_pos(axis) + cs.add_homing[axis];
}


inline void set_current_to_destination() { memcpy(current_position, destination, sizeof(current_position)); }
inline void set_destination_to_current() { memcpy(destination, current_position, sizeof(destination)); }

//! @return original feedmultiply
static int setup_for_endstop_move(bool enable_endstops_now = true) {
    saved_feedrate = feedrate;
    int l_feedmultiply = feedmultiply;
    feedmultiply = 100;
    previous_millis_cmd = _millis();
    
    enable_endstops(enable_endstops_now);
    return l_feedmultiply;
}

//! @param original_feedmultiply feedmultiply to restore
static void clean_up_after_endstop_move(int original_feedmultiply) {
#ifdef ENDSTOPS_ONLY_FOR_HOMING
    enable_endstops(false);
#endif
    
    feedrate = saved_feedrate;
    feedmultiply = original_feedmultiply;
    previous_millis_cmd = _millis();
}



#ifdef ENABLE_AUTO_BED_LEVELING
#ifdef AUTO_BED_LEVELING_GRID
static void set_bed_level_equation_lsq(double *plane_equation_coefficients)
{
    vector_3 planeNormal = vector_3(-plane_equation_coefficients[0], -plane_equation_coefficients[1], 1);
    planeNormal.debug("planeNormal");
    plan_bed_level_matrix = matrix_3x3::create_look_at(planeNormal);
    //bedLevel.debug("bedLevel");

    //plan_bed_level_matrix.debug("bed level before");
    //vector_3 uncorrected_position = plan_get_position_mm();
    //uncorrected_position.debug("position before");

    vector_3 corrected_position = plan_get_position();
//    corrected_position.debug("position after");
    current_position[X_AXIS] = corrected_position.x;
    current_position[Y_AXIS] = corrected_position.y;
    current_position[Z_AXIS] = corrected_position.z;

    // put the bed at 0 so we don't go below it.
    current_position[Z_AXIS] = cs.zprobe_zoffset; // in the lsq we reach here after raising the extruder due to the loop structure

    plan_set_position(current_position[X_AXIS], current_position[Y_AXIS], current_position[Z_AXIS], current_position[E_AXIS]);
}

#else // not AUTO_BED_LEVELING_GRID

static void set_bed_level_equation_3pts(float z_at_pt_1, float z_at_pt_2, float z_at_pt_3) {

    plan_bed_level_matrix.set_to_identity();

    vector_3 pt1 = vector_3(ABL_PROBE_PT_1_X, ABL_PROBE_PT_1_Y, z_at_pt_1);
    vector_3 pt2 = vector_3(ABL_PROBE_PT_2_X, ABL_PROBE_PT_2_Y, z_at_pt_2);
    vector_3 pt3 = vector_3(ABL_PROBE_PT_3_X, ABL_PROBE_PT_3_Y, z_at_pt_3);

    vector_3 from_2_to_1 = (pt1 - pt2).get_normal();
    vector_3 from_2_to_3 = (pt3 - pt2).get_normal();
    vector_3 planeNormal = vector_3::cross(from_2_to_1, from_2_to_3).get_normal();
    planeNormal = vector_3(planeNormal.x, planeNormal.y, abs(planeNormal.z));

    plan_bed_level_matrix = matrix_3x3::create_look_at(planeNormal);

    vector_3 corrected_position = plan_get_position();
    current_position[X_AXIS] = corrected_position.x;
    current_position[Y_AXIS] = corrected_position.y;
    current_position[Z_AXIS] = corrected_position.z;

    // put the bed at 0 so we don't go below it.
    current_position[Z_AXIS] = cs.zprobe_zoffset;

    plan_set_position(current_position[X_AXIS], current_position[Y_AXIS], current_position[Z_AXIS], current_position[E_AXIS]);

}

#endif // AUTO_BED_LEVELING_GRID

static void run_z_probe() {
    plan_bed_level_matrix.set_to_identity();
    feedrate = homing_feedrate[Z_AXIS];

    // move down until you find the bed
    float zPosition = -10;
    plan_buffer_line(current_position[X_AXIS], current_position[Y_AXIS], zPosition, current_position[E_AXIS], feedrate/60, active_extruder);
    st_synchronize();

        // we have to let the planner know where we are right now as it is not where we said to go.
    zPosition = st_get_position_mm(Z_AXIS);
    plan_set_position(current_position[X_AXIS], current_position[Y_AXIS], zPosition, current_position[E_AXIS]);

    // move up the retract distance
    zPosition += home_retract_mm(Z_AXIS);
    plan_buffer_line(current_position[X_AXIS], current_position[Y_AXIS], zPosition, current_position[E_AXIS], feedrate/60, active_extruder);
    st_synchronize();

    // move back down slowly to find bed
    feedrate = homing_feedrate[Z_AXIS]/4;
    zPosition -= home_retract_mm(Z_AXIS) * 2;
    plan_buffer_line(current_position[X_AXIS], current_position[Y_AXIS], zPosition, current_position[E_AXIS], feedrate/60, active_extruder);
    st_synchronize();

    current_position[Z_AXIS] = st_get_position_mm(Z_AXIS);
    // make sure the planner knows where we are as it may be a bit different than we last said to move to
    plan_set_position(current_position[X_AXIS], current_position[Y_AXIS], current_position[Z_AXIS], current_position[E_AXIS]);
}

static void do_blocking_move_to(float x, float y, float z) {
    float oldFeedRate = feedrate;

    feedrate = homing_feedrate[Z_AXIS];

    current_position[Z_AXIS] = z;
    plan_buffer_line_curposXYZE(feedrate/60, active_extruder);
    st_synchronize();

    feedrate = XY_TRAVEL_SPEED;

    current_position[X_AXIS] = x;
    current_position[Y_AXIS] = y;
    plan_buffer_line_curposXYZE(feedrate/60, active_extruder);
    st_synchronize();

    feedrate = oldFeedRate;
}

static void do_blocking_move_relative(float offset_x, float offset_y, float offset_z) {
    do_blocking_move_to(current_position[X_AXIS] + offset_x, current_position[Y_AXIS] + offset_y, current_position[Z_AXIS] + offset_z);
}


/// Probe bed height at position (x,y), returns the measured z value
static float probe_pt(float x, float y, float z_before) {
  // move to right place
  do_blocking_move_to(current_position[X_AXIS], current_position[Y_AXIS], z_before);
  do_blocking_move_to(x - X_PROBE_OFFSET_FROM_EXTRUDER, y - Y_PROBE_OFFSET_FROM_EXTRUDER, current_position[Z_AXIS]);

  run_z_probe();
  float measured_z = current_position[Z_AXIS];

  SERIAL_PROTOCOLRPGM(_T(MSG_BED));
  SERIAL_PROTOCOLPGM(" x: ");
  SERIAL_PROTOCOL(x);
  SERIAL_PROTOCOLPGM(" y: ");
  SERIAL_PROTOCOL(y);
  SERIAL_PROTOCOLPGM(" z: ");
  SERIAL_PROTOCOL(measured_z);
  SERIAL_PROTOCOLPGM("\n");
  return measured_z;
}

#endif // #ifdef ENABLE_AUTO_BED_LEVELING

#ifdef LIN_ADVANCE
   /**
    * M900: Set and/or Get advance K factor and WH/D ratio
    *
    *  K<factor>                  Set advance K factor
    *  R<ratio>                   Set ratio directly (overrides WH/D)
    *  W<width> H<height> D<diam> Set ratio from WH/D
    */
inline void gcode_M900() {
    st_synchronize();
    
    const float newK = code_seen('K') ? code_value_float() : -1;
    if (newK >= 0) extruder_advance_k = newK;
    
    float newR = code_seen('R') ? code_value_float() : -1;
    if (newR < 0) {
        const float newD = code_seen('D') ? code_value_float() : -1,
        newW = code_seen('W') ? code_value_float() : -1,
        newH = code_seen('H') ? code_value_float() : -1;
        if (newD >= 0 && newW >= 0 && newH >= 0)
            newR = newD ? (newW * newH) / (sq(newD * 0.5) * M_PI) : 0;
    }
    if (newR >= 0) advance_ed_ratio = newR;
    
    SERIAL_ECHO_START;
    SERIAL_ECHOPGM("Advance K=");
    SERIAL_ECHOLN(extruder_advance_k);
    SERIAL_ECHOPGM(" E/D=");
    const float ratio = advance_ed_ratio;
    if (ratio) SERIAL_ECHOLN(ratio); else SERIAL_ECHOLNPGM("Auto");
    }
#endif // LIN_ADVANCE

bool check_commands() {
	bool end_command_found = false;
	
		while (buflen)
		{
		if ((code_seen("M84")) || (code_seen("M 84"))) end_command_found = true;
		if (!cmdbuffer_front_already_processed)
			 cmdqueue_pop_front();
		cmdbuffer_front_already_processed = false;
		}
	return end_command_found;
	
}


// raise_z_above: slowly raise Z to the requested height
//
// contrarily to a simple move, this function will carefully plan a move
// when the current Z position is unknown. In such cases, stallguard is
// enabled and will prevent prolonged pushing against the Z tops
void raise_z_above(float target, bool plan)
{
    if (current_position[Z_AXIS] >= target)
        return;

    // Z needs raising
    current_position[Z_AXIS] = target;

#if defined(Z_MIN_PIN) && (Z_MIN_PIN > -1) && !defined(DEBUG_DISABLE_ZMINLIMIT)
    bool z_min_endstop = (READ(Z_MIN_PIN) != Z_MIN_ENDSTOP_INVERTING);
#else
    bool z_min_endstop = false;
#endif

    if (axis_known_position[Z_AXIS] || z_min_endstop)
    {
        // current position is known or very low, it's safe to raise Z
        if(plan) plan_buffer_line_curposXYZE(max_feedrate[Z_AXIS], active_extruder);
        return;
    }

    // ensure Z is powered in normal mode to overcome initial load
    enable_z();
    st_synchronize();

    // rely on crashguard to limit damage
    bool z_endstop_enabled = enable_z_endstop(true);
#ifdef TMC2130
    tmc2130_home_enter(Z_AXIS_MASK);
#endif //TMC2130
    plan_buffer_line_curposXYZE(homing_feedrate[Z_AXIS] / 60, active_extruder);
    st_synchronize();
#ifdef TMC2130
    if (endstop_z_hit_on_purpose())
    {
        // not necessarily exact, but will avoid further vertical moves
        current_position[Z_AXIS] = max_pos[Z_AXIS];
        plan_set_position(current_position[X_AXIS], current_position[Y_AXIS],
                          current_position[Z_AXIS], current_position[E_AXIS]);
    }
    tmc2130_home_exit();
#endif //TMC2130
    enable_z_endstop(z_endstop_enabled);
}


#ifdef TMC2130
bool calibrate_z_auto()
{
	//lcd_display_message_fullscreen_P(_T(MSG_CALIBRATE_Z_AUTO));
	lcd_clear();
	lcd_puts_at_P(0, 1, _T(MSG_CALIBRATE_Z_AUTO));
	bool endstops_enabled = enable_endstops(true);
	int axis_up_dir = -home_dir(Z_AXIS);
	tmc2130_home_enter(Z_AXIS_MASK);
	current_position[Z_AXIS] = 0;
	plan_set_position(current_position[X_AXIS], current_position[Y_AXIS], current_position[Z_AXIS], current_position[E_AXIS]);
	set_destination_to_current();
	destination[Z_AXIS] += (1.1 * max_length(Z_AXIS) * axis_up_dir);
	feedrate = homing_feedrate[Z_AXIS];
	plan_buffer_line(destination[X_AXIS], destination[Y_AXIS], destination[Z_AXIS], destination[E_AXIS], feedrate / 60, active_extruder);
	st_synchronize();
	//	current_position[axis] = 0;
	//	plan_set_position(current_position[X_AXIS], current_position[Y_AXIS], current_position[Z_AXIS], current_position[E_AXIS]);
	tmc2130_home_exit();
	enable_endstops(false);
	current_position[Z_AXIS] = 0;
	plan_set_position(current_position[X_AXIS], current_position[Y_AXIS], current_position[Z_AXIS], current_position[E_AXIS]);
	set_destination_to_current();
	destination[Z_AXIS] += 10 * axis_up_dir; //10mm up
	feedrate = homing_feedrate[Z_AXIS] / 2;
	plan_buffer_line(destination[X_AXIS], destination[Y_AXIS], destination[Z_AXIS], destination[E_AXIS], feedrate / 60, active_extruder);
	st_synchronize();
	enable_endstops(endstops_enabled);
	if (PRINTER_TYPE == PRINTER_MK3) {
		current_position[Z_AXIS] = Z_MAX_POS + 2.0;
	}
	else {
		current_position[Z_AXIS] = Z_MAX_POS + 9.0;
	}
    plan_set_position(current_position[X_AXIS], current_position[Y_AXIS], current_position[Z_AXIS], current_position[E_AXIS]);
	return true;
}
#endif //TMC2130

#ifdef TMC2130
void homeaxis(int axis, uint8_t cnt, uint8_t* pstep)
#else
void homeaxis(int axis, uint8_t cnt)
#endif //TMC2130
{
	bool endstops_enabled  = enable_endstops(true); //RP: endstops should be allways enabled durring homing
#define HOMEAXIS_DO(LETTER) \
((LETTER##_MIN_PIN > -1 && LETTER##_HOME_DIR==-1) || (LETTER##_MAX_PIN > -1 && LETTER##_HOME_DIR==1))
    if ((axis==X_AXIS)?HOMEAXIS_DO(X):(axis==Y_AXIS)?HOMEAXIS_DO(Y):0)
	{
        int axis_home_dir = home_dir(axis);
        feedrate = homing_feedrate[axis];

#ifdef TMC2130
    	tmc2130_home_enter(X_AXIS_MASK << axis);
#endif //TMC2130


        // Move away a bit, so that the print head does not touch the end position,
        // and the following movement to endstop has a chance to achieve the required velocity
        // for the stall guard to work.
        current_position[axis] = 0;
        plan_set_position(current_position[X_AXIS], current_position[Y_AXIS], current_position[Z_AXIS], current_position[E_AXIS]);
		set_destination_to_current();
//        destination[axis] = 11.f;
        destination[axis] = -3.f * axis_home_dir;
        plan_buffer_line(destination[X_AXIS], destination[Y_AXIS], destination[Z_AXIS], destination[E_AXIS], feedrate/60, active_extruder);
        st_synchronize();
        // Move away from the possible collision with opposite endstop with the collision detection disabled.
        endstops_hit_on_purpose();
        enable_endstops(false);
        current_position[axis] = 0;
        plan_set_position(current_position[X_AXIS], current_position[Y_AXIS], current_position[Z_AXIS], current_position[E_AXIS]);
        destination[axis] = 1. * axis_home_dir;
        plan_buffer_line(destination[X_AXIS], destination[Y_AXIS], destination[Z_AXIS], destination[E_AXIS], feedrate/60, active_extruder);
        st_synchronize();
        // Now continue to move up to the left end stop with the collision detection enabled.
        enable_endstops(true);
        destination[axis] = 1.1 * axis_home_dir * max_length(axis);
        plan_buffer_line(destination[X_AXIS], destination[Y_AXIS], destination[Z_AXIS], destination[E_AXIS], feedrate/60, active_extruder);
        st_synchronize();
		for (uint8_t i = 0; i < cnt; i++)
		{
			// Move away from the collision to a known distance from the left end stop with the collision detection disabled.
			endstops_hit_on_purpose();
			enable_endstops(false);
			current_position[axis] = 0;
			plan_set_position(current_position[X_AXIS], current_position[Y_AXIS], current_position[Z_AXIS], current_position[E_AXIS]);
			destination[axis] = -10.f * axis_home_dir;
			plan_buffer_line(destination[X_AXIS], destination[Y_AXIS], destination[Z_AXIS], destination[E_AXIS], feedrate/60, active_extruder);
			st_synchronize();
			endstops_hit_on_purpose();
			// Now move left up to the collision, this time with a repeatable velocity.
			enable_endstops(true);
			destination[axis] = 11.f * axis_home_dir;
#ifdef TMC2130
			feedrate = homing_feedrate[axis];
#else //TMC2130
			feedrate = homing_feedrate[axis] / 2;
#endif //TMC2130
			plan_buffer_line(destination[X_AXIS], destination[Y_AXIS], destination[Z_AXIS], destination[E_AXIS], feedrate/60, active_extruder);
			st_synchronize();
#ifdef TMC2130
			uint16_t mscnt = tmc2130_rd_MSCNT(axis);
			if (pstep) pstep[i] = mscnt >> 4;
			printf_P(PSTR("%3d step=%2d mscnt=%4d\n"), i, mscnt >> 4, mscnt);
#endif //TMC2130
		}
		endstops_hit_on_purpose();
		enable_endstops(false);

#ifdef TMC2130
		uint8_t orig = tmc2130_home_origin[axis];
		uint8_t back = tmc2130_home_bsteps[axis];
		if (tmc2130_home_enabled && (orig <= 63))
		{
			tmc2130_goto_step(axis, orig, 2, 1000, tmc2130_get_res(axis));
			if (back > 0)
				tmc2130_do_steps(axis, back, -axis_home_dir, 1000);
		}
		else
			tmc2130_do_steps(axis, 8, -axis_home_dir, 1000);
		tmc2130_home_exit();
#endif //TMC2130

        axis_is_at_home(axis);
        axis_known_position[axis] = true;
        // Move from minimum
#ifdef TMC2130
        float dist = - axis_home_dir * 0.01f * tmc2130_home_fsteps[axis];
#else //TMC2130
        float dist = - axis_home_dir * 0.01f * 64;
#endif //TMC2130
        current_position[axis] -= dist;
        plan_set_position(current_position[X_AXIS], current_position[Y_AXIS], current_position[Z_AXIS], current_position[E_AXIS]);
        current_position[axis] += dist;
        destination[axis] = current_position[axis];
        plan_buffer_line(destination[X_AXIS], destination[Y_AXIS], destination[Z_AXIS], destination[E_AXIS], 0.5f*feedrate/60, active_extruder);
        st_synchronize();

   		feedrate = 0.0;
    }
    else if ((axis==Z_AXIS)?HOMEAXIS_DO(Z):0)
	{
#ifdef TMC2130
		FORCE_HIGH_POWER_START;
#endif	
        int axis_home_dir = home_dir(axis);
        current_position[axis] = 0;
        plan_set_position(current_position[X_AXIS], current_position[Y_AXIS], current_position[Z_AXIS], current_position[E_AXIS]);
        destination[axis] = 1.5 * max_length(axis) * axis_home_dir;
        feedrate = homing_feedrate[axis];
        plan_buffer_line(destination[X_AXIS], destination[Y_AXIS], destination[Z_AXIS], destination[E_AXIS], feedrate/60, active_extruder);
        st_synchronize();
#ifdef TMC2130
		if (READ(Z_TMC2130_DIAG) != 0) { //Z crash
			FORCE_HIGH_POWER_END;
			kill(_T(MSG_BED_LEVELING_FAILED_POINT_LOW));
			return; 
		}
#endif //TMC2130
        current_position[axis] = 0;
        plan_set_position(current_position[X_AXIS], current_position[Y_AXIS], current_position[Z_AXIS], current_position[E_AXIS]);
        destination[axis] = -home_retract_mm(axis) * axis_home_dir;
        plan_buffer_line(destination[X_AXIS], destination[Y_AXIS], destination[Z_AXIS], destination[E_AXIS], feedrate/60, active_extruder);
        st_synchronize();
        destination[axis] = 2*home_retract_mm(axis) * axis_home_dir;
        feedrate = homing_feedrate[axis]/2 ;
        plan_buffer_line(destination[X_AXIS], destination[Y_AXIS], destination[Z_AXIS], destination[E_AXIS], feedrate/60, active_extruder);
        st_synchronize();
#ifdef TMC2130
		if (READ(Z_TMC2130_DIAG) != 0) { //Z crash
			FORCE_HIGH_POWER_END;
			kill(_T(MSG_BED_LEVELING_FAILED_POINT_LOW));
			return; 
		}
#endif //TMC2130
        axis_is_at_home(axis);
        destination[axis] = current_position[axis];
        feedrate = 0.0;
        endstops_hit_on_purpose();
        axis_known_position[axis] = true;
#ifdef TMC2130
		FORCE_HIGH_POWER_END;
#endif	
    }
    enable_endstops(endstops_enabled);
}

/**/
void home_xy()
{
    set_destination_to_current();
    homeaxis(X_AXIS);
    homeaxis(Y_AXIS);
    plan_set_position(current_position[X_AXIS], current_position[Y_AXIS], current_position[Z_AXIS], current_position[E_AXIS]);
    endstops_hit_on_purpose();
}

void refresh_cmd_timeout(void)
{
  previous_millis_cmd = _millis();
}

#ifdef FWRETRACT
  void retract(bool retracting, bool swapretract = false) {
    if(retracting && !retracted[active_extruder]) {
      destination[X_AXIS]=current_position[X_AXIS];
      destination[Y_AXIS]=current_position[Y_AXIS];
      destination[Z_AXIS]=current_position[Z_AXIS];
      destination[E_AXIS]=current_position[E_AXIS];
      current_position[E_AXIS]+=(swapretract?retract_length_swap:cs.retract_length)*float(extrudemultiply)*0.01f;
      plan_set_e_position(current_position[E_AXIS]);
      float oldFeedrate = feedrate;
      feedrate=cs.retract_feedrate*60;
      retracted[active_extruder]=true;
      prepare_move();
      current_position[Z_AXIS]-=cs.retract_zlift;
      plan_set_position(current_position[X_AXIS], current_position[Y_AXIS], current_position[Z_AXIS], current_position[E_AXIS]);
      prepare_move();
      feedrate = oldFeedrate;
    } else if(!retracting && retracted[active_extruder]) {
      destination[X_AXIS]=current_position[X_AXIS];
      destination[Y_AXIS]=current_position[Y_AXIS];
      destination[Z_AXIS]=current_position[Z_AXIS];
      destination[E_AXIS]=current_position[E_AXIS];
      current_position[Z_AXIS]+=cs.retract_zlift;
      plan_set_position(current_position[X_AXIS], current_position[Y_AXIS], current_position[Z_AXIS], current_position[E_AXIS]);
      current_position[E_AXIS]-=(swapretract?(retract_length_swap+retract_recover_length_swap):(cs.retract_length+cs.retract_recover_length))*float(extrudemultiply)*0.01f;
      plan_set_e_position(current_position[E_AXIS]);
      float oldFeedrate = feedrate;
      feedrate=cs.retract_recover_feedrate*60;
      retracted[active_extruder]=false;
      prepare_move();
      feedrate = oldFeedrate;
    }
  } //retract
#endif //FWRETRACT

void trace() {
    Sound_MakeCustom(25,440,true);
}
/*
void ramming() {
//	  float tmp[4] = DEFAULT_MAX_FEEDRATE;
	if (current_temperature[0] < 230) {
		//PLA

		max_feedrate[E_AXIS] = 50;
		//current_position[E_AXIS] -= 8;
		//plan_buffer_line_curposXYZE(2100 / 60, active_extruder);
		//current_position[E_AXIS] += 8;
		//plan_buffer_line_curposXYZE(2100 / 60, active_extruder);
		current_position[E_AXIS] += 5.4;
		plan_buffer_line_curposXYZE(2800 / 60, active_extruder);
		current_position[E_AXIS] += 3.2;
		plan_buffer_line_curposXYZE(3000 / 60, active_extruder);
		current_position[E_AXIS] += 3;
		plan_buffer_line_curposXYZE(3400 / 60, active_extruder);
		st_synchronize();
		max_feedrate[E_AXIS] = 80;
		current_position[E_AXIS] -= 82;
		plan_buffer_line_curposXYZE(9500 / 60, active_extruder);
		max_feedrate[E_AXIS] = 50;//tmp[E_AXIS];
		current_position[E_AXIS] -= 20;
		plan_buffer_line_curposXYZE(1200 / 60, active_extruder);
		current_position[E_AXIS] += 5;
		plan_buffer_line_curposXYZE(400 / 60, active_extruder);
		current_position[E_AXIS] += 5;
		plan_buffer_line_curposXYZE(600 / 60, active_extruder);
		current_position[E_AXIS] -= 10;
		st_synchronize();
		plan_buffer_line_curposXYZE(600 / 60, active_extruder);
		current_position[E_AXIS] += 10;
		plan_buffer_line_curposXYZE(600 / 60, active_extruder);
		current_position[E_AXIS] -= 10;
		plan_buffer_line_curposXYZE(800 / 60, active_extruder);
		current_position[E_AXIS] += 10;
		plan_buffer_line_curposXYZE(800 / 60, active_extruder);
		current_position[E_AXIS] -= 10;
		plan_buffer_line_curposXYZE(800 / 60, active_extruder);
		st_synchronize();
	}
	else {
		//ABS
		max_feedrate[E_AXIS] = 50;
		//current_position[E_AXIS] -= 8;
		//plan_buffer_line_curposXYZE(2100 / 60, active_extruder);
		//current_position[E_AXIS] += 8;
		//plan_buffer_line_curposXYZE(2100 / 60, active_extruder);
		current_position[E_AXIS] += 3.1;
		plan_buffer_line_curposXYZE(2000 / 60, active_extruder);
		current_position[E_AXIS] += 3.1;
		plan_buffer_line_curposXYZE(2500 / 60, active_extruder);
		current_position[E_AXIS] += 4;
		plan_buffer_line_curposXYZE(3000 / 60, active_extruder);
		st_synchronize();
		//current_position[X_AXIS] += 23; //delay
		//plan_buffer_line_curposXYZE(600/60, active_extruder); //delay
		//current_position[X_AXIS] -= 23; //delay
		//plan_buffer_line_curposXYZE(600/60, active_extruder); //delay
		_delay(4700);
		max_feedrate[E_AXIS] = 80;
		current_position[E_AXIS] -= 92;
		plan_buffer_line_curposXYZE(9900 / 60, active_extruder);
		max_feedrate[E_AXIS] = 50;//tmp[E_AXIS];
		current_position[E_AXIS] -= 5;
		plan_buffer_line_curposXYZE(800 / 60, active_extruder);
		current_position[E_AXIS] += 5;
		plan_buffer_line_curposXYZE(400 / 60, active_extruder);
		current_position[E_AXIS] -= 5;
		plan_buffer_line_curposXYZE(600 / 60, active_extruder);
		st_synchronize();
		current_position[E_AXIS] += 5;
		plan_buffer_line_curposXYZE(600 / 60, active_extruder);
		current_position[E_AXIS] -= 5;
		plan_buffer_line_curposXYZE(600 / 60, active_extruder);
		current_position[E_AXIS] += 5;
		plan_buffer_line_curposXYZE(600 / 60, active_extruder);
		current_position[E_AXIS] -= 5;
		plan_buffer_line_curposXYZE(600 / 60, active_extruder);
		st_synchronize();

	}
  }
*/

#ifdef TMC2130
void force_high_power_mode(bool start_high_power_section) {
#ifdef PSU_Delta
	if (start_high_power_section == true) enable_force_z();
#endif //PSU_Delta
	uint8_t silent;
	silent = eeprom_read_byte((uint8_t*)EEPROM_SILENT);
	if (silent == 1) {
		//we are in silent mode, set to normal mode to enable crash detection

    // Wait for the planner queue to drain and for the stepper timer routine to reach an idle state.
		st_synchronize();
		cli();
		tmc2130_mode = (start_high_power_section == true) ? TMC2130_MODE_NORMAL : TMC2130_MODE_SILENT;
		update_mode_profile();
		tmc2130_init();
    // We may have missed a stepper timer interrupt due to the time spent in the tmc2130_init() routine.
    // Be safe than sorry, reset the stepper timer before re-enabling interrupts.
    st_reset_timer();
		sei();
	}
}
#endif //TMC2130

#ifdef TMC2130
static void gcode_G28(bool home_x_axis, long home_x_value, bool home_y_axis, long home_y_value, bool home_z_axis, long home_z_value, bool calib, bool without_mbl)
#else
static void gcode_G28(bool home_x_axis, long home_x_value, bool home_y_axis, long home_y_value, bool home_z_axis, long home_z_value, bool without_mbl)
#endif //TMC2130
{
	st_synchronize();

#if 0
	SERIAL_ECHOPGM("G28, initial ");  print_world_coordinates();
	SERIAL_ECHOPGM("G28, initial ");  print_physical_coordinates();
#endif

	// Flag for the display update routine and to disable the print cancelation during homing.
	homing_flag = true;

	// Which axes should be homed?
	bool home_x = home_x_axis;
	bool home_y = home_y_axis;
	bool home_z = home_z_axis;

	// Either all X,Y,Z codes are present, or none of them.
	bool home_all_axes = home_x == home_y && home_x == home_z;
	if (home_all_axes)
		// No X/Y/Z code provided means to home all axes.
		home_x = home_y = home_z = true;

	//if we are homing all axes, first move z higher to protect heatbed/steel sheet
	if (home_all_axes) {
        raise_z_above(MESH_HOME_Z_SEARCH);
		st_synchronize();
	}
#ifdef ENABLE_AUTO_BED_LEVELING
      plan_bed_level_matrix.set_to_identity();  //Reset the plane ("erase" all leveling data)
#endif //ENABLE_AUTO_BED_LEVELING
            
      // Reset world2machine_rotation_and_skew and world2machine_shift, therefore
      // the planner will not perform any adjustments in the XY plane. 
      // Wait for the motors to stop and update the current position with the absolute values.
      world2machine_revert_to_uncorrected();

      // For mesh bed leveling deactivate the matrix temporarily.
      // It is necessary to disable the bed leveling for the X and Y homing moves, so that the move is performed
      // in a single axis only.
      // In case of re-homing the X or Y axes only, the mesh bed leveling is restored after G28.
#ifdef MESH_BED_LEVELING
      uint8_t mbl_was_active = mbl.active;
      mbl.active = 0;
      current_position[Z_AXIS] = st_get_position_mm(Z_AXIS);
#endif

      // Reset baby stepping to zero, if the babystepping has already been loaded before. The babystepsTodo value will be
      // consumed during the first movements following this statement.
      if (home_z)
        babystep_undo();

      saved_feedrate = feedrate;
      int l_feedmultiply = feedmultiply;
      feedmultiply = 100;
      previous_millis_cmd = _millis();

      enable_endstops(true);

      memcpy(destination, current_position, sizeof(destination));
      feedrate = 0.0;

      #if Z_HOME_DIR > 0                      // If homing away from BED do Z first
      if(home_z)
        homeaxis(Z_AXIS);
      #endif

      #ifdef QUICK_HOME
      // In the quick mode, if both x and y are to be homed, a diagonal move will be performed initially.
      if(home_x && home_y)  //first diagonal move
      {
        current_position[X_AXIS] = 0;current_position[Y_AXIS] = 0;

        int x_axis_home_dir = home_dir(X_AXIS);

        plan_set_position(current_position[X_AXIS], current_position[Y_AXIS], current_position[Z_AXIS], current_position[E_AXIS]);
        destination[X_AXIS] = 1.5 * max_length(X_AXIS) * x_axis_home_dir;destination[Y_AXIS] = 1.5 * max_length(Y_AXIS) * home_dir(Y_AXIS);
        feedrate = homing_feedrate[X_AXIS];
        if(homing_feedrate[Y_AXIS]<feedrate)
          feedrate = homing_feedrate[Y_AXIS];
        if (max_length(X_AXIS) > max_length(Y_AXIS)) {
          feedrate *= sqrt(pow(max_length(Y_AXIS) / max_length(X_AXIS), 2) + 1);
        } else {
          feedrate *= sqrt(pow(max_length(X_AXIS) / max_length(Y_AXIS), 2) + 1);
        }
        plan_buffer_line(destination[X_AXIS], destination[Y_AXIS], destination[Z_AXIS], destination[E_AXIS], feedrate/60, active_extruder);
        st_synchronize();

        axis_is_at_home(X_AXIS);
        axis_is_at_home(Y_AXIS);
        plan_set_position(current_position[X_AXIS], current_position[Y_AXIS], current_position[Z_AXIS], current_position[E_AXIS]);
        destination[X_AXIS] = current_position[X_AXIS];
        destination[Y_AXIS] = current_position[Y_AXIS];
        plan_buffer_line(destination[X_AXIS], destination[Y_AXIS], destination[Z_AXIS], destination[E_AXIS], feedrate/60, active_extruder);
        feedrate = 0.0;
        st_synchronize();
        endstops_hit_on_purpose();

        current_position[X_AXIS] = destination[X_AXIS];
        current_position[Y_AXIS] = destination[Y_AXIS];
        current_position[Z_AXIS] = destination[Z_AXIS];
      }
      #endif /* QUICK_HOME */

#ifdef TMC2130	 
      if(home_x)
	  {
		if (!calib)
			homeaxis(X_AXIS);
		else
			tmc2130_home_calibrate(X_AXIS);
	  }

      if(home_y)
	  {
		if (!calib)
	        homeaxis(Y_AXIS);
		else
			tmc2130_home_calibrate(Y_AXIS);
	  }
#else //TMC2130
      if(home_x) homeaxis(X_AXIS);
      if(home_y) homeaxis(Y_AXIS);
#endif //TMC2130


      if(home_x_axis && home_x_value != 0)
        current_position[X_AXIS]=home_x_value+cs.add_homing[X_AXIS];

      if(home_y_axis && home_y_value != 0)
        current_position[Y_AXIS]=home_y_value+cs.add_homing[Y_AXIS];

      #if Z_HOME_DIR < 0                      // If homing towards BED do Z last
        #ifndef Z_SAFE_HOMING
          if(home_z) {
            #if defined (Z_RAISE_BEFORE_HOMING) && (Z_RAISE_BEFORE_HOMING > 0)
              raise_z_above(Z_RAISE_BEFORE_HOMING);
              st_synchronize();
            #endif // defined (Z_RAISE_BEFORE_HOMING) && (Z_RAISE_BEFORE_HOMING > 0)
            #if (defined(MESH_BED_LEVELING) && !defined(MK1BP))  // If Mesh bed leveling, move X&Y to safe position for home
              raise_z_above(MESH_HOME_Z_SEARCH);
              st_synchronize();
              if (!axis_known_position[X_AXIS]) homeaxis(X_AXIS);
              if (!axis_known_position[Y_AXIS]) homeaxis(Y_AXIS);
              // 1st mesh bed leveling measurement point, corrected.
              world2machine_initialize();
              world2machine(pgm_read_float(bed_ref_points_4), pgm_read_float(bed_ref_points_4+1), destination[X_AXIS], destination[Y_AXIS]);
              world2machine_reset();
              if (destination[Y_AXIS] < Y_MIN_POS)
                  destination[Y_AXIS] = Y_MIN_POS;
              feedrate = homing_feedrate[X_AXIS] / 20;
              enable_endstops(false);
#ifdef DEBUG_BUILD
              SERIAL_ECHOLNPGM("plan_set_position()");
              MYSERIAL.println(current_position[X_AXIS]);MYSERIAL.println(current_position[Y_AXIS]);
              MYSERIAL.println(current_position[Z_AXIS]);MYSERIAL.println(current_position[E_AXIS]);
#endif
              plan_set_position(current_position[X_AXIS], current_position[Y_AXIS], current_position[Z_AXIS], current_position[E_AXIS]);
#ifdef DEBUG_BUILD
              SERIAL_ECHOLNPGM("plan_buffer_line()");
              MYSERIAL.println(destination[X_AXIS]);MYSERIAL.println(destination[Y_AXIS]);
              MYSERIAL.println(destination[Z_AXIS]);MYSERIAL.println(destination[E_AXIS]);
              MYSERIAL.println(feedrate);MYSERIAL.println(active_extruder);
#endif
              plan_buffer_line(destination[X_AXIS], destination[Y_AXIS], destination[Z_AXIS], destination[E_AXIS], feedrate, active_extruder);
              st_synchronize();
              current_position[X_AXIS] = destination[X_AXIS];
              current_position[Y_AXIS] = destination[Y_AXIS];
              enable_endstops(true);
              endstops_hit_on_purpose();
              homeaxis(Z_AXIS);
            #else // MESH_BED_LEVELING
              homeaxis(Z_AXIS);
            #endif // MESH_BED_LEVELING
          }
        #else // defined(Z_SAFE_HOMING): Z Safe mode activated.
          if(home_all_axes) {
            destination[X_AXIS] = round(Z_SAFE_HOMING_X_POINT - X_PROBE_OFFSET_FROM_EXTRUDER);
            destination[Y_AXIS] = round(Z_SAFE_HOMING_Y_POINT - Y_PROBE_OFFSET_FROM_EXTRUDER);
            destination[Z_AXIS] = Z_RAISE_BEFORE_HOMING * home_dir(Z_AXIS) * (-1);    // Set destination away from bed
            feedrate = XY_TRAVEL_SPEED/60;
            current_position[Z_AXIS] = 0;

            plan_set_position(current_position[X_AXIS], current_position[Y_AXIS], current_position[Z_AXIS], current_position[E_AXIS]);
            plan_buffer_line(destination[X_AXIS], destination[Y_AXIS], destination[Z_AXIS], destination[E_AXIS], feedrate, active_extruder);
            st_synchronize();
            current_position[X_AXIS] = destination[X_AXIS];
            current_position[Y_AXIS] = destination[Y_AXIS];

            homeaxis(Z_AXIS);
          }
                                                // Let's see if X and Y are homed and probe is inside bed area.
          if(home_z) {
            if ( (axis_known_position[X_AXIS]) && (axis_known_position[Y_AXIS]) \
              && (current_position[X_AXIS]+X_PROBE_OFFSET_FROM_EXTRUDER >= X_MIN_POS) \
              && (current_position[X_AXIS]+X_PROBE_OFFSET_FROM_EXTRUDER <= X_MAX_POS) \
              && (current_position[Y_AXIS]+Y_PROBE_OFFSET_FROM_EXTRUDER >= Y_MIN_POS) \
              && (current_position[Y_AXIS]+Y_PROBE_OFFSET_FROM_EXTRUDER <= Y_MAX_POS)) {

              current_position[Z_AXIS] = 0;
              plan_set_position(current_position[X_AXIS], current_position[Y_AXIS], current_position[Z_AXIS], current_position[E_AXIS]);
              destination[Z_AXIS] = Z_RAISE_BEFORE_HOMING * home_dir(Z_AXIS) * (-1);    // Set destination away from bed
              feedrate = max_feedrate[Z_AXIS];
              plan_buffer_line(destination[X_AXIS], destination[Y_AXIS], destination[Z_AXIS], destination[E_AXIS], feedrate, active_extruder);
              st_synchronize();

              homeaxis(Z_AXIS);
            } else if (!((axis_known_position[X_AXIS]) && (axis_known_position[Y_AXIS]))) {
                LCD_MESSAGERPGM(MSG_POSITION_UNKNOWN);
                SERIAL_ECHO_START;
                SERIAL_ECHOLNRPGM(MSG_POSITION_UNKNOWN);
            } else {
                LCD_MESSAGERPGM(MSG_ZPROBE_OUT);
                SERIAL_ECHO_START;
                SERIAL_ECHOLNRPGM(MSG_ZPROBE_OUT);
            }
          }
        #endif // Z_SAFE_HOMING
      #endif // Z_HOME_DIR < 0

      if(home_z_axis && home_z_value != 0)
        current_position[Z_AXIS]=home_z_value+cs.add_homing[Z_AXIS];
      #ifdef ENABLE_AUTO_BED_LEVELING
        if(home_z)
          current_position[Z_AXIS] += cs.zprobe_zoffset;  //Add Z_Probe offset (the distance is negative)
      #endif
      
      // Set the planner and stepper routine positions.
      // At this point the mesh bed leveling and world2machine corrections are disabled and current_position
      // contains the machine coordinates.
      plan_set_position(current_position[X_AXIS], current_position[Y_AXIS], current_position[Z_AXIS], current_position[E_AXIS]);

      #ifdef ENDSTOPS_ONLY_FOR_HOMING
        enable_endstops(false);
      #endif

      feedrate = saved_feedrate;
      feedmultiply = l_feedmultiply;
      previous_millis_cmd = _millis();
      endstops_hit_on_purpose();
#ifndef MESH_BED_LEVELING
//-// Oct 2019 :: this part of code is (from) now probably un-compilable
      // If MESH_BED_LEVELING is not active, then it is the original Prusa i3.
      // Offer the user to load the baby step value, which has been adjusted at the previous print session.
      if(card.sdprinting && eeprom_read_word((uint16_t *)EEPROM_BABYSTEP_Z))
          lcd_adjust_z();
#endif

    // Load the machine correction matrix
    world2machine_initialize();
    // and correct the current_position XY axes to match the transformed coordinate system.
    world2machine_update_current();

#if (defined(MESH_BED_LEVELING) && !defined(MK1BP))
	if (home_x_axis || home_y_axis || without_mbl || home_z_axis)
		{
      if (! home_z && mbl_was_active) {
        // Re-enable the mesh bed leveling if only the X and Y axes were re-homed.
        mbl.active = true;
        // and re-adjust the current logical Z axis with the bed leveling offset applicable at the current XY position.
        current_position[Z_AXIS] -= mbl.get_z(st_get_position_mm(X_AXIS), st_get_position_mm(Y_AXIS));
      }
		}
	else
		{
			st_synchronize();
			homing_flag = false;
	  }
#endif

	  if (farm_mode) { prusa_statistics(20); };

	  homing_flag = false;
#if 0
      SERIAL_ECHOPGM("G28, final ");  print_world_coordinates();
      SERIAL_ECHOPGM("G28, final ");  print_physical_coordinates();
      SERIAL_ECHOPGM("G28, final ");  print_mesh_bed_leveling_table();
#endif
}

static void gcode_G28(bool home_x_axis, bool home_y_axis, bool home_z_axis)
{
#ifdef TMC2130
    gcode_G28(home_x_axis, 0, home_y_axis, 0, home_z_axis, 0, false, true);
#else
    gcode_G28(home_x_axis, 0, home_y_axis, 0, home_z_axis, 0, true);
#endif //TMC2130
}

void adjust_bed_reset()
{
	eeprom_update_byte((unsigned char*)EEPROM_BED_CORRECTION_VALID, 1);
	eeprom_update_byte((unsigned char*)EEPROM_BED_CORRECTION_LEFT, 0);
	eeprom_update_byte((unsigned char*)EEPROM_BED_CORRECTION_RIGHT, 0);
	eeprom_update_byte((unsigned char*)EEPROM_BED_CORRECTION_FRONT, 0);
	eeprom_update_byte((unsigned char*)EEPROM_BED_CORRECTION_REAR, 0);
}

//! @brief Calibrate XYZ
//! @param onlyZ if true, calibrate only Z axis
//! @param verbosity_level
//! @retval true Succeeded
//! @retval false Failed
bool gcode_M45(bool onlyZ, int8_t verbosity_level)
{
	bool final_result = false;
	#ifdef TMC2130
	FORCE_HIGH_POWER_START;
	#endif // TMC2130
    
    FORCE_BL_ON_START;
	
    // Only Z calibration?
	if (!onlyZ)
	{
		setTargetBed(0);
		setAllTargetHotends(0);
		adjust_bed_reset(); //reset bed level correction
	}

	// Disable the default update procedure of the display. We will do a modal dialog.
	lcd_update_enable(false);
	// Let the planner use the uncorrected coordinates.
	mbl.reset();
	// Reset world2machine_rotation_and_skew and world2machine_shift, therefore
	// the planner will not perform any adjustments in the XY plane. 
	// Wait for the motors to stop and update the current position with the absolute values.
	world2machine_revert_to_uncorrected();
	// Reset the baby step value applied without moving the axes.
	babystep_reset();
	// Mark all axes as in a need for homing.
	memset(axis_known_position, 0, sizeof(axis_known_position));

	// Home in the XY plane.
	//set_destination_to_current();
	int l_feedmultiply = setup_for_endstop_move();
	lcd_display_message_fullscreen_P(_T(MSG_AUTO_HOME));
	home_xy();

	enable_endstops(false);
	current_position[X_AXIS] += 5;
	current_position[Y_AXIS] += 5;
	plan_buffer_line_curposXYZE(homing_feedrate[Z_AXIS] / 40, active_extruder);
	st_synchronize();

	// Let the user move the Z axes up to the end stoppers.
#ifdef TMC2130
	if (calibrate_z_auto())
	{
#else //TMC2130
	if (lcd_calibrate_z_end_stop_manual(onlyZ))
	{
#endif //TMC2130
		
		lcd_show_fullscreen_message_and_wait_P(_T(MSG_CONFIRM_NOZZLE_CLEAN));
		if(onlyZ){
			lcd_display_message_fullscreen_P(_T(MSG_MEASURE_BED_REFERENCE_HEIGHT_LINE1));
			lcd_set_cursor(0, 3);
			lcd_print(1);
			lcd_puts_P(_T(MSG_MEASURE_BED_REFERENCE_HEIGHT_LINE2));
		}else{
			//lcd_show_fullscreen_message_and_wait_P(_T(MSG_PAPER));
			lcd_display_message_fullscreen_P(_T(MSG_FIND_BED_OFFSET_AND_SKEW_LINE1));
			lcd_set_cursor(0, 2);
			lcd_print(1);
			lcd_puts_P(_T(MSG_FIND_BED_OFFSET_AND_SKEW_LINE2));
		}

		refresh_cmd_timeout();
		#ifndef STEEL_SHEET
		if (((degHotend(0) > MAX_HOTEND_TEMP_CALIBRATION) || (degBed() > MAX_BED_TEMP_CALIBRATION)) && (!onlyZ))
		{
			lcd_wait_for_cool_down();
		}
		#endif //STEEL_SHEET
		if(!onlyZ)
		{
			KEEPALIVE_STATE(PAUSED_FOR_USER);
			#ifdef STEEL_SHEET
			bool result = lcd_show_fullscreen_message_yes_no_and_wait_P(_T(MSG_STEEL_SHEET_CHECK), false, false);
			if(result) lcd_show_fullscreen_message_and_wait_P(_T(MSG_REMOVE_STEEL_SHEET));
			#endif //STEEL_SHEET
		    lcd_show_fullscreen_message_and_wait_P(_T(MSG_PAPER));
			KEEPALIVE_STATE(IN_HANDLER);
			lcd_display_message_fullscreen_P(_T(MSG_FIND_BED_OFFSET_AND_SKEW_LINE1));
			lcd_set_cursor(0, 2);
			lcd_print(1);
			lcd_puts_P(_T(MSG_FIND_BED_OFFSET_AND_SKEW_LINE2));
		}
			
		bool endstops_enabled  = enable_endstops(false);
        current_position[Z_AXIS] -= 1; //move 1mm down with disabled endstop
        plan_buffer_line_curposXYZE(homing_feedrate[Z_AXIS] / 40, active_extruder);
        st_synchronize();

		// Move the print head close to the bed.
		current_position[Z_AXIS] = MESH_HOME_Z_SEARCH;

		enable_endstops(true);
#ifdef TMC2130
		tmc2130_home_enter(Z_AXIS_MASK);
#endif //TMC2130

		plan_buffer_line_curposXYZE(homing_feedrate[Z_AXIS] / 40, active_extruder);

		st_synchronize();
#ifdef TMC2130
		tmc2130_home_exit();
#endif //TMC2130
		enable_endstops(endstops_enabled);

		if ((st_get_position_mm(Z_AXIS) <= (MESH_HOME_Z_SEARCH + HOME_Z_SEARCH_THRESHOLD)) &&
		    (st_get_position_mm(Z_AXIS) >= (MESH_HOME_Z_SEARCH - HOME_Z_SEARCH_THRESHOLD)))
		{
			if (onlyZ)
			{
				clean_up_after_endstop_move(l_feedmultiply);
				// Z only calibration.
				// Load the machine correction matrix
				world2machine_initialize();
				// and correct the current_position to match the transformed coordinate system.
				world2machine_update_current();
				//FIXME
				bool result = sample_mesh_and_store_reference();
				if (result)
				{
					if (calibration_status() == CALIBRATION_STATUS_Z_CALIBRATION)
						// Shipped, the nozzle height has been set already. The user can start printing now.
						calibration_status_store(CALIBRATION_STATUS_CALIBRATED);
						final_result = true;
					// babystep_apply();
				}
			}
			else
			{
				// Reset the baby step value and the baby step applied flag.
				calibration_status_store(CALIBRATION_STATUS_XYZ_CALIBRATION);
                    eeprom_update_word(reinterpret_cast<uint16_t *>(&(EEPROM_Sheets_base->s[(eeprom_read_byte(&(EEPROM_Sheets_base->active_sheet)))].z_offset)),0);
				// Complete XYZ calibration.
				uint8_t point_too_far_mask = 0;
				BedSkewOffsetDetectionResultType result = find_bed_offset_and_skew(verbosity_level, point_too_far_mask);
				clean_up_after_endstop_move(l_feedmultiply);
				// Print head up.
				current_position[Z_AXIS] = MESH_HOME_Z_SEARCH;
				plan_buffer_line_curposXYZE(homing_feedrate[Z_AXIS] / 40, active_extruder);
				st_synchronize();
//#ifndef NEW_XYZCAL
				if (result >= 0)
				{
					#ifdef HEATBED_V2
					sample_z();
					#else //HEATBED_V2
					point_too_far_mask = 0;
					// Second half: The fine adjustment.
					// Let the planner use the uncorrected coordinates.
					mbl.reset();
					world2machine_reset();
					// Home in the XY plane.
					int l_feedmultiply = setup_for_endstop_move();
					home_xy();
					result = improve_bed_offset_and_skew(1, verbosity_level, point_too_far_mask);
					clean_up_after_endstop_move(l_feedmultiply);
					// Print head up.
					current_position[Z_AXIS] = MESH_HOME_Z_SEARCH;
					plan_buffer_line_curposXYZE(homing_feedrate[Z_AXIS] / 40, active_extruder);
					st_synchronize();
					// if (result >= 0) babystep_apply();					
					#endif //HEATBED_V2
				}
//#endif //NEW_XYZCAL
				lcd_update_enable(true);
				lcd_update(2);

				lcd_bed_calibration_show_result(result, point_too_far_mask);
				if (result >= 0)
				{
					// Calibration valid, the machine should be able to print. Advise the user to run the V2Calibration.gcode.
					calibration_status_store(CALIBRATION_STATUS_LIVE_ADJUST);
					if (eeprom_read_byte((uint8_t*)EEPROM_WIZARD_ACTIVE) != 1) lcd_show_fullscreen_message_and_wait_P(_T(MSG_BABYSTEP_Z_NOT_SET));
					final_result = true;
				}
			}
#ifdef TMC2130
			tmc2130_home_exit();
#endif
		}
		else
		{
			lcd_show_fullscreen_message_and_wait_P(PSTR("Calibration failed! Check the axes and run again."));
			final_result = false;
		}
	}
	else
	{
		// Timeouted.
	}
	lcd_update_enable(true);
#ifdef TMC2130
	FORCE_HIGH_POWER_END;
#endif // TMC2130
    
    FORCE_BL_ON_END;
    
	return final_result;
}

void gcode_M114()
{
	SERIAL_PROTOCOLPGM("X:");
	SERIAL_PROTOCOL(current_position[X_AXIS]);
	SERIAL_PROTOCOLPGM(" Y:");
	SERIAL_PROTOCOL(current_position[Y_AXIS]);
	SERIAL_PROTOCOLPGM(" Z:");
	SERIAL_PROTOCOL(current_position[Z_AXIS]);
	SERIAL_PROTOCOLPGM(" E:");
	SERIAL_PROTOCOL(current_position[E_AXIS]);

	SERIAL_PROTOCOLRPGM(_n(" Count X: "));////MSG_COUNT_X
	SERIAL_PROTOCOL(float(st_get_position(X_AXIS)) / cs.axis_steps_per_unit[X_AXIS]);
	SERIAL_PROTOCOLPGM(" Y:");
	SERIAL_PROTOCOL(float(st_get_position(Y_AXIS)) / cs.axis_steps_per_unit[Y_AXIS]);
	SERIAL_PROTOCOLPGM(" Z:");
	SERIAL_PROTOCOL(float(st_get_position(Z_AXIS)) / cs.axis_steps_per_unit[Z_AXIS]);
	SERIAL_PROTOCOLPGM(" E:");
	SERIAL_PROTOCOL(float(st_get_position(E_AXIS)) / cs.axis_steps_per_unit[E_AXIS]);

	SERIAL_PROTOCOLLN("");
}

//! extracted code to compute z_shift for M600 in case of filament change operation 
//! requested from fsensors.
//! The function ensures, that the printhead lifts to at least 25mm above the heat bed
//! unlike the previous implementation, which was adding 25mm even when the head was
//! printing at e.g. 24mm height.
//! A safety margin of FILAMENTCHANGE_ZADD is added in all cases to avoid touching
//! the printout.
//! This function is templated to enable fast change of computation data type.
//! @return new z_shift value
template<typename T>
static T gcode_M600_filament_change_z_shift()
{
#ifdef FILAMENTCHANGE_ZADD
	static_assert(Z_MAX_POS < (255 - FILAMENTCHANGE_ZADD), "Z-range too high, change the T type from uint8_t to uint16_t");
	// avoid floating point arithmetics when not necessary - results in shorter code
	T ztmp = T( current_position[Z_AXIS] );
	T z_shift = 0;
	if(ztmp < T(25)){
		z_shift = T(25) - ztmp; // make sure to be at least 25mm above the heat bed
	} 
	return z_shift + T(FILAMENTCHANGE_ZADD); // always move above printout
#else
	return T(0);
#endif
}	

static void gcode_M600(bool automatic, float x_position, float y_position, float z_shift, float e_shift, float /*e_shift_late*/)
{
    st_synchronize();
    float lastpos[4];

    if (farm_mode)
    {
        prusa_statistics(22);
    }

    //First backup current position and settings
    int feedmultiplyBckp = feedmultiply;
    float HotendTempBckp = degTargetHotend(active_extruder);
    int fanSpeedBckp = fanSpeed;

    lastpos[X_AXIS] = current_position[X_AXIS];
    lastpos[Y_AXIS] = current_position[Y_AXIS];
    lastpos[Z_AXIS] = current_position[Z_AXIS];
    lastpos[E_AXIS] = current_position[E_AXIS];

    //Retract E
    current_position[E_AXIS] += e_shift;
    plan_buffer_line_curposXYZE(FILAMENTCHANGE_RFEED, active_extruder);
    st_synchronize();

    //Lift Z
    current_position[Z_AXIS] += z_shift;
    plan_buffer_line_curposXYZE(FILAMENTCHANGE_ZFEED, active_extruder);
    st_synchronize();

    //Move XY to side
    current_position[X_AXIS] = x_position;
    current_position[Y_AXIS] = y_position;
    plan_buffer_line_curposXYZE(FILAMENTCHANGE_XYFEED, active_extruder);
    st_synchronize();

    //Beep, manage nozzle heater and wait for user to start unload filament
    if(!mmu_enabled) M600_wait_for_user(HotendTempBckp);

    lcd_change_fil_state = 0;

    // Unload filament
    if (mmu_enabled) extr_unload();	//unload just current filament for multimaterial printers (used also in M702)
    else unload_filament(); //unload filament for single material (used also in M702)
    //finish moves
    st_synchronize();

    if (!mmu_enabled)
    {
        KEEPALIVE_STATE(PAUSED_FOR_USER);
        lcd_change_fil_state = lcd_show_fullscreen_message_yes_no_and_wait_P(_i("Was filament unload successful?"),
                false, true); ////MSG_UNLOAD_SUCCESSFUL c=20 r=2
        if (lcd_change_fil_state == 0)
        {
			lcd_clear();
			lcd_set_cursor(0, 2);
			lcd_puts_P(_T(MSG_PLEASE_WAIT));
			current_position[X_AXIS] -= 100;
			plan_buffer_line_curposXYZE(FILAMENTCHANGE_XYFEED, active_extruder);
			st_synchronize();
			lcd_show_fullscreen_message_and_wait_P(_i("Please open idler and remove filament manually."));////MSG_CHECK_IDLER c=20 r=4
        }
    }

    if (mmu_enabled)
    {
        if (!automatic) {
            if (saved_printing) mmu_eject_filament(mmu_extruder, false); //if M600 was invoked by filament senzor (FINDA) eject filament so user can easily remove it
            mmu_M600_wait_and_beep();
            if (saved_printing) {

                lcd_clear();
                lcd_set_cursor(0, 2);
                lcd_puts_P(_T(MSG_PLEASE_WAIT));

                mmu_command(MmuCmd::R0);
                manage_response(false, false);
            }
        }
        mmu_M600_load_filament(automatic, HotendTempBckp);
    }
    else
        M600_load_filament();

    if (!automatic) M600_check_state(HotendTempBckp);

		lcd_update_enable(true);

    //Not let's go back to print
    fanSpeed = fanSpeedBckp;

    //Feed a little of filament to stabilize pressure
    if (!automatic)
    {
        current_position[E_AXIS] += FILAMENTCHANGE_RECFEED;
        plan_buffer_line_curposXYZE(FILAMENTCHANGE_EXFEED, active_extruder);
    }

    //Move XY back
    plan_buffer_line(lastpos[X_AXIS], lastpos[Y_AXIS], current_position[Z_AXIS], current_position[E_AXIS],
            FILAMENTCHANGE_XYFEED, active_extruder);
    st_synchronize();
    //Move Z back
    plan_buffer_line(lastpos[X_AXIS], lastpos[Y_AXIS], lastpos[Z_AXIS], current_position[E_AXIS],
            FILAMENTCHANGE_ZFEED, active_extruder);
    st_synchronize();

    //Set E position to original
    plan_set_e_position(lastpos[E_AXIS]);

    memcpy(current_position, lastpos, sizeof(lastpos));
    memcpy(destination, current_position, sizeof(current_position));

    //Recover feed rate
    feedmultiply = feedmultiplyBckp;
    char cmd[9];
    sprintf_P(cmd, PSTR("M220 S%i"), feedmultiplyBckp);
    enquecommand(cmd);

#ifdef IR_SENSOR
	//this will set fsensor_watch_autoload to correct value and prevent possible M701 gcode enqueuing when M600 is finished
	fsensor_check_autoload();
#endif //IR_SENSOR

    lcd_setstatuspgm(_T(WELCOME_MSG));
    custom_message_type = CustomMsg::Status;
}

void gcode_M701()
{
	printf_P(PSTR("gcode_M701 begin\n"));

	if (farm_mode)
	{
		prusa_statistics(22);
	}

	if (mmu_enabled) 
	{
		extr_adj(tmp_extruder);//loads current extruder
		mmu_extruder = tmp_extruder;
	}
	else
	{
		enable_z();
		custom_message_type = CustomMsg::FilamentLoading;

#ifdef FSENSOR_QUALITY
		fsensor_oq_meassure_start(40);
#endif //FSENSOR_QUALITY

		lcd_setstatuspgm(_T(MSG_LOADING_FILAMENT));
		current_position[E_AXIS] += 40;
		plan_buffer_line_curposXYZE(400 / 60, active_extruder); //fast sequence
		st_synchronize();

        raise_z_above(MIN_Z_FOR_LOAD, false);
		current_position[E_AXIS] += 30;
		plan_buffer_line_curposXYZE(400 / 60, active_extruder); //fast sequence
		
		load_filament_final_feed(); //slow sequence
		st_synchronize();

    Sound_MakeCustom(50,500,false);

		if (!farm_mode && loading_flag) {
			lcd_load_filament_color_check();
		}
		lcd_update_enable(true);
		lcd_update(2);
		lcd_setstatuspgm(_T(WELCOME_MSG));
		disable_z();
		loading_flag = false;
		custom_message_type = CustomMsg::Status;

#ifdef FSENSOR_QUALITY
        fsensor_oq_meassure_stop();

        if (!fsensor_oq_result())
        {
            bool disable = lcd_show_fullscreen_message_yes_no_and_wait_P(_i("Fil. sensor response is poor, disable it?"), false, true);
            lcd_update_enable(true);
            lcd_update(2);
            if (disable)
                fsensor_disable();
        }
#endif //FSENSOR_QUALITY
	}
}
/**
 * @brief Get serial number from 32U2 processor
 *
 * Typical format of S/N is:CZPX0917X003XC13518
 *
 * Command operates only in farm mode, if not in farm mode, "Not in farm mode." is written to MYSERIAL.
 *
 * Send command ;S to serial port 0 to retrieve serial number stored in 32U2 processor,
 * reply is transmitted to serial port 1 character by character.
 * Operation takes typically 23 ms. If the retransmit is not finished until 100 ms,
 * it is interrupted, so less, or no characters are retransmitted, only newline character is send
 * in any case.
 */
static void gcode_PRUSA_SN()
{
    if (farm_mode) {
        selectedSerialPort = 0;
        putchar(';');
        putchar('S');
        int numbersRead = 0;
        ShortTimer timeout;
        timeout.start();

        while (numbersRead < 19) {
            while (MSerial.available() > 0) {
                uint8_t serial_char = MSerial.read();
                selectedSerialPort = 1;
                putchar(serial_char);
                numbersRead++;
                selectedSerialPort = 0;
            }
            if (timeout.expired(100u)) break;
        }
        selectedSerialPort = 1;
        putchar('\n');
#if 0
        for (int b = 0; b < 3; b++) {
            _tone(BEEPER, 110);
            _delay(50);
            _noTone(BEEPER);
            _delay(50);
        }
#endif
    } else {
        puts_P(_N("Not in farm mode."));
    }
}
//! Detection of faulty RAMBo 1.1b boards equipped with bigger capacitors
//! at the TACH_1 pin, which causes bad detection of print fan speed.
//! Warning: This function is not to be used by ordinary users, it is here only for automated testing purposes,
//!   it may even interfere with other functions of the printer! You have been warned!
//! The test idea is to measure the time necessary to charge the capacitor.
//! So the algorithm is as follows:
//! 1. Set TACH_1 pin to INPUT mode and LOW
//! 2. Wait a few ms
//! 3. disable interrupts and measure the time until the TACH_1 pin reaches HIGH
//! Repeat 1.-3. several times
//! Good RAMBo's times are in the range of approx. 260-320 us
//! Bad RAMBo's times are approx. 260-1200 us
//! So basically we are interested in maximum time, the minima are mostly the same.
//! May be that's why the bad RAMBo's still produce some fan RPM reading, but not corresponding to reality
static void gcode_PRUSA_BadRAMBoFanTest(){
    //printf_P(PSTR("Enter fan pin test\n"));
#if !defined(DEBUG_DISABLE_FANCHECK) && defined(FANCHECK) && defined(TACH_1) && TACH_1 >-1
	fan_measuring = false; // prevent EXTINT7 breaking into the measurement
	unsigned long tach1max = 0;
	uint8_t tach1cntr = 0;
	for( /* nothing */; tach1cntr < 100; ++tach1cntr){
		//printf_P(PSTR("TACH_1: %d\n"), tach1cntr);
		SET_OUTPUT(TACH_1);
		WRITE(TACH_1, LOW);
		_delay(20); // the delay may be lower
		unsigned long tachMeasure = _micros();
		cli();
		SET_INPUT(TACH_1);
		// just wait brutally in an endless cycle until we reach HIGH
		// if this becomes a problem it may be improved to non-endless cycle
		while( READ(TACH_1) == 0 ) ;
		sei();
		tachMeasure = _micros() - tachMeasure;
		if( tach1max < tachMeasure )
		tach1max = tachMeasure;
		//printf_P(PSTR("TACH_1: %d: capacitor check time=%lu us\n"), (int)tach1cntr, tachMeasure);
	}	
	//printf_P(PSTR("TACH_1: max=%lu us\n"), tach1max);
	SERIAL_PROTOCOLPGM("RAMBo FAN ");
	if( tach1max > 500 ){
		// bad RAMBo
		SERIAL_PROTOCOLLNPGM("BAD");
	} else {
		SERIAL_PROTOCOLLNPGM("OK");
    }
	// cleanup after the test function
	SET_INPUT(TACH_1);
	WRITE(TACH_1, HIGH);
#endif
}

#ifdef BACKLASH_X
extern uint8_t st_backlash_x;
#endif //BACKLASH_X
#ifdef BACKLASH_Y
extern uint8_t st_backlash_y;
#endif //BACKLASH_Y

//! \ingroup marlin_main

//! @brief Parse and process commands
//!
//! look here for descriptions of G-codes: https://reprap.org/wiki/G-code
//!
//!
//! Implemented Codes 
//! -------------------
//!
//! * _This list is not updated. Current documentation is maintained inside the process_cmd function._ 
//!
//!@n PRUSA CODES
//!@n P F - Returns FW versions
//!@n P R - Returns revision of printer
//!
//!@n G0  -> G1
//!@n G1  - Coordinated Movement X Y Z E
//!@n G2  - CW ARC
//!@n G3  - CCW ARC
//!@n G4  - Dwell S<seconds> or P<milliseconds>
//!@n G10 - retract filament according to settings of M207
//!@n G11 - retract recover filament according to settings of M208
//!@n G28 - Home all Axis
//!@n G29 - Detailed Z-Probe, probes the bed at 3 or more points.  Will fail if you haven't homed yet.
//!@n G30 - Single Z Probe, probes bed at current XY location.
//!@n G31 - Dock sled (Z_PROBE_SLED only)
//!@n G32 - Undock sled (Z_PROBE_SLED only)
//!@n G80 - Automatic mesh bed leveling
//!@n G81 - Print bed profile
//!@n G90 - Use Absolute Coordinates
//!@n G91 - Use Relative Coordinates
//!@n G92 - Set current position to coordinates given
//!
//!@n M Codes
//!@n M0   - Unconditional stop - Wait for user to press a button on the LCD
//!@n M1   - Same as M0
//!@n M17  - Enable/Power all stepper motors
//!@n M18  - Disable all stepper motors; same as M84
//!@n M20  - List SD card
//!@n M21  - Init SD card
//!@n M22  - Release SD card
//!@n M23  - Select SD file (M23 filename.g)
//!@n M24  - Start/resume SD print
//!@n M25  - Pause SD print
//!@n M26  - Set SD position in bytes (M26 S12345)
//!@n M27  - Report SD print status
//!@n M28  - Start SD write (M28 filename.g)
//!@n M29  - Stop SD write
//!@n M30  - Delete file from SD (M30 filename.g)
//!@n M31  - Output time since last M109 or SD card start to serial
//!@n M32  - Select file and start SD print (Can be used _while_ printing from SD card files):
//!          syntax "M32 /path/filename#", or "M32 S<startpos bytes> !filename#"
//!          Call gcode file : "M32 P !filename#" and return to caller file after finishing (similar to #include).
//!          The '#' is necessary when calling from within sd files, as it stops buffer prereading
//!@n M42  - Change pin status via gcode Use M42 Px Sy to set pin x to value y, when omitting Px the onboard led will be used.
//!@n M73  - Show percent done and print time remaining
//!@n M80  - Turn on Power Supply
//!@n M81  - Turn off Power Supply
//!@n M82  - Set E codes absolute (default)
//!@n M83  - Set E codes relative while in Absolute Coordinates (G90) mode
//!@n M84  - Disable steppers until next move,
//!          or use S<seconds> to specify an inactivity timeout, after which the steppers will be disabled.  S0 to disable the timeout.
//!@n M85  - Set inactivity shutdown timer with parameter S<seconds>. To disable set zero (default)
//!@n M86  - Set safety timer expiration time with parameter S<seconds>; M86 S0 will disable safety timer
//!@n M92  - Set axis_steps_per_unit - same syntax as G92
//!@n M104 - Set extruder target temp
//!@n M105 - Read current temp
//!@n M106 - Fan on
//!@n M107 - Fan off
//!@n M109 - Sxxx Wait for extruder current temp to reach target temp. Waits only when heating
//!          Rxxx Wait for extruder current temp to reach target temp. Waits when heating and cooling
//!        IF AUTOTEMP is enabled, S<mintemp> B<maxtemp> F<factor>. Exit autotemp by any M109 without F
//!@n M112 - Emergency stop
//!@n M113 - Get or set the timeout interval for Host Keepalive "busy" messages
//!@n M114 - Output current position to serial port
//!@n M115 - Capabilities string
//!@n M117 - display message
//!@n M119 - Output Endstop status to serial port
//!@n M126 - Solenoid Air Valve Open (BariCUDA support by jmil)
//!@n M127 - Solenoid Air Valve Closed (BariCUDA vent to atmospheric pressure by jmil)
//!@n M128 - EtoP Open (BariCUDA EtoP = electricity to air pressure transducer by jmil)
//!@n M129 - EtoP Closed (BariCUDA EtoP = electricity to air pressure transducer by jmil)
//!@n M140 - Set bed target temp
//!@n M150 - Set BlinkM Color Output R: Red<0-255> U(!): Green<0-255> B: Blue<0-255> over i2c, G for green does not work.
//!@n M190 - Sxxx Wait for bed current temp to reach target temp. Waits only when heating
//!          Rxxx Wait for bed current temp to reach target temp. Waits when heating and cooling
//!@n M200 D<millimeters>- set filament diameter and set E axis units to cubic millimeters (use S0 to set back to millimeters).
//!@n M201 - Set max acceleration in units/s^2 for print moves (M201 X1000 Y1000)
//!@n M202 - Set max acceleration in units/s^2 for travel moves (M202 X1000 Y1000) Unused in Marlin!!
//!@n M203 - Set maximum feedrate that your machine can sustain (M203 X200 Y200 Z300 E10000) in mm/sec
//!@n M204 - Set default acceleration: S normal moves T filament only moves (M204 S3000 T7000) in mm/sec^2  also sets minimum segment time in ms (B20000) to prevent buffer under-runs and M20 minimum feedrate
//!@n M205 -  advanced settings:  minimum travel speed S=while printing T=travel only,  B=minimum segment time X= maximum xy jerk, Z=maximum Z jerk, E=maximum E jerk
//!@n M206 - set additional homing offset
//!@n M207 - set retract length S[positive mm] F[feedrate mm/min] Z[additional zlift/hop], stays in mm regardless of M200 setting
//!@n M208 - set recover=unretract length S[positive mm surplus to the M207 S*] F[feedrate mm/sec]
//!@n M209 - S<1=true/0=false> enable automatic retract detect if the slicer did not support G10/11: every normal extrude-only move will be classified as retract depending on the direction.
//!@n M218 - set hotend offset (in mm): T<extruder_number> X<offset_on_X> Y<offset_on_Y>
//!@n M220 S<factor in percent>- set speed factor override percentage
//!@n M221 S<factor in percent>- set extrude factor override percentage
//!@n M226 P<pin number> S<pin state>- Wait until the specified pin reaches the state required
//!@n M240 - Trigger a camera to take a photograph
//!@n M250 - Set LCD contrast C<contrast value> (value 0..63)
//!@n M280 - set servo position absolute. P: servo index, S: angle or microseconds
//!@n M300 - Play beep sound S<frequency Hz> P<duration ms>
//!@n M301 - Set PID parameters P I and D
//!@n M302 - Allow cold extrudes, or set the minimum extrude S<temperature>.
//!@n M303 - PID relay autotune S<temperature> sets the target temperature. (default target temperature = 150C)
//!@n M304 - Set bed PID parameters P I and D
//!@n M400 - Finish all moves
//!@n M401 - Lower z-probe if present
//!@n M402 - Raise z-probe if present
//!@n M404 - N<dia in mm> Enter the nominal filament width (3mm, 1.75mm ) or will display nominal filament width without parameters
//!@n M405 - Turn on Filament Sensor extrusion control.  Optional D<delay in cm> to set delay in centimeters between sensor and extruder
//!@n M406 - Turn off Filament Sensor extrusion control
//!@n M407 - Displays measured filament diameter
//!@n M500 - stores parameters in EEPROM
//!@n M501 - reads parameters from EEPROM (if you need reset them after you changed them temporarily).
//!@n M502 - reverts to the default "factory settings".  You still need to store them in EEPROM afterwards if you want to.
//!@n M503 - print the current settings (from memory not from EEPROM)
//!@n M509 - force language selection on next restart
//!@n M540 - Use S[0|1] to enable or disable the stop SD card print on endstop hit (requires ABORT_ON_ENDSTOP_HIT_FEATURE_ENABLED)
//!@n M600 - Pause for filament change X[pos] Y[pos] Z[relative lift] E[initial retract] L[later retract distance for removal]
//!@n M605 - Set dual x-carriage movement mode: S<mode> [ X<duplication x-offset> R<duplication temp offset> ]
//!@n M860 - Wait for PINDA thermistor to reach target temperature.
//!@n M861 - Set / Read PINDA temperature compensation offsets
//!@n M900 - Set LIN_ADVANCE options, if enabled. See Configuration_adv.h for details.
//!@n M907 - Set digital trimpot motor current using axis codes.
//!@n M908 - Control digital trimpot directly.
//!@n M350 - Set microstepping mode.
//!@n M351 - Toggle MS1 MS2 pins directly.
//!
//!@n M928 - Start SD logging (M928 filename.g) - ended by M29
//!@n M999 - Restart after being stopped by error
//! <br><br>

/** @defgroup marlin_main Marlin main */

/** \ingroup GCodes */

//! _This is a list of currently implemented G Codes in Prusa firmware (dynamically generated from doxygen)._ 
/**
They are shown in order of appierence in the code.
There are reasons why some G Codes aren't in numerical order.
*/


void process_commands()
{
#ifdef FANCHECK
    if(fan_check_error){
        if(fan_check_error == EFCE_DETECTED){
            fan_check_error = EFCE_REPORTED;
            // SERIAL_PROTOCOLLNRPGM(MSG_OCTOPRINT_PAUSED);
            lcd_pause_print();
        } // otherwise it has already been reported, so just ignore further processing
        return; //ignore usb stream. It is reenabled by selecting resume from the lcd.
    }
#endif

	if (!buflen) return; //empty command
  #ifdef FILAMENT_RUNOUT_SUPPORT
    SET_INPUT(FR_SENS);
  #endif

#ifdef CMDBUFFER_DEBUG
  SERIAL_ECHOPGM("Processing a GCODE command: ");
  SERIAL_ECHO(cmdbuffer+bufindr+CMDHDRSIZE);
  SERIAL_ECHOLNPGM("");
  SERIAL_ECHOPGM("In cmdqueue: ");
  SERIAL_ECHO(buflen);
  SERIAL_ECHOLNPGM("");
#endif /* CMDBUFFER_DEBUG */
  
  unsigned long codenum; //throw away variable
  char *starpos = NULL;
#ifdef ENABLE_AUTO_BED_LEVELING
  float x_tmp, y_tmp, z_tmp, real_z;
#endif

  // PRUSA GCODES
  KEEPALIVE_STATE(IN_HANDLER);

#ifdef SNMM
  float tmp_motor[3] = DEFAULT_PWM_MOTOR_CURRENT;
  float tmp_motor_loud[3] = DEFAULT_PWM_MOTOR_CURRENT_LOUD;
  int8_t SilentMode;
#endif
  /*!
  
  ---------------------------------------------------------------------------------
  ### M117 - Display Message <a href="https://reprap.org/wiki/G-code#M117:_Display_Message">M117: Display Message</a>
  This causes the given message to be shown in the status line on an attached LCD.
  
  It is also used by internal to display status messages on LCD.
    Here the internal status messages:
    Only on MK3/s (TMC2130)
    - CRASH DETECTED
    - CRASH RECOVER
    - CRASH_CANCEL
    - TMC_SET_WAVE
    - TMC_SET_STEP
    - TMC_SET_CHOP
 */
  if (code_seen("M117")) { //moved to highest priority place to be able to to print strings which includes "G", "PRUSA" and "^"
	  starpos = (strchr(strchr_pointer + 5, '*'));
	  if (starpos != NULL)
		  *(starpos) = '\0';
	  lcd_setstatus(strchr_pointer + 5);
  }

#ifdef TMC2130
	else if (strncmp_P(CMDBUFFER_CURRENT_STRING, PSTR("CRASH_"), 6) == 0)
	{

    // ### CRASH_DETECTED - TMC2130
    // ---------------------------------
	  if(code_seen("CRASH_DETECTED"))
	  {
		  uint8_t mask = 0;
		  if (code_seen('X')) mask |= X_AXIS_MASK;
		  if (code_seen('Y')) mask |= Y_AXIS_MASK;
		  crashdet_detected(mask);
	  }

    // ### CRASH_RECOVER - TMC2130
    // ----------------------------------
	  else if(code_seen("CRASH_RECOVER"))
		  crashdet_recover();

    // ### CRASH_CANCEL - TMC2130
    // ----------------------------------
	  else if(code_seen("CRASH_CANCEL"))
		  crashdet_cancel();
	}
	else if (strncmp_P(CMDBUFFER_CURRENT_STRING, PSTR("TMC_"), 4) == 0)
	{
    
    // ### TMC_SET_WAVE_ 
    // --------------------
		if (strncmp_P(CMDBUFFER_CURRENT_STRING + 4, PSTR("SET_WAVE_"), 9) == 0)
		{
			uint8_t axis = *(CMDBUFFER_CURRENT_STRING + 13);
			axis = (axis == 'E')?3:(axis - 'X');
			if (axis < 4)
			{
				uint8_t fac = (uint8_t)strtol(CMDBUFFER_CURRENT_STRING + 14, NULL, 10);
				tmc2130_set_wave(axis, 247, fac);
			}
		}
    
    // ### TMC_SET_STEP_
    //  ------------------
		else if (strncmp_P(CMDBUFFER_CURRENT_STRING + 4, PSTR("SET_STEP_"), 9) == 0)
		{
			uint8_t axis = *(CMDBUFFER_CURRENT_STRING + 13);
			axis = (axis == 'E')?3:(axis - 'X');
			if (axis < 4)
			{
				uint8_t step = (uint8_t)strtol(CMDBUFFER_CURRENT_STRING + 14, NULL, 10);
				uint16_t res = tmc2130_get_res(axis);
				tmc2130_goto_step(axis, step & (4*res - 1), 2, 1000, res);
			}
		}

    // ### TMC_SET_CHOP_
    //  -------------------
		else if (strncmp_P(CMDBUFFER_CURRENT_STRING + 4, PSTR("SET_CHOP_"), 9) == 0)
		{
			uint8_t axis = *(CMDBUFFER_CURRENT_STRING + 13);
			axis = (axis == 'E')?3:(axis - 'X');
			if (axis < 4)
			{
				uint8_t chop0 = tmc2130_chopper_config[axis].toff;
				uint8_t chop1 = tmc2130_chopper_config[axis].hstr;
				uint8_t chop2 = tmc2130_chopper_config[axis].hend;
				uint8_t chop3 = tmc2130_chopper_config[axis].tbl;
				char* str_end = 0;
				if (CMDBUFFER_CURRENT_STRING[14])
				{
					chop0 = (uint8_t)strtol(CMDBUFFER_CURRENT_STRING + 14, &str_end, 10) & 15;
					if (str_end && *str_end)
					{
						chop1 = (uint8_t)strtol(str_end, &str_end, 10) & 7;
						if (str_end && *str_end)
						{
							chop2 = (uint8_t)strtol(str_end, &str_end, 10) & 15;
							if (str_end && *str_end)
								chop3 = (uint8_t)strtol(str_end, &str_end, 10) & 3;
						}
					}
				}
				tmc2130_chopper_config[axis].toff = chop0;
				tmc2130_chopper_config[axis].hstr = chop1 & 7;
				tmc2130_chopper_config[axis].hend = chop2 & 15;
				tmc2130_chopper_config[axis].tbl = chop3 & 3;
				tmc2130_setup_chopper(axis, tmc2130_mres[axis], tmc2130_current_h[axis], tmc2130_current_r[axis]);
				//printf_P(_N("TMC_SET_CHOP_%c %hhd %hhd %hhd %hhd\n"), "xyze"[axis], chop0, chop1, chop2, chop3);
			}
		}
	}
#ifdef BACKLASH_X
	else if (strncmp_P(CMDBUFFER_CURRENT_STRING, PSTR("BACKLASH_X"), 10) == 0)
	{
		uint8_t bl = (uint8_t)strtol(CMDBUFFER_CURRENT_STRING + 10, NULL, 10);
		st_backlash_x = bl;
		printf_P(_N("st_backlash_x = %hhd\n"), st_backlash_x);
	}
#endif //BACKLASH_X
#ifdef BACKLASH_Y
	else if (strncmp_P(CMDBUFFER_CURRENT_STRING, PSTR("BACKLASH_Y"), 10) == 0)
	{
		uint8_t bl = (uint8_t)strtol(CMDBUFFER_CURRENT_STRING + 10, NULL, 10);
		st_backlash_y = bl;
		printf_P(_N("st_backlash_y = %hhd\n"), st_backlash_y);
	}
#endif //BACKLASH_Y
#endif //TMC2130
  else if(code_seen("PRUSA")){ 
    /*!
    ---------------------------------------------------------------------------------
    ### PRUSA - Internal command set <a href="https://reprap.org/wiki/G-code#G98:_Activate_farm_mode">G98: Activate farm mode - Notes</a>
    
    Set of internal PRUSA commands
    #### Usage
         P RUSA [ Ping | PRN | FAN | fn | thx | uvlo | MMURES | RESET | fv | M28 | SN | Fir | Rev | Lang | Lz | Beat | FR ]
    
    #### Parameters
      - `Ping` 
      - `PRN` - Prints revision of the printer
      - `FAN` - Prints fan details
      - `fn` - Prints farm no.
      - `thx` 
      - `uvlo` 
      - `MMURES` - Reset MMU
      - `RESET` - (Careful!)
      - `fv`  - ?
      - `M28` 
      - `SN` 
      - `Fir` - Prints firmware version
      - `Rev`- Prints filament size, elelectronics, nozzle type
      - `Lang` - Reset the language
      - `Lz` 
      - `Beat` - Kick farm link timer
      - `FR` - Full factory reset
      - `nozzle set <diameter>` - set nozzle diameter (farm mode only), e.g. `PRUSA nozzle set 0.4`
      - `nozzle D<diameter>` - check the nozzle diameter (farm mode only), works like M862.1 P, e.g. `PRUSA nozzle D0.4`
      - `nozzle` - prints nozzle diameter (farm mode only), works like M862.1 P, e.g. `PRUSA nozzle`
    */


		if (code_seen("Ping")) {  // PRUSA Ping
			if (farm_mode) {
				PingTime = _millis();
				//MYSERIAL.print(farm_no); MYSERIAL.println(": OK");
			}	  
		}
		else if (code_seen("PRN")) { // PRUSA PRN
		  printf_P(_N("%d"), status_number);

        } else if( code_seen("FANPINTST") ){
            gcode_PRUSA_BadRAMBoFanTest();
        }else if (code_seen("FAN")) { // PRUSA FAN
			printf_P(_N("E0:%d RPM\nPRN0:%d RPM\n"), 60*fan_speed[0], 60*fan_speed[1]);
		}else if (code_seen("fn")) { // PRUSA fn
		  if (farm_mode) {
			printf_P(_N("%d"), farm_no);
		  }
		  else {
			  puts_P(_N("Not in farm mode."));
		  }
		  
		}
		else if (code_seen("thx")) // PRUSA thx
		{
			no_response = false;
		}	
		else if (code_seen("uvlo")) // PRUSA uvlo
		{
               eeprom_update_byte((uint8_t*)EEPROM_UVLO,0); 
               enquecommand_P(PSTR("M24")); 
		}	
		else if (code_seen("MMURES")) // PRUSA MMURES
		{
			mmu_reset();
		}
		else if (code_seen("RESET")) { // PRUSA RESET
            // careful!
            if (farm_mode) {
#if (defined(WATCHDOG) && (MOTHERBOARD == BOARD_EINSY_1_0a))
                boot_app_magic = BOOT_APP_MAGIC;
                boot_app_flags = BOOT_APP_FLG_RUN;
				wdt_enable(WDTO_15MS);
				cli();
				while(1);
#else //WATCHDOG
                asm volatile("jmp 0x3E000");
#endif //WATCHDOG
            }
            else {
                MYSERIAL.println("Not in farm mode.");
            }
		}else if (code_seen("fv")) { // PRUSA fv
        // get file version
        #ifdef SDSUPPORT
        card.openFile(strchr_pointer + 3,true);
        while (true) {
            uint16_t readByte = card.get();
            MYSERIAL.write(readByte);
            if (readByte=='\n') {
                break;
            }
        }
        card.closefile();

        #endif // SDSUPPORT

    } else if (code_seen("M28")) { // PRUSA M28
        trace();
        prusa_sd_card_upload = true;
        card.openFile(strchr_pointer+4,false);

	} else if (code_seen("SN")) { // PRUSA SN
        gcode_PRUSA_SN();

	} else if(code_seen("Fir")){ // PRUSA Fir

      SERIAL_PROTOCOLLN(FW_VERSION_FULL);

    } else if(code_seen("Rev")){ // PRUSA Rev

      SERIAL_PROTOCOLLN(FILAMENT_SIZE "-" ELECTRONICS "-" NOZZLE_TYPE );

    } else if(code_seen("Lang")) { // PRUSA Lang
	  lang_reset();

	} else if(code_seen("Lz")) { // PRUSA Lz
      eeprom_update_word(reinterpret_cast<uint16_t *>(&(EEPROM_Sheets_base->s[(eeprom_read_byte(&(EEPROM_Sheets_base->active_sheet)))].z_offset)),0);

	} else if(code_seen("Beat")) { // PRUSA Beat
        // Kick farm link timer
        kicktime = _millis();

    } else if(code_seen("FR")) { // PRUSA FR
        // Factory full reset
        factory_reset(0);

//-//
/*
    } else if(code_seen("rrr")) {
MYSERIAL.println("=== checking ===");
MYSERIAL.println(eeprom_read_byte((uint8_t*)EEPROM_CHECK_MODE),DEC);
MYSERIAL.println(eeprom_read_byte((uint8_t*)EEPROM_NOZZLE_DIAMETER),DEC);
MYSERIAL.println(eeprom_read_word((uint16_t*)EEPROM_NOZZLE_DIAMETER_uM),DEC);
MYSERIAL.println(farm_mode,DEC);
MYSERIAL.println(eCheckMode,DEC);
    } else if(code_seen("www")) {
MYSERIAL.println("=== @ FF ===");
eeprom_update_byte((uint8_t*)EEPROM_CHECK_MODE,0xFF);
eeprom_update_byte((uint8_t*)EEPROM_NOZZLE_DIAMETER,0xFF);
eeprom_update_word((uint16_t*)EEPROM_NOZZLE_DIAMETER_uM,0xFFFF);
*/
    } else if (code_seen("nozzle")) { // PRUSA nozzle
          uint16_t nDiameter;
          if(code_seen('D'))
               {
               nDiameter=(uint16_t)(code_value()*1000.0+0.5); // [,um]
               nozzle_diameter_check(nDiameter);
               }
          else if(code_seen("set") && farm_mode)
               {
               strchr_pointer++;                  // skip 1st char (~ 's')
               strchr_pointer++;                  // skip 2nd char (~ 'e')
               nDiameter=(uint16_t)(code_value()*1000.0+0.5); // [,um]
               eeprom_update_byte((uint8_t*)EEPROM_NOZZLE_DIAMETER,(uint8_t)ClNozzleDiameter::_Diameter_Undef); // for correct synchronization after farm-mode exiting
               eeprom_update_word((uint16_t*)EEPROM_NOZZLE_DIAMETER_uM,nDiameter);
               }
          else SERIAL_PROTOCOLLN((float)eeprom_read_word((uint16_t*)EEPROM_NOZZLE_DIAMETER_uM)/1000.0);

//-// !!! SupportMenu
/*
// musi byt PRED "PRUSA model"
    } else if (code_seen("smodel")) { //! PRUSA smodel
          size_t nOffset;
// ! -> "l"
          strchr_pointer+=5*sizeof(*strchr_pointer); // skip 1st - 5th char (~ 'smode')
          nOffset=strspn(strchr_pointer+1," \t\n\r\v\f");
          if(*(strchr_pointer+1+nOffset))
               printer_smodel_check(strchr_pointer);
          else SERIAL_PROTOCOLLN(PRINTER_NAME);
    } else if (code_seen("model")) { //! PRUSA model
          uint16_t nPrinterModel;
          strchr_pointer+=4*sizeof(*strchr_pointer); // skip 1st - 4th char (~ 'mode')
          nPrinterModel=(uint16_t)code_value_long();
          if(nPrinterModel!=0)
               printer_model_check(nPrinterModel);
          else SERIAL_PROTOCOLLN(PRINTER_TYPE);
    } else if (code_seen("version")) { //! PRUSA version
          strchr_pointer+=7*sizeof(*strchr_pointer); // skip 1st - 7th char (~ 'version')
          while(*strchr_pointer==' ')             // skip leading spaces
               strchr_pointer++;
          if(*strchr_pointer!=0)
               fw_version_check(strchr_pointer);
          else SERIAL_PROTOCOLLN(FW_VERSION);
    } else if (code_seen("gcode")) { //! PRUSA gcode
          uint16_t nGcodeLevel;
          strchr_pointer+=4*sizeof(*strchr_pointer); // skip 1st - 4th char (~ 'gcod')
          nGcodeLevel=(uint16_t)code_value_long();
          if(nGcodeLevel!=0)
               gcode_level_check(nGcodeLevel);
          else SERIAL_PROTOCOLLN(GCODE_LEVEL);
*/
	}	
    //else if (code_seen('Cal')) {
		//  lcd_calibration();
	  // }

  } 
  // This prevents reading files with "^" in their names.
  // Since it is unclear, if there is some usage of this construct,
  // it will be deprecated in 3.9 alpha a possibly completely removed in the future:
  // else if (code_seen('^')) {
  //  // nothing, this is a version line
  // }
  else if(code_seen('G'))
  {
	gcode_in_progress = (int)code_value();
//	printf_P(_N("BEGIN G-CODE=%u\n"), gcode_in_progress);
    switch (gcode_in_progress)
    {

    /*!
    ---------------------------------------------------------------------------------
	 # G Codes
	### G0, G1 - Coordinated movement X Y Z E <a href="https://reprap.org/wiki/G-code#G0_.26_G1:_Move">G0 & G1: Move</a> 
	In Prusa Frimware G0 and G1 are the same.
	#### Usage
	
	      G0 [ X | Y | Z | E | F | S ]
		  G1 [ X | Y | Z | E | F | S ]
	
	#### Parameters
	  - `X` - The position to move to on the X axis
	  - `Y` - The position to move to on the Y axis
	  - `Z` - The position to move to on the Z axis
	  - `E` - The amount to extrude between the starting point and ending point
	  - `F` - The feedrate per minute of the move between the starting point and ending point (if supplied)
	  
    */
    case 0: // G0 -> G1
    case 1: // G1
      if(Stopped == false) {

        #ifdef FILAMENT_RUNOUT_SUPPORT
            
            if(READ(FR_SENS)){

                        int feedmultiplyBckp=feedmultiply;
                        float target[4];
                        float lastpos[4];
                        target[X_AXIS]=current_position[X_AXIS];
                        target[Y_AXIS]=current_position[Y_AXIS];
                        target[Z_AXIS]=current_position[Z_AXIS];
                        target[E_AXIS]=current_position[E_AXIS];
                        lastpos[X_AXIS]=current_position[X_AXIS];
                        lastpos[Y_AXIS]=current_position[Y_AXIS];
                        lastpos[Z_AXIS]=current_position[Z_AXIS];
                        lastpos[E_AXIS]=current_position[E_AXIS];
                        //retract by E
                        
                        target[E_AXIS]+= FILAMENTCHANGE_FIRSTRETRACT ;
                        
                        plan_buffer_line(target[X_AXIS], target[Y_AXIS], target[Z_AXIS], target[E_AXIS], 400, active_extruder);


                        target[Z_AXIS]+= FILAMENTCHANGE_ZADD ;

                        plan_buffer_line(target[X_AXIS], target[Y_AXIS], target[Z_AXIS], target[E_AXIS], 300, active_extruder);

                        target[X_AXIS]= FILAMENTCHANGE_XPOS ;
                        
                        target[Y_AXIS]= FILAMENTCHANGE_YPOS ;
                         
                 
                        plan_buffer_line(target[X_AXIS], target[Y_AXIS], target[Z_AXIS], target[E_AXIS], 70, active_extruder);

                        target[E_AXIS]+= FILAMENTCHANGE_FINALRETRACT ;
                          

                        plan_buffer_line(target[X_AXIS], target[Y_AXIS], target[Z_AXIS], target[E_AXIS], 20, active_extruder);

                        //finish moves
                        st_synchronize();
                        //disable extruder steppers so filament can be removed
                        disable_e0();
                        disable_e1();
                        disable_e2();
                        _delay(100);
                        
                        //LCD_ALERTMESSAGEPGM(_T(MSG_FILAMENTCHANGE));
                        uint8_t cnt=0;
                        int counterBeep = 0;
                        lcd_wait_interact();
                        while(!lcd_clicked()){
                          cnt++;
                          manage_heater();
                          manage_inactivity(true);
                          //lcd_update(0);
                          if(cnt==0)
                          {
                          #if BEEPER > 0
                          
                            if (counterBeep== 500){
                              counterBeep = 0;
                              
                            }
                          
                            
                            SET_OUTPUT(BEEPER);
                            if (counterBeep== 0){
if(eSoundMode!=e_SOUND_MODE_SILENT)
                              WRITE(BEEPER,HIGH);
                            }
                            
                            if (counterBeep== 20){
                              WRITE(BEEPER,LOW);
                            }
                            
                            
                            
                          
                            counterBeep++;
                          #else
                          #endif
                          }
                        }
                        
                        WRITE(BEEPER,LOW);
                        
                        target[E_AXIS]+= FILAMENTCHANGE_FIRSTFEED ;
                        plan_buffer_line(target[X_AXIS], target[Y_AXIS], target[Z_AXIS], target[E_AXIS], 20, active_extruder); 
                        
                        
                        target[E_AXIS]+= FILAMENTCHANGE_FINALFEED ;
                        plan_buffer_line(target[X_AXIS], target[Y_AXIS], target[Z_AXIS], target[E_AXIS], 2, active_extruder); 
                        
                 
                        
                        
                        
                        lcd_change_fil_state = 0;
                        lcd_loading_filament();
                        while ((lcd_change_fil_state == 0)||(lcd_change_fil_state != 1)){
                        
                          lcd_change_fil_state = 0;
                          lcd_alright();
                          switch(lcd_change_fil_state){
                          
                             case 2:
                                     target[E_AXIS]+= FILAMENTCHANGE_FIRSTFEED ;
                                     plan_buffer_line(target[X_AXIS], target[Y_AXIS], target[Z_AXIS], target[E_AXIS], 20, active_extruder); 
                        
                        
                                     target[E_AXIS]+= FILAMENTCHANGE_FINALFEED ;
                                     plan_buffer_line(target[X_AXIS], target[Y_AXIS], target[Z_AXIS], target[E_AXIS], 2, active_extruder); 
                                      
                                     
                                     lcd_loading_filament();
                                     break;
                             case 3:
                                     target[E_AXIS]+= FILAMENTCHANGE_FINALFEED ;
                                     plan_buffer_line(target[X_AXIS], target[Y_AXIS], target[Z_AXIS], target[E_AXIS], 2, active_extruder); 
                                     lcd_loading_color();
                                     break;
                                          
                             default:
                                     lcd_change_success();
                                     break;
                          }
                          
                        }
                        

                        
                      target[E_AXIS]+= 5;
                      plan_buffer_line(target[X_AXIS], target[Y_AXIS], target[Z_AXIS], target[E_AXIS], 2, active_extruder);
                        
                      target[E_AXIS]+= FILAMENTCHANGE_FIRSTRETRACT;
                      plan_buffer_line(target[X_AXIS], target[Y_AXIS], target[Z_AXIS], target[E_AXIS], 400, active_extruder);
                        

                        //current_position[E_AXIS]=target[E_AXIS]; //the long retract of L is compensated by manual filament feeding
                        //plan_set_e_position(current_position[E_AXIS]);
                        plan_buffer_line(target[X_AXIS], target[Y_AXIS], target[Z_AXIS], target[E_AXIS], 70, active_extruder); //should do nothing
                        plan_buffer_line(lastpos[X_AXIS], lastpos[Y_AXIS], target[Z_AXIS], target[E_AXIS], 70, active_extruder); //move xy back
                        plan_buffer_line(lastpos[X_AXIS], lastpos[Y_AXIS], lastpos[Z_AXIS], target[E_AXIS], 200, active_extruder); //move z back
                        
                        
                        target[E_AXIS]= target[E_AXIS] - FILAMENTCHANGE_FIRSTRETRACT;
                        
                      
                             
                        plan_buffer_line(lastpos[X_AXIS], lastpos[Y_AXIS], lastpos[Z_AXIS], target[E_AXIS], 5, active_extruder); //final untretract
                        
                        
                        plan_set_e_position(lastpos[E_AXIS]);
                        
                        feedmultiply=feedmultiplyBckp;
                        
                     
                        
                        char cmd[9];

                        sprintf_P(cmd, PSTR("M220 S%i"), feedmultiplyBckp);
                        enquecommand(cmd);

            }



        #endif

            get_coordinates(); // For X Y Z E F

            // When recovering from a previous print move, restore the originally
            // calculated target position on the first USB/SD command. This accounts
            // properly for relative moves
            if ((saved_target[0] != SAVED_TARGET_UNSET) &&
                ((CMDBUFFER_CURRENT_TYPE == CMDBUFFER_CURRENT_TYPE_SDCARD) ||
                 (CMDBUFFER_CURRENT_TYPE == CMDBUFFER_CURRENT_TYPE_USB_WITH_LINENR)))
            {
                memcpy(destination, saved_target, sizeof(destination));
                saved_target[0] = SAVED_TARGET_UNSET;
            }

		if (total_filament_used > ((current_position[E_AXIS] - destination[E_AXIS]) * 100)) { //protection against total_filament_used overflow
			total_filament_used = total_filament_used + ((destination[E_AXIS] - current_position[E_AXIS]) * 100);
		}
          #ifdef FWRETRACT
            if(cs.autoretract_enabled)
            if( !(code_seen('X') || code_seen('Y') || code_seen('Z')) && code_seen('E')) {
              float echange=destination[E_AXIS]-current_position[E_AXIS];

              if((echange<-MIN_RETRACT && !retracted[active_extruder]) || (echange>MIN_RETRACT && retracted[active_extruder])) { //move appears to be an attempt to retract or recover
                  current_position[E_AXIS] = destination[E_AXIS]; //hide the slicer-generated retract/recover from calculations
                  plan_set_e_position(current_position[E_AXIS]); //AND from the planner
                  retract(!retracted[active_extruder]);
                  return;
              }


            }
          #endif //FWRETRACT
        prepare_move();
        //ClearToSend();
      }
      break;

    /*!
	### G2, G3 - Controlled Arc Move <a href="https://reprap.org/wiki/G-code#G2_.26_G3:_Controlled_Arc_Move">G2 & G3: Controlled Arc Move</a>
	
	#### Usage
	
	      G2 [ X | Y | I | E | F ] (Clockwise Arc)
		  G3 [ X | Y | I | E | F ] (Counter-Clockwise Arc)
	
	#### Parameters
	  - `X` - The position to move to on the X axis
	  - `Y` - The position to move to on the Y axis
	  - `I` - The point in X space from the current X position to maintain a constant distance from
	  - `J` - The point in Y space from the current Y position to maintain a constant distance from
	  - `E` - The amount to extrude between the starting point and ending point
	  - `F` - The feedrate per minute of the move between the starting point and ending point (if supplied)
	
    */
    case 2: 
      if(Stopped == false) {
        get_arc_coordinates();
        prepare_arc_move(true);
      }
      break;
 
    // -------------------------------
    case 3: 
      if(Stopped == false) {
        get_arc_coordinates();
        prepare_arc_move(false);
      }
      break;


    /*!
	### G4 - Dwell <a href="https://reprap.org/wiki/G-code#G4:_Dwell">G4: Dwell</a>
	Pause the machine for a period of time.
	
	#### Usage
	
	    G4 [ P | S ]
	
	#### Parameters
	  - `P` - Time to wait, in milliseconds
	  - `S` - Time to wait, in seconds
	
    */
    case 4: 
      codenum = 0;
      if(code_seen('P')) codenum = code_value(); // milliseconds to wait
      if(code_seen('S')) codenum = code_value() * 1000; // seconds to wait
	  if(codenum != 0) LCD_MESSAGERPGM(_n("Sleep..."));////MSG_DWELL
      st_synchronize();
      codenum += _millis();  // keep track of when we started waiting
      previous_millis_cmd = _millis();
      while(_millis() < codenum) {
        manage_heater();
        manage_inactivity();
        lcd_update(0);
      }
      break;
      #ifdef FWRETRACT
      

    /*!
	### G10 - Retract <a href="https://reprap.org/wiki/G-code#G10:_Retract">G10: Retract</a>
	Retracts filament according to settings of `M207`
	
	#### Usage
	
	      G10
	
    */
    case 10: 
       #if EXTRUDERS > 1
        retracted_swap[active_extruder]=(code_seen('S') && code_value_long() == 1); // checks for swap retract argument
        retract(true,retracted_swap[active_extruder]);
       #else
        retract(true);
       #endif
      break;
      

    /*!
	### G11 - Retract recover <a href="https://reprap.org/wiki/G-code#G11:_Unretract">G11: Unretract</a>
	Unretracts/recovers filament according to settings of `M208`
	#### Usage
	
	      G11
	
    */
    case 11: 
       #if EXTRUDERS > 1
        retract(false,retracted_swap[active_extruder]);
       #else
        retract(false);
       #endif 
      break;
      #endif //FWRETRACT
    

    /*!
    ### G28 - Home all Axis one at a time <a href="https://reprap.org/wiki/G-code#G28:_Move_to_Origin_.28Home.29">G28: Move to Origin (Home)</a>
    Unsing `G28` without any paramters will perfom on the Prusa i3 printers home AND mesh bed leveling, while `G28 W` will just home the printer
    #### Usage
	
         G28 [ X | Y | Z | W | C ]
    
	#### Parameters
     - `X` - Flag to go back to the X axis origin
     - `Y` - Flag to go back to the Y axis origin
     - `Z` - Flag to go back to the Z axis origin
     - `W` - Suppress mesh bed leveling
     - `C` - Calibrate X and Y origin (home) - Only on MK3/s
	*/
    case 28: 
    {
      long home_x_value = 0;
      long home_y_value = 0;
      long home_z_value = 0;
      // Which axes should be homed?
      bool home_x = code_seen(axis_codes[X_AXIS]);
      home_x_value = code_value_long();
      bool home_y = code_seen(axis_codes[Y_AXIS]);
      home_y_value = code_value_long();
      bool home_z = code_seen(axis_codes[Z_AXIS]);
      home_z_value = code_value_long();
      bool without_mbl = code_seen('W');
      // calibrate?
#ifdef TMC2130
      bool calib = code_seen('C');
      gcode_G28(home_x, home_x_value, home_y, home_y_value, home_z, home_z_value, calib, without_mbl);
#else
      gcode_G28(home_x, home_x_value, home_y, home_y_value, home_z, home_z_value, without_mbl);
#endif //TMC2130
      if ((home_x || home_y || without_mbl || home_z) == false) {
         // Push the commands to the front of the message queue in the reverse order!
         // There shall be always enough space reserved for these commands.
         goto case_G80;
      }
      break;
    }

#ifdef ENABLE_AUTO_BED_LEVELING
    

    /*!
	### G29 - Detailed Z-Probe <a href="https://reprap.org/wiki/G-code#G29:_Detailed_Z-Probe">G29: Detailed Z-Probe</a>
	In Prusa Firmware this G-code is deactivated by default, must be turned on in the source code.
	
	See `G81`
    */
    case 29: 
        {
            #if Z_MIN_PIN == -1
            #error "You must have a Z_MIN endstop in order to enable Auto Bed Leveling feature! Z_MIN_PIN must point to a valid hardware pin."
            #endif

            // Prevent user from running a G29 without first homing in X and Y
            if (! (axis_known_position[X_AXIS] && axis_known_position[Y_AXIS]) )
            {
                LCD_MESSAGERPGM(MSG_POSITION_UNKNOWN);
                SERIAL_ECHO_START;
                SERIAL_ECHOLNRPGM(MSG_POSITION_UNKNOWN);
                break; // abort G29, since we don't know where we are
            }

            st_synchronize();
            // make sure the bed_level_rotation_matrix is identity or the planner will get it incorectly
            //vector_3 corrected_position = plan_get_position_mm();
            //corrected_position.debug("position before G29");
            plan_bed_level_matrix.set_to_identity();
            vector_3 uncorrected_position = plan_get_position();
            //uncorrected_position.debug("position durring G29");
            current_position[X_AXIS] = uncorrected_position.x;
            current_position[Y_AXIS] = uncorrected_position.y;
            current_position[Z_AXIS] = uncorrected_position.z;
            plan_set_position(current_position[X_AXIS], current_position[Y_AXIS], current_position[Z_AXIS], current_position[E_AXIS]);
            int l_feedmultiply = setup_for_endstop_move();

            feedrate = homing_feedrate[Z_AXIS];
#ifdef AUTO_BED_LEVELING_GRID
            // probe at the points of a lattice grid

            int xGridSpacing = (RIGHT_PROBE_BED_POSITION - LEFT_PROBE_BED_POSITION) / (AUTO_BED_LEVELING_GRID_POINTS-1);
            int yGridSpacing = (BACK_PROBE_BED_POSITION - FRONT_PROBE_BED_POSITION) / (AUTO_BED_LEVELING_GRID_POINTS-1);


            // solve the plane equation ax + by + d = z
            // A is the matrix with rows [x y 1] for all the probed points
            // B is the vector of the Z positions
            // the normal vector to the plane is formed by the coefficients of the plane equation in the standard form, which is Vx*x+Vy*y+Vz*z+d = 0
            // so Vx = -a Vy = -b Vz = 1 (we want the vector facing towards positive Z

            // "A" matrix of the linear system of equations
            double eqnAMatrix[AUTO_BED_LEVELING_GRID_POINTS*AUTO_BED_LEVELING_GRID_POINTS*3];
            // "B" vector of Z points
            double eqnBVector[AUTO_BED_LEVELING_GRID_POINTS*AUTO_BED_LEVELING_GRID_POINTS];


            int probePointCounter = 0;
            bool zig = true;

            for (int yProbe=FRONT_PROBE_BED_POSITION; yProbe <= BACK_PROBE_BED_POSITION; yProbe += yGridSpacing)
            {
              int xProbe, xInc;
              if (zig)
              {
                xProbe = LEFT_PROBE_BED_POSITION;
                //xEnd = RIGHT_PROBE_BED_POSITION;
                xInc = xGridSpacing;
                zig = false;
              } else // zag
              {
                xProbe = RIGHT_PROBE_BED_POSITION;
                //xEnd = LEFT_PROBE_BED_POSITION;
                xInc = -xGridSpacing;
                zig = true;
              }

              for (int xCount=0; xCount < AUTO_BED_LEVELING_GRID_POINTS; xCount++)
              {
                float z_before;
                if (probePointCounter == 0)
                {
                  // raise before probing
                  z_before = Z_RAISE_BEFORE_PROBING;
                } else
                {
                  // raise extruder
                  z_before = current_position[Z_AXIS] + Z_RAISE_BETWEEN_PROBINGS;
                }

                float measured_z = probe_pt(xProbe, yProbe, z_before);

                eqnBVector[probePointCounter] = measured_z;

                eqnAMatrix[probePointCounter + 0*AUTO_BED_LEVELING_GRID_POINTS*AUTO_BED_LEVELING_GRID_POINTS] = xProbe;
                eqnAMatrix[probePointCounter + 1*AUTO_BED_LEVELING_GRID_POINTS*AUTO_BED_LEVELING_GRID_POINTS] = yProbe;
                eqnAMatrix[probePointCounter + 2*AUTO_BED_LEVELING_GRID_POINTS*AUTO_BED_LEVELING_GRID_POINTS] = 1;
                probePointCounter++;
                xProbe += xInc;
              }
            }
            clean_up_after_endstop_move(l_feedmultiply);

            // solve lsq problem
            double *plane_equation_coefficients = qr_solve(AUTO_BED_LEVELING_GRID_POINTS*AUTO_BED_LEVELING_GRID_POINTS, 3, eqnAMatrix, eqnBVector);

            SERIAL_PROTOCOLPGM("Eqn coefficients: a: ");
            SERIAL_PROTOCOL(plane_equation_coefficients[0]);
            SERIAL_PROTOCOLPGM(" b: ");
            SERIAL_PROTOCOL(plane_equation_coefficients[1]);
            SERIAL_PROTOCOLPGM(" d: ");
            SERIAL_PROTOCOLLN(plane_equation_coefficients[2]);


            set_bed_level_equation_lsq(plane_equation_coefficients);

            free(plane_equation_coefficients);

#else // AUTO_BED_LEVELING_GRID not defined

            // Probe at 3 arbitrary points
            // probe 1
            float z_at_pt_1 = probe_pt(ABL_PROBE_PT_1_X, ABL_PROBE_PT_1_Y, Z_RAISE_BEFORE_PROBING);

            // probe 2
            float z_at_pt_2 = probe_pt(ABL_PROBE_PT_2_X, ABL_PROBE_PT_2_Y, current_position[Z_AXIS] + Z_RAISE_BETWEEN_PROBINGS);

            // probe 3
            float z_at_pt_3 = probe_pt(ABL_PROBE_PT_3_X, ABL_PROBE_PT_3_Y, current_position[Z_AXIS] + Z_RAISE_BETWEEN_PROBINGS);

            clean_up_after_endstop_move(l_feedmultiply);

            set_bed_level_equation_3pts(z_at_pt_1, z_at_pt_2, z_at_pt_3);


#endif // AUTO_BED_LEVELING_GRID
            st_synchronize();

            // The following code correct the Z height difference from z-probe position and hotend tip position.
            // The Z height on homing is measured by Z-Probe, but the probe is quite far from the hotend.
            // When the bed is uneven, this height must be corrected.
            real_z = float(st_get_position(Z_AXIS))/cs.axis_steps_per_unit[Z_AXIS];  //get the real Z (since the auto bed leveling is already correcting the plane)
            x_tmp = current_position[X_AXIS] + X_PROBE_OFFSET_FROM_EXTRUDER;
            y_tmp = current_position[Y_AXIS] + Y_PROBE_OFFSET_FROM_EXTRUDER;
            z_tmp = current_position[Z_AXIS];

            apply_rotation_xyz(plan_bed_level_matrix, x_tmp, y_tmp, z_tmp);         //Apply the correction sending the probe offset
            current_position[Z_AXIS] = z_tmp - real_z + current_position[Z_AXIS];   //The difference is added to current position and sent to planner.
            plan_set_position(current_position[X_AXIS], current_position[Y_AXIS], current_position[Z_AXIS], current_position[E_AXIS]);
        }
        break;
#ifndef Z_PROBE_SLED

    /*!
	### G30 - Single Z Probe <a href="https://reprap.org/wiki/G-code#G30:_Single_Z-Probe">G30: Single Z-Probe</a>
	In Prusa Firmware this G-code is deactivated by default, must be turned on in the source code.
    */
    case 30: 
        {
            st_synchronize();
            // TODO: make sure the bed_level_rotation_matrix is identity or the planner will get set incorectly
            int l_feedmultiply = setup_for_endstop_move();

            feedrate = homing_feedrate[Z_AXIS];

            run_z_probe();
            SERIAL_PROTOCOLPGM(_T(MSG_BED));
            SERIAL_PROTOCOLPGM(" X: ");
            SERIAL_PROTOCOL(current_position[X_AXIS]);
            SERIAL_PROTOCOLPGM(" Y: ");
            SERIAL_PROTOCOL(current_position[Y_AXIS]);
            SERIAL_PROTOCOLPGM(" Z: ");
            SERIAL_PROTOCOL(current_position[Z_AXIS]);
            SERIAL_PROTOCOLPGM("\n");

            clean_up_after_endstop_move(l_feedmultiply);
        }
        break;
#else

    /*!
	### G31 - Dock the sled <a href="https://reprap.org/wiki/G-code#G31:_Dock_Z_Probe_sled">G31: Dock Z Probe sled</a>
	In Prusa Firmware this G-code is deactivated by default, must be turned on in the source code.
    */
    case 31: 
        dock_sled(true);
        break;


    /*!
	### G32 - Undock the sled <a href="https://reprap.org/wiki/G-code#G32:_Undock_Z_Probe_sled">G32: Undock Z Probe sled</a>
	In Prusa Firmware this G-code is deactivated by default, must be turned on in the source code.
    */
    case 32: 
        dock_sled(false);
        break;
#endif // Z_PROBE_SLED
#endif // ENABLE_AUTO_BED_LEVELING
            
#ifdef MESH_BED_LEVELING

    /*!
	### G30 - Single Z Probe <a href="https://reprap.org/wiki/G-code#G30:_Single_Z-Probe">G30: Single Z-Probe</a>
    */
    case 30: 
        {
            st_synchronize();
            // TODO: make sure the bed_level_rotation_matrix is identity or the planner will get set incorectly
            int l_feedmultiply = setup_for_endstop_move();

            feedrate = homing_feedrate[Z_AXIS];

            find_bed_induction_sensor_point_z(-10.f, 3);

			printf_P(_N("%S X: %.5f Y: %.5f Z: %.5f\n"), _T(MSG_BED), _x, _y, _z);

            clean_up_after_endstop_move(l_feedmultiply);
        }
        break;
	
  /*!
  ### G75 - Print temperature interpolation <a href="https://reprap.org/wiki/G-code#G75:_Print_temperature_interpolation">G75: Print temperature interpolation</a>
  Show/print PINDA temperature interpolating.
  #### Usage
  
        G75
  
  */
	case 75:
	{
		for (int i = 40; i <= 110; i++)
			printf_P(_N("%d  %.2f"), i, temp_comp_interpolation(i));
	}
	break;

  /*!
  ### G76 - PINDA probe temperature calibration <a href="https://reprap.org/wiki/G-code#G76:_PINDA_probe_temperature_calibration">G76: PINDA probe temperature calibration</a>
  This G-code is used to calibrate the temperature drift of the PINDA (inductive Sensor).
  
  The PINDAv2 sensor has a built-in thermistor which has the advantage that the calibration can be done once for all materials.
  
  The Original i3 Prusa MK2/s uses PINDAv1 and this calibration improves the temperature drift, but not as good as the PINDAv2.
  
  #### Usage
  
        G76
  
  #### Example
  
  ```
  G76
  
  echo PINDA probe calibration start
  echo start temperature: 35.0°
  echo ...
  echo PINDA temperature -- Z shift (mm): 0.---
  ```
  */
  case 76: 
	{
#ifdef PINDA_THERMISTOR
		if (true)
		{

			if (calibration_status() >= CALIBRATION_STATUS_XYZ_CALIBRATION) {
				//we need to know accurate position of first calibration point
				//if xyz calibration was not performed yet, interrupt temperature calibration and inform user that xyz cal. is needed
				lcd_show_fullscreen_message_and_wait_P(_i("Please run XYZ calibration first."));
				break;
			}
			
			if (!(axis_known_position[X_AXIS] && axis_known_position[Y_AXIS] && axis_known_position[Z_AXIS]))
			{
				// We don't know where we are! HOME!
				// Push the commands to the front of the message queue in the reverse order!
				// There shall be always enough space reserved for these commands.
				repeatcommand_front(); // repeat G76 with all its parameters
				enquecommand_front_P((PSTR("G28 W0")));
				break;
			}
			lcd_show_fullscreen_message_and_wait_P(_i("Stable ambient temperature 21-26C is needed a rigid stand is required."));////MSG_TEMP_CAL_WARNING c=20 r=4
			bool result = lcd_show_fullscreen_message_yes_no_and_wait_P(_T(MSG_STEEL_SHEET_CHECK), false, false);
			
			if (result)
			{
				current_position[Z_AXIS] = MESH_HOME_Z_SEARCH;
				plan_buffer_line_curposXYZE(3000 / 60, active_extruder);
				current_position[Z_AXIS] = 50;
				current_position[Y_AXIS] = 180;
				plan_buffer_line_curposXYZE(3000 / 60, active_extruder);
				st_synchronize();
				lcd_show_fullscreen_message_and_wait_P(_T(MSG_REMOVE_STEEL_SHEET));
				current_position[Y_AXIS] = pgm_read_float(bed_ref_points_4 + 1);
				current_position[X_AXIS] = pgm_read_float(bed_ref_points_4);
				plan_buffer_line_curposXYZE(3000 / 60, active_extruder);
				st_synchronize();
				gcode_G28(false, false, true);

			}
			if ((current_temperature_pinda > 35) && (farm_mode == false)) {
				//waiting for PIDNA probe to cool down in case that we are not in farm mode
				current_position[Z_AXIS] = 100;
				plan_buffer_line_curposXYZE(3000 / 60, active_extruder);
				if (lcd_wait_for_pinda(35) == false) { //waiting for PINDA probe to cool, if this takes more then time expected, temp. cal. fails
					lcd_temp_cal_show_result(false);
					break;
				}
			}
			lcd_update_enable(true);
			KEEPALIVE_STATE(NOT_BUSY); //no need to print busy messages as we print current temperatures periodicaly
			SERIAL_ECHOLNPGM("PINDA probe calibration start");

			float zero_z;
			int z_shift = 0; //unit: steps
			float start_temp = 5 * (int)(current_temperature_pinda / 5);
			if (start_temp < 35) start_temp = 35;
			if (start_temp < current_temperature_pinda) start_temp += 5;
			printf_P(_N("start temperature: %.1f\n"), start_temp);

//			setTargetHotend(200, 0);
			setTargetBed(70 + (start_temp - 30));

			custom_message_type = CustomMsg::TempCal;
			custom_message_state = 1;
			lcd_setstatuspgm(_T(MSG_TEMP_CALIBRATION));
			current_position[Z_AXIS] = MESH_HOME_Z_SEARCH;
			plan_buffer_line_curposXYZE(3000 / 60, active_extruder);
			current_position[X_AXIS] = PINDA_PREHEAT_X;
			current_position[Y_AXIS] = PINDA_PREHEAT_Y;
			plan_buffer_line_curposXYZE(3000 / 60, active_extruder);
			current_position[Z_AXIS] = PINDA_PREHEAT_Z;
			plan_buffer_line_curposXYZE(3000 / 60, active_extruder);
			st_synchronize();

			while (current_temperature_pinda < start_temp)
			{
				delay_keep_alive(1000);
				serialecho_temperatures();
			}

			eeprom_update_byte((uint8_t*)EEPROM_CALIBRATION_STATUS_PINDA, 0); //invalidate temp. calibration in case that in will be aborted during the calibration process 

			current_position[Z_AXIS] = MESH_HOME_Z_SEARCH;
			plan_buffer_line_curposXYZE(3000 / 60, active_extruder);
			current_position[X_AXIS] = pgm_read_float(bed_ref_points_4);
			current_position[Y_AXIS] = pgm_read_float(bed_ref_points_4 + 1);
			plan_buffer_line_curposXYZE(3000 / 60, active_extruder);
			st_synchronize();

			bool find_z_result = find_bed_induction_sensor_point_z(-1.f);
			if (find_z_result == false) {
				lcd_temp_cal_show_result(find_z_result);
				break;
			}
			zero_z = current_position[Z_AXIS];

			printf_P(_N("\nZERO: %.3f\n"), current_position[Z_AXIS]);

			int i = -1; for (; i < 5; i++)
			{
				float temp = (40 + i * 5);
				printf_P(_N("\nStep: %d/6 (skipped)\nPINDA temperature: %d Z shift (mm):0\n"), i + 2, (40 + i*5));
				if (i >= 0) EEPROM_save_B(EEPROM_PROBE_TEMP_SHIFT + i * 2, &z_shift);
				if (start_temp <= temp) break;
			}

			for (i++; i < 5; i++)
			{
				float temp = (40 + i * 5);
				printf_P(_N("\nStep: %d/6\n"), i + 2);
				custom_message_state = i + 2;
				setTargetBed(50 + 10 * (temp - 30) / 5);
//				setTargetHotend(255, 0);
				current_position[Z_AXIS] = MESH_HOME_Z_SEARCH;
				plan_buffer_line_curposXYZE(3000 / 60, active_extruder);
				current_position[X_AXIS] = PINDA_PREHEAT_X;
				current_position[Y_AXIS] = PINDA_PREHEAT_Y;
				plan_buffer_line_curposXYZE(3000 / 60, active_extruder);
				current_position[Z_AXIS] = PINDA_PREHEAT_Z;
				plan_buffer_line_curposXYZE(3000 / 60, active_extruder);
				st_synchronize();
				while (current_temperature_pinda < temp)
				{
					delay_keep_alive(1000);
					serialecho_temperatures();
				}
				current_position[Z_AXIS] = MESH_HOME_Z_SEARCH;
				plan_buffer_line_curposXYZE(3000 / 60, active_extruder);
				current_position[X_AXIS] = pgm_read_float(bed_ref_points_4);
				current_position[Y_AXIS] = pgm_read_float(bed_ref_points_4 + 1);
				plan_buffer_line_curposXYZE(3000 / 60, active_extruder);
				st_synchronize();
				find_z_result = find_bed_induction_sensor_point_z(-1.f);
				if (find_z_result == false) {
					lcd_temp_cal_show_result(find_z_result);
					break;
				}
				z_shift = (int)((current_position[Z_AXIS] - zero_z)*cs.axis_steps_per_unit[Z_AXIS]);

				printf_P(_N("\nPINDA temperature: %.1f Z shift (mm): %.3f"), current_temperature_pinda, current_position[Z_AXIS] - zero_z);

				EEPROM_save_B(EEPROM_PROBE_TEMP_SHIFT + i * 2, &z_shift);

			}
			lcd_temp_cal_show_result(true);

			break;
		}
#endif //PINDA_THERMISTOR

		setTargetBed(PINDA_MIN_T);
		float zero_z;
		int z_shift = 0; //unit: steps
		int t_c; // temperature

		if (!(axis_known_position[X_AXIS] && axis_known_position[Y_AXIS] && axis_known_position[Z_AXIS])) {
			// We don't know where we are! HOME!
			// Push the commands to the front of the message queue in the reverse order!
			// There shall be always enough space reserved for these commands.
			repeatcommand_front(); // repeat G76 with all its parameters
			enquecommand_front_P((PSTR("G28 W0")));
			break;
		}
		puts_P(_N("PINDA probe calibration start"));
		custom_message_type = CustomMsg::TempCal;
		custom_message_state = 1;
		lcd_setstatuspgm(_T(MSG_TEMP_CALIBRATION));
		current_position[X_AXIS] = PINDA_PREHEAT_X;
		current_position[Y_AXIS] = PINDA_PREHEAT_Y;
		current_position[Z_AXIS] = PINDA_PREHEAT_Z;
		plan_buffer_line_curposXYZE(3000 / 60, active_extruder);
		st_synchronize();
		
		while (abs(degBed() - PINDA_MIN_T) > 1) {
			delay_keep_alive(1000);
			serialecho_temperatures();
		}
		
		//enquecommand_P(PSTR("M190 S50"));
		for (int i = 0; i < PINDA_HEAT_T; i++) {
			delay_keep_alive(1000);
			serialecho_temperatures();
		}
		eeprom_update_byte((uint8_t*)EEPROM_CALIBRATION_STATUS_PINDA, 0); //invalidate temp. calibration in case that in will be aborted during the calibration process 

		current_position[Z_AXIS] = 5;
		plan_buffer_line_curposXYZE(3000 / 60, active_extruder);

		current_position[X_AXIS] = BED_X0;
		current_position[Y_AXIS] = BED_Y0;
		plan_buffer_line_curposXYZE(3000 / 60, active_extruder);
		st_synchronize();
		
		find_bed_induction_sensor_point_z(-1.f);
		zero_z = current_position[Z_AXIS];

		printf_P(_N("\nZERO: %.3f\n"), current_position[Z_AXIS]);

		for (int i = 0; i<5; i++) {
			printf_P(_N("\nStep: %d/6\n"), i + 2);
			custom_message_state = i + 2;
			t_c = 60 + i * 10;

			setTargetBed(t_c);
			current_position[X_AXIS] = PINDA_PREHEAT_X;
			current_position[Y_AXIS] = PINDA_PREHEAT_Y;
			current_position[Z_AXIS] = PINDA_PREHEAT_Z;
			plan_buffer_line_curposXYZE(3000 / 60, active_extruder);
			st_synchronize();
			while (degBed() < t_c) {
				delay_keep_alive(1000);
				serialecho_temperatures();
			}
			for (int i = 0; i < PINDA_HEAT_T; i++) {
				delay_keep_alive(1000);
				serialecho_temperatures();
			}
			current_position[Z_AXIS] = 5;
			plan_buffer_line_curposXYZE(3000 / 60, active_extruder);
			current_position[X_AXIS] = BED_X0;
			current_position[Y_AXIS] = BED_Y0;
			plan_buffer_line_curposXYZE(3000 / 60, active_extruder);
			st_synchronize();
			find_bed_induction_sensor_point_z(-1.f);
			z_shift = (int)((current_position[Z_AXIS] - zero_z)*cs.axis_steps_per_unit[Z_AXIS]);

			printf_P(_N("\nTemperature: %d  Z shift (mm): %.3f\n"), t_c, current_position[Z_AXIS] - zero_z);

			EEPROM_save_B(EEPROM_PROBE_TEMP_SHIFT + i*2, &z_shift);
			
		
		}
		custom_message_type = CustomMsg::Status;

		eeprom_update_byte((uint8_t*)EEPROM_CALIBRATION_STATUS_PINDA, 1);
		puts_P(_N("Temperature calibration done."));
			disable_x();
			disable_y();
			disable_z();
			disable_e0();
			disable_e1();
			disable_e2();
			setTargetBed(0); //set bed target temperature back to 0
		lcd_show_fullscreen_message_and_wait_P(_T(MSG_TEMP_CALIBRATION_DONE));
		temp_cal_active = true;
		eeprom_update_byte((unsigned char *)EEPROM_TEMP_CAL_ACTIVE, 1);
		lcd_update_enable(true);
		lcd_update(2);		

		

	}
	break;


    /*!
    ### G80 - Mesh-based Z probe <a href="https://reprap.org/wiki/G-code#G80:_Mesh-based_Z_probe">G80: Mesh-based Z probe</a>
    Default 3x3 grid can be changed on MK2.5/s and MK3/s to 7x7 grid.
    #### Usage
	  
          G80 [ N | R | V | L | R | F | B ]
      
	#### Parameters
      - `N` - Number of mesh points on x axis. Default is 3. Valid values are 3 and 7.
      - `R` - Probe retries. Default 3 max. 10
      - `V` - Verbosity level 1=low, 10=mid, 20=high. It can be only used if firmware has been compiled with SUPPORT_VERBOSITY active.
      
      Using the following parameters enables additional "manual" bed leveling correction. Valid values are -100 microns to 100 microns.
	  #### Additional Parameters
      - `L` - Left Bed Level correct value in um.
      - `R` - Right Bed Level correct value in um.
      - `F` - Front Bed Level correct value in um.
      - `B` - Back Bed Level correct value in um.
    */
  
	/*
  * Probes a grid and produces a mesh to compensate for variable bed height
	* The S0 report the points as below
	*  +----> X-axis
	*  |
	*  |
	*  v Y-axis
	*/

	case 80:

#ifdef MK1BP
		break;
#endif //MK1BP
	case_G80:
	{
		mesh_bed_leveling_flag = true;
#ifndef PINDA_THERMISTOR
        static bool run = false; // thermistor-less PINDA temperature compensation is running
#endif // ndef PINDA_THERMISTOR

#ifdef SUPPORT_VERBOSITY
		int8_t verbosity_level = 0;
		if (code_seen('V')) {
			// Just 'V' without a number counts as V1.
			char c = strchr_pointer[1];
			verbosity_level = (c == ' ' || c == '\t' || c == 0) ? 1 : code_value_short();
		}
#endif //SUPPORT_VERBOSITY
		// Firstly check if we know where we are
		if (!(axis_known_position[X_AXIS] && axis_known_position[Y_AXIS] && axis_known_position[Z_AXIS])) {
			// We don't know where we are! HOME!
			// Push the commands to the front of the message queue in the reverse order!
			// There shall be always enough space reserved for these commands.
			if (lcd_commands_type != LcdCommands::StopPrint) {
				repeatcommand_front(); // repeat G80 with all its parameters
				enquecommand_front_P((PSTR("G28 W0")));
			}
			else {
				mesh_bed_leveling_flag = false;
			}
			break;
		} 
		
		uint8_t nMeasPoints = MESH_MEAS_NUM_X_POINTS;
		if (code_seen('N')) {
			nMeasPoints = code_value_uint8();
			if (nMeasPoints != 7) {
				nMeasPoints = 3;
			}
		}
		else {
			nMeasPoints = eeprom_read_byte((uint8_t*)EEPROM_MBL_POINTS_NR);
		}

		uint8_t nProbeRetry = 3;
		if (code_seen('R')) {
			nProbeRetry = code_value_uint8();
			if (nProbeRetry > 10) {
				nProbeRetry = 10;
			}
		}
		else {
			nProbeRetry = eeprom_read_byte((uint8_t*)EEPROM_MBL_PROBE_NR);
		}
		bool magnet_elimination = (eeprom_read_byte((uint8_t*)EEPROM_MBL_MAGNET_ELIMINATION) > 0);
		
#ifndef PINDA_THERMISTOR
		if (run == false && temp_cal_active == true && calibration_status_pinda() == true && target_temperature_bed >= 50)
		{
			if (lcd_commands_type != LcdCommands::StopPrint) {
				temp_compensation_start();
				run = true;
				repeatcommand_front(); // repeat G80 with all its parameters
				enquecommand_front_P((PSTR("G28 W0")));
			}
			else {
				mesh_bed_leveling_flag = false;
			}
			break;
		}
        run = false;
#endif //PINDA_THERMISTOR
		if (lcd_commands_type == LcdCommands::StopPrint) {
			mesh_bed_leveling_flag = false;
			break;
		}
		// Save custom message state, set a new custom message state to display: Calibrating point 9.
		CustomMsg custom_message_type_old = custom_message_type;
		unsigned int custom_message_state_old = custom_message_state;
		custom_message_type = CustomMsg::MeshBedLeveling;
		custom_message_state = (nMeasPoints * nMeasPoints) + 10;
		lcd_update(1);

		mbl.reset(); //reset mesh bed leveling

					 // Reset baby stepping to zero, if the babystepping has already been loaded before. The babystepsTodo value will be
					 // consumed during the first movements following this statement.
		babystep_undo();

		// Cycle through all points and probe them
		// First move up. During this first movement, the babystepping will be reverted.
		current_position[Z_AXIS] = MESH_HOME_Z_SEARCH;
		plan_buffer_line_curposXYZE(homing_feedrate[Z_AXIS] / 60, active_extruder);
		// The move to the first calibration point.
		current_position[X_AXIS] = BED_X0;
		current_position[Y_AXIS] = BED_Y0;

		#ifdef SUPPORT_VERBOSITY
		if (verbosity_level >= 1)
		{
		    bool clamped = world2machine_clamp(current_position[X_AXIS], current_position[Y_AXIS]);
			clamped ? SERIAL_PROTOCOLPGM("First calibration point clamped.\n") : SERIAL_PROTOCOLPGM("No clamping for first calibration point.\n");
		}
		#else //SUPPORT_VERBOSITY
			world2machine_clamp(current_position[X_AXIS], current_position[Y_AXIS]);
		#endif //SUPPORT_VERBOSITY

		plan_buffer_line_curposXYZE(homing_feedrate[X_AXIS] / 30, active_extruder);
		// Wait until the move is finished.
		st_synchronize();

		uint8_t mesh_point = 0; //index number of calibration point

		int XY_AXIS_FEEDRATE = homing_feedrate[X_AXIS] / 20;
		int Z_LIFT_FEEDRATE = homing_feedrate[Z_AXIS] / 40;
		bool has_z = is_bed_z_jitter_data_valid(); //checks if we have data from Z calibration (offsets of the Z heiths of the 8 calibration points from the first point)
		#ifdef SUPPORT_VERBOSITY
		if (verbosity_level >= 1) {
			has_z ? SERIAL_PROTOCOLPGM("Z jitter data from Z cal. valid.\n") : SERIAL_PROTOCOLPGM("Z jitter data from Z cal. not valid.\n");
		}
		#endif // SUPPORT_VERBOSITY
		int l_feedmultiply = setup_for_endstop_move(false); //save feedrate and feedmultiply, sets feedmultiply to 100
		const char *kill_message = NULL;
		while (mesh_point != nMeasPoints * nMeasPoints) {
			// Get coords of a measuring point.
			uint8_t ix = mesh_point % nMeasPoints; // from 0 to MESH_NUM_X_POINTS - 1
			uint8_t iy = mesh_point / nMeasPoints;
			/*if (!mbl_point_measurement_valid(ix, iy, nMeasPoints, true)) {
				printf_P(PSTR("Skipping point [%d;%d] \n"), ix, iy);
				custom_message_state--;
				mesh_point++;
				continue; //skip
			}*/
			if (iy & 1) ix = (nMeasPoints - 1) - ix; // Zig zag
			if (nMeasPoints == 7) //if we have 7x7 mesh, compare with Z-calibration for points which are in 3x3 mesh
			{
				has_z = ((ix % 3 == 0) && (iy % 3 == 0)) && is_bed_z_jitter_data_valid(); 
			}
			float z0 = 0.f;
			if (has_z && (mesh_point > 0)) {
				uint16_t z_offset_u = 0;
				if (nMeasPoints == 7) {
					z_offset_u = eeprom_read_word((uint16_t*)(EEPROM_BED_CALIBRATION_Z_JITTER + 2 * ((ix/3) + iy - 1)));
				}
				else {
					z_offset_u = eeprom_read_word((uint16_t*)(EEPROM_BED_CALIBRATION_Z_JITTER + 2 * (ix + iy * 3 - 1)));
				}
				z0 = mbl.z_values[0][0] + *reinterpret_cast<int16_t*>(&z_offset_u) * 0.01;
				#ifdef SUPPORT_VERBOSITY
				if (verbosity_level >= 1) {
					printf_P(PSTR("Bed leveling, point: %d, calibration Z stored in eeprom: %d, calibration z: %f \n"), mesh_point, z_offset_u, z0);
				}
				#endif // SUPPORT_VERBOSITY
			}

			// Move Z up to MESH_HOME_Z_SEARCH.
			if((ix == 0) && (iy == 0)) current_position[Z_AXIS] = MESH_HOME_Z_SEARCH;
			else current_position[Z_AXIS] += 2.f / nMeasPoints; //use relative movement from Z coordinate where PINDa triggered on previous point. This makes calibration faster.
			float init_z_bckp = current_position[Z_AXIS];
			plan_buffer_line_curposXYZE(Z_LIFT_FEEDRATE, active_extruder);
			st_synchronize();

			// Move to XY position of the sensor point.
			current_position[X_AXIS] = BED_X(ix, nMeasPoints);
			current_position[Y_AXIS] = BED_Y(iy, nMeasPoints);

			//printf_P(PSTR("[%f;%f]\n"), current_position[X_AXIS], current_position[Y_AXIS]);

			
			#ifdef SUPPORT_VERBOSITY
			if (verbosity_level >= 1) {
				clamped = world2machine_clamp(current_position[X_AXIS], current_position[Y_AXIS]);
				SERIAL_PROTOCOL(mesh_point);
				clamped ? SERIAL_PROTOCOLPGM(": xy clamped.\n") : SERIAL_PROTOCOLPGM(": no xy clamping\n");
			}
			#else //SUPPORT_VERBOSITY
				world2machine_clamp(current_position[X_AXIS], current_position[Y_AXIS]);
			#endif // SUPPORT_VERBOSITY

			//printf_P(PSTR("after clamping: [%f;%f]\n"), current_position[X_AXIS], current_position[Y_AXIS]);
			plan_buffer_line_curposXYZE(XY_AXIS_FEEDRATE, active_extruder);
			st_synchronize();

			// Go down until endstop is hit
			const float Z_CALIBRATION_THRESHOLD = 1.f;
			if (!find_bed_induction_sensor_point_z((has_z && mesh_point > 0) ? z0 - Z_CALIBRATION_THRESHOLD : -10.f, nProbeRetry)) { //if we have data from z calibration max allowed difference is 1mm for each point, if we dont have data max difference is 10mm from initial point  
				printf_P(_T(MSG_BED_LEVELING_FAILED_POINT_LOW));
				break;
			}
			if (init_z_bckp - current_position[Z_AXIS] < 0.1f) { //broken cable or initial Z coordinate too low. Go to MESH_HOME_Z_SEARCH and repeat last step (z-probe) again to distinguish between these two cases.
				//printf_P(PSTR("Another attempt! Current Z position: %f\n"), current_position[Z_AXIS]);
				current_position[Z_AXIS] = MESH_HOME_Z_SEARCH;
				plan_buffer_line_curposXYZE(Z_LIFT_FEEDRATE, active_extruder);
				st_synchronize();

				if (!find_bed_induction_sensor_point_z((has_z && mesh_point > 0) ? z0 - Z_CALIBRATION_THRESHOLD : -10.f, nProbeRetry)) { //if we have data from z calibration max allowed difference is 1mm for each point, if we dont have data max difference is 10mm from initial point  
					printf_P(_T(MSG_BED_LEVELING_FAILED_POINT_LOW));
					break;
				}
				if (MESH_HOME_Z_SEARCH - current_position[Z_AXIS] < 0.1f) {
					printf_P(PSTR("Bed leveling failed. Sensor disconnected or cable broken.\n"));
					break;
				}
			}
			if (has_z && fabs(z0 - current_position[Z_AXIS]) > Z_CALIBRATION_THRESHOLD) { //if we have data from z calibration, max. allowed difference is 1mm for each point
				printf_P(PSTR("Bed leveling failed. Sensor triggered too high.\n"));
				break;
			}
			#ifdef SUPPORT_VERBOSITY
			if (verbosity_level >= 10) {
				SERIAL_ECHOPGM("X: ");
				MYSERIAL.print(current_position[X_AXIS], 5);
				SERIAL_ECHOLNPGM("");
				SERIAL_ECHOPGM("Y: ");
				MYSERIAL.print(current_position[Y_AXIS], 5);
				SERIAL_PROTOCOLPGM("\n");
			}
			#endif // SUPPORT_VERBOSITY
			float offset_z = 0;

#ifdef PINDA_THERMISTOR
			offset_z = temp_compensation_pinda_thermistor_offset(current_temperature_pinda);
#endif //PINDA_THERMISTOR
//			#ifdef SUPPORT_VERBOSITY
/*			if (verbosity_level >= 1)
			{
				SERIAL_ECHOPGM("mesh bed leveling: ");
				MYSERIAL.print(current_position[Z_AXIS], 5);
				SERIAL_ECHOPGM(" offset: ");
				MYSERIAL.print(offset_z, 5);
				SERIAL_ECHOLNPGM("");
			}*/
//			#endif // SUPPORT_VERBOSITY
			mbl.set_z(ix, iy, current_position[Z_AXIS] - offset_z); //store measured z values z_values[iy][ix] = z - offset_z;

			custom_message_state--;
			mesh_point++;
			lcd_update(1);
		}
		current_position[Z_AXIS] = MESH_HOME_Z_SEARCH;
		#ifdef SUPPORT_VERBOSITY
		if (verbosity_level >= 20) {
			SERIAL_ECHOLNPGM("Mesh bed leveling while loop finished.");
			SERIAL_ECHOLNPGM("MESH_HOME_Z_SEARCH: ");
			MYSERIAL.print(current_position[Z_AXIS], 5);
		}
		#endif // SUPPORT_VERBOSITY
		plan_buffer_line_curposXYZE(Z_LIFT_FEEDRATE, active_extruder);
		st_synchronize();
		if (mesh_point != nMeasPoints * nMeasPoints) {
               Sound_MakeSound(e_SOUND_TYPE_StandardAlert);
               bool bState;
               do   {                             // repeat until Z-leveling o.k.
                    lcd_display_message_fullscreen_P(_i("Some problem encountered, Z-leveling enforced ..."));
#ifdef TMC2130
                    lcd_wait_for_click_delay(MSG_BED_LEVELING_FAILED_TIMEOUT);
                    calibrate_z_auto();           // Z-leveling (X-assembly stay up!!!)
#else // TMC2130
                    lcd_wait_for_click_delay(0);  // ~ no timeout
                    lcd_calibrate_z_end_stop_manual(true); // Z-leveling (X-assembly stay up!!!)
#endif // TMC2130
                    // ~ Z-homing (can not be used "G28", because X & Y-homing would have been done before (Z-homing))
                    bState=enable_z_endstop(false);
                    current_position[Z_AXIS] -= 1;
                    plan_buffer_line_curposXYZE(homing_feedrate[Z_AXIS] / 40, active_extruder);
                    st_synchronize();
                    enable_z_endstop(true);
#ifdef TMC2130
                    tmc2130_home_enter(Z_AXIS_MASK);
#endif // TMC2130
                    current_position[Z_AXIS] = MESH_HOME_Z_SEARCH;
                    plan_buffer_line_curposXYZE(homing_feedrate[Z_AXIS] / 40, active_extruder);
                    st_synchronize();
#ifdef TMC2130
                    tmc2130_home_exit();
#endif // TMC2130
                    enable_z_endstop(bState);
                    } while (st_get_position_mm(Z_AXIS) > MESH_HOME_Z_SEARCH); // i.e. Z-leveling not o.k.
//               plan_set_z_position(MESH_HOME_Z_SEARCH); // is not necessary ('do-while' loop always ends at the expected Z-position)
               custom_message_type=CustomMsg::Status; // display / status-line recovery
               lcd_update_enable(true);           // display / status-line recovery
               gcode_G28(true, true, true);       // X & Y & Z-homing (must be after individual Z-homing (problem with spool-holder)!)
               repeatcommand_front();             // re-run (i.e. of "G80")
               break;
		}
		clean_up_after_endstop_move(l_feedmultiply);
//		SERIAL_ECHOLNPGM("clean up finished ");

#ifndef PINDA_THERMISTOR
		if(temp_cal_active == true && calibration_status_pinda() == true) temp_compensation_apply(); //apply PINDA temperature compensation
#endif
		babystep_apply(); // Apply Z height correction aka baby stepping before mesh bed leveing gets activated.
//		SERIAL_ECHOLNPGM("babystep applied");
		bool eeprom_bed_correction_valid = eeprom_read_byte((unsigned char*)EEPROM_BED_CORRECTION_VALID) == 1;
		#ifdef SUPPORT_VERBOSITY
		if (verbosity_level >= 1) {
			eeprom_bed_correction_valid ? SERIAL_PROTOCOLPGM("Bed correction data valid\n") : SERIAL_PROTOCOLPGM("Bed correction data not valid\n");
		}
		#endif // SUPPORT_VERBOSITY

		for (uint8_t i = 0; i < 4; ++i) {
			unsigned char codes[4] = { 'L', 'R', 'F', 'B' };
			long correction = 0;
			if (code_seen(codes[i]))
				correction = code_value_long();
			else if (eeprom_bed_correction_valid) {
				unsigned char *addr = (i < 2) ?
					((i == 0) ? (unsigned char*)EEPROM_BED_CORRECTION_LEFT : (unsigned char*)EEPROM_BED_CORRECTION_RIGHT) :
					((i == 2) ? (unsigned char*)EEPROM_BED_CORRECTION_FRONT : (unsigned char*)EEPROM_BED_CORRECTION_REAR);
				correction = eeprom_read_int8(addr);
			}
			if (correction == 0)
				continue;
			
			if (labs(correction) > BED_ADJUSTMENT_UM_MAX) {
				SERIAL_ERROR_START;
				SERIAL_ECHOPGM("Excessive bed leveling correction: ");
				SERIAL_ECHO(correction);
				SERIAL_ECHOLNPGM(" microns");
			}
			else {
				float offset = float(correction) * 0.001f;
				switch (i) {
				case 0:
					for (uint8_t row = 0; row < nMeasPoints; ++row) {						
						for (uint8_t col = 0; col < nMeasPoints - 1; ++col) {
							mbl.z_values[row][col] += offset * (nMeasPoints - 1 - col) / (nMeasPoints - 1);
						}
					}
					break;
				case 1:
					for (uint8_t row = 0; row < nMeasPoints; ++row) {					
						for (uint8_t col = 1; col < nMeasPoints; ++col) {
							mbl.z_values[row][col] += offset * col / (nMeasPoints - 1);
						}
					}
					break;
				case 2:
					for (uint8_t col = 0; col < nMeasPoints; ++col) {						
						for (uint8_t row = 0; row < nMeasPoints; ++row) {
							mbl.z_values[row][col] += offset * (nMeasPoints - 1 - row) / (nMeasPoints - 1);
						}
					}
					break;
				case 3:
					for (uint8_t col = 0; col < nMeasPoints; ++col) {						
						for (uint8_t row = 1; row < nMeasPoints; ++row) {
							mbl.z_values[row][col] += offset * row / (nMeasPoints - 1);
						}
					}
					break;
				}
			}
		}
//		SERIAL_ECHOLNPGM("Bed leveling correction finished");
		if (nMeasPoints == 3) {
			mbl.upsample_3x3(); //interpolation from 3x3 to 7x7 points using largrangian polynomials while using the same array z_values[iy][ix] for storing (just coppying measured data to new destination and interpolating between them)
		}
/*
		        SERIAL_PROTOCOLPGM("Num X,Y: ");
                SERIAL_PROTOCOL(MESH_NUM_X_POINTS);
                SERIAL_PROTOCOLPGM(",");
                SERIAL_PROTOCOL(MESH_NUM_Y_POINTS);
                SERIAL_PROTOCOLPGM("\nZ search height: ");
                SERIAL_PROTOCOL(MESH_HOME_Z_SEARCH);
                SERIAL_PROTOCOLLNPGM("\nMeasured points:");
                for (int y = MESH_NUM_Y_POINTS-1; y >= 0; y--) {
                    for (int x = 0; x < MESH_NUM_X_POINTS; x++) {
                        SERIAL_PROTOCOLPGM("  ");
                        SERIAL_PROTOCOL_F(mbl.z_values[y][x], 5);
                    }
                    SERIAL_PROTOCOLPGM("\n");
                }
*/
		if (nMeasPoints == 7 && magnet_elimination) {
			mbl_interpolation(nMeasPoints);
		}
/*
		        SERIAL_PROTOCOLPGM("Num X,Y: ");
                SERIAL_PROTOCOL(MESH_NUM_X_POINTS);
                SERIAL_PROTOCOLPGM(",");
                SERIAL_PROTOCOL(MESH_NUM_Y_POINTS);
                SERIAL_PROTOCOLPGM("\nZ search height: ");
                SERIAL_PROTOCOL(MESH_HOME_Z_SEARCH);
                SERIAL_PROTOCOLLNPGM("\nMeasured points:");
                for (int y = MESH_NUM_Y_POINTS-1; y >= 0; y--) {
                    for (int x = 0; x < MESH_NUM_X_POINTS; x++) {
                        SERIAL_PROTOCOLPGM("  ");
                        SERIAL_PROTOCOL_F(mbl.z_values[y][x], 5);
                    }
                    SERIAL_PROTOCOLPGM("\n");
                }
*/
//		SERIAL_ECHOLNPGM("Upsample finished");
		mbl.active = 1; //activate mesh bed leveling
//		SERIAL_ECHOLNPGM("Mesh bed leveling activated");
		go_home_with_z_lift();
//		SERIAL_ECHOLNPGM("Go home finished");
		//unretract (after PINDA preheat retraction)
		if (degHotend(active_extruder) > EXTRUDE_MINTEMP && temp_cal_active == true && calibration_status_pinda() == true && target_temperature_bed >= 50) {
			current_position[E_AXIS] += default_retraction;
			plan_buffer_line_curposXYZE(400, active_extruder);
		}
		KEEPALIVE_STATE(NOT_BUSY);
		// Restore custom message state
		lcd_setstatuspgm(_T(WELCOME_MSG));
		custom_message_type = custom_message_type_old;
		custom_message_state = custom_message_state_old;
		mesh_bed_leveling_flag = false;
		mesh_bed_run_from_menu = false;
		lcd_update(2);
		
	}
	break;

        /*!
		### G81 - Mesh bed leveling status <a href="https://reprap.org/wiki/G-code#G81:_Mesh_bed_leveling_status">G81: Mesh bed leveling status</a>
		Prints mesh bed leveling status and bed profile if activated.
		#### Usage
		
			  G81
		
		*/
        case 81:
            if (mbl.active) {
                SERIAL_PROTOCOLPGM("Num X,Y: ");
                SERIAL_PROTOCOL(MESH_NUM_X_POINTS);
                SERIAL_PROTOCOLPGM(",");
                SERIAL_PROTOCOL(MESH_NUM_Y_POINTS);
                SERIAL_PROTOCOLPGM("\nZ search height: ");
                SERIAL_PROTOCOL(MESH_HOME_Z_SEARCH);
                SERIAL_PROTOCOLLNPGM("\nMeasured points:");
                for (int y = MESH_NUM_Y_POINTS-1; y >= 0; y--) {
                    for (int x = 0; x < MESH_NUM_X_POINTS; x++) {
                        SERIAL_PROTOCOLPGM("  ");
                        SERIAL_PROTOCOL_F(mbl.z_values[y][x], 5);
                    }
                    SERIAL_PROTOCOLPGM("\n");
                }
            }
            else
                SERIAL_PROTOCOLLNPGM("Mesh bed leveling not active.");
            break;
            
#if 0
        /*!
        ### G82: Single Z probe at current location - Not active <a href="https://reprap.org/wiki/G-code#G82:_Single_Z_probe_at_current_location">G82: Single Z probe at current location</a>
        
        WARNING! USE WITH CAUTION! If you'll try to probe where is no leveling pad, nasty things can happen!
		In Prusa Firmware this G-code is deactivated by default, must be turned on in the source code.
		*/
        case 82:
            SERIAL_PROTOCOLLNPGM("Finding bed ");
            int l_feedmultiply = setup_for_endstop_move();
            find_bed_induction_sensor_point_z();
            clean_up_after_endstop_move(l_feedmultiply);
            SERIAL_PROTOCOLPGM("Bed found at: ");
            SERIAL_PROTOCOL_F(current_position[Z_AXIS], 5);
            SERIAL_PROTOCOLPGM("\n");
            break;

        /*!
        ### G83: Babystep in Z and store to EEPROM - Not active <a href="https://reprap.org/wiki/G-code#G83:_Babystep_in_Z_and_store_to_EEPROM">G83: Babystep in Z and store to EEPROM</a>
		In Prusa Firmware this G-code is deactivated by default, must be turned on in the source code.
		*/
        case 83:
        {
            int babystepz = code_seen('S') ? code_value() : 0;
            int BabyPosition = code_seen('P') ? code_value() : 0;
            
            if (babystepz != 0) {
                //FIXME Vojtech: What shall be the index of the axis Z: 3 or 4?
                // Is the axis indexed starting with zero or one?
                if (BabyPosition > 4) {
                    SERIAL_PROTOCOLLNPGM("Index out of bounds");
                }else{
                    // Save it to the eeprom
                    babystepLoadZ = babystepz;
                    EEPROM_save_B(EEPROM_BABYSTEP_Z0+(BabyPosition*2),&babystepLoadZ);
                    // adjust the Z
                    babystepsTodoZadd(babystepLoadZ);
                }
            
            }
            
        }
        break;
        /*!
        ### G84: UNDO Babystep Z (move Z axis back) - Not active <a href="https://reprap.org/wiki/G-code#G84:_UNDO_Babystep_Z_.28move_Z_axis_back.29">G84: UNDO Babystep Z (move Z axis back)</a>
		In Prusa Firmware this G-code is deactivated by default, must be turned on in the source code.
		*/
        case 84:
            babystepsTodoZsubtract(babystepLoadZ);
            // babystepLoadZ = 0;
            break;
            
        /*!
        ### G85: Pick best babystep - Not active <a href="https://reprap.org/wiki/G-code#G85:_Pick_best_babystep>G85: Pick best babystep</a>
		In Prusa Firmware this G-code is deactivated by default, must be turned on in the source code.
		*/
        case 85:
            lcd_pick_babystep();
            break;
#endif
            
        /*!
        ### G86 - Disable babystep correction after home <a href="https://reprap.org/wiki/G-code#G86:_Disable_babystep_correction_after_home">G86: Disable babystep correction after home</a>
        
        This G-code will be performed at the start of a calibration script.
        (Prusa3D specific)
        */
        case 86:
            calibration_status_store(CALIBRATION_STATUS_LIVE_ADJUST);
            break;
           

        /*!
        ### G87 - Enable babystep correction after home <a href="https://reprap.org/wiki/G-code#G87:_Enable_babystep_correction_after_home">G87: Enable babystep correction after home</a>
        
		This G-code will be performed at the end of a calibration script.
        (Prusa3D specific)
        */
        case 87:
			calibration_status_store(CALIBRATION_STATUS_CALIBRATED);
            break;

        /*!
        ### G88 - Reserved <a href="https://reprap.org/wiki/G-code#G88:_Reserved">G88: Reserved</a>
        
        Currently has no effect. 
        */

        // Prusa3D specific: Don't know what it is for, it is in V2Calibration.gcode

		    case 88:
			      break;


#endif  // ENABLE_MESH_BED_LEVELING
            
<<<<<<< HEAD
    /*!
	### G90 - Switch off relative mode <a href="https://reprap.org/wiki/G-code#G90:_Set_to_Absolute_Positioning">G90: Set to Absolute Positioning</a>
	#### Usage
	
	      G90
	
	All coordinates from now on are absolute relative to the origin of the machine.
    */
    case 90:
      relative_mode = false;
      break;

    /*! ### G91 - Switch on relative mode <a href="https://reprap.org/wiki/G-code#G91:_Set_to_Relative_Positioning">G91: Set to Relative Positioning</a>
	#### Usage
	
	      G91
	
    All coordinates from now on are relative to the last position. 
	*/
    case 91:
      relative_mode = true;
      break;
=======
    //! ### G90 - Switch off relative mode
    // -------------------------------
    case 90: {
        for(uint8_t i = 0; i != NUM_AXIS; ++i)
            axis_relative_modes[i] = false;
    }
    break;

    //! ### G91 - Switch on relative mode
    // -------------------------------
    case 91: {
        for(uint8_t i = 0; i != NUM_AXIS; ++i)
            axis_relative_modes[i] = true;
    }
    break;
>>>>>>> df300a24

    /*!
	### G92 - Set position <a href="https://reprap.org/wiki/G-code#G92:_Set_Position">G92: Set Position</a>
	#### Usage
	
	      G92 [ X | Y | Z | E ]
	
	#### Parameters
	  - `X` - new X axis position
	  - `Y` - new Y axis position
	  - `Z` - new Z axis position
	  - `E` - new extruder position
	
	Allows programming of absolute zero point, by reseting the current position to the values specified. This would set the machine's X coordinate to 10, and the extrude coordinate to 90. No physical motion will occur.
	
	A G92 without coordinates will reset all axes to zero on some firmware.
    */
    case 92:
      if(!code_seen(axis_codes[E_AXIS]))
        st_synchronize();
      for(int8_t i=0; i < NUM_AXIS; i++) {
        if(code_seen(axis_codes[i])) {
           if(i == E_AXIS) {
             current_position[i] = code_value();
             plan_set_e_position(current_position[E_AXIS]);
           }
           else {
		current_position[i] = code_value()+cs.add_homing[i];
            plan_set_position(current_position[X_AXIS], current_position[Y_AXIS], current_position[Z_AXIS], current_position[E_AXIS]);
           }
        }
      }
      break;


    /*!
    ### G98 - Activate farm mode <a href="https://reprap.org/wiki/G-code#G98:_Activate_farm_mode">G98: Activate farm mode</a>
	Enable Prusa-specific Farm functions and g-code.
	#### Usage
	
		  G98
	
	See Internal Prusa commands
    */
	case 98:
		farm_mode = 1;
		PingTime = _millis();
		eeprom_update_byte((unsigned char *)EEPROM_FARM_MODE, farm_mode);
		EEPROM_save_B(EEPROM_FARM_NUMBER, &farm_no);
          SilentModeMenu = SILENT_MODE_OFF;
          eeprom_update_byte((unsigned char *)EEPROM_SILENT, SilentModeMenu);
          fCheckModeInit();                       // alternatively invoke printer reset
		break;

    /*! ### G99 - Deactivate farm mode <a href="https://reprap.org/wiki/G-code#G99:_Deactivate_farm_mode">G99: Deactivate farm mode</a>
 	Disables Prusa-specific Farm functions and g-code.
	#### Usage
	
		  G99
	
   */
	case 99:
		farm_mode = 0;
		lcd_printer_connected();
		eeprom_update_byte((unsigned char *)EEPROM_FARM_MODE, farm_mode);
		lcd_update(2);
          fCheckModeInit();                       // alternatively invoke printer reset
		break;
	default:
		printf_P(PSTR("Unknown G code: %s \n"), cmdbuffer + bufindr + CMDHDRSIZE);
    }
//	printf_P(_N("END G-CODE=%u\n"), gcode_in_progress);
	gcode_in_progress = 0;
  } // end if(code_seen('G'))
  /*!
  ### End of G-Codes
  */

  /*!
  ---------------------------------------------------------------------------------
  # M Commands
  
  */

  else if(code_seen('M'))
  {

	  int index;
	  for (index = 1; *(strchr_pointer + index) == ' ' || *(strchr_pointer + index) == '\t'; index++);
	   
	 /*for (++strchr_pointer; *strchr_pointer == ' ' || *strchr_pointer == '\t'; ++strchr_pointer);*/
	  if (*(strchr_pointer+index) < '0' || *(strchr_pointer+index) > '9') {
		  printf_P(PSTR("Invalid M code: %s \n"), cmdbuffer + bufindr + CMDHDRSIZE);

	  } else
	  {
	  mcode_in_progress = (int)code_value();
//	printf_P(_N("BEGIN M-CODE=%u\n"), mcode_in_progress);

    switch(mcode_in_progress)
    {

    /*!
	### M0, M1 - Stop the printer <a href="https://reprap.org/wiki/G-code#M0:_Stop_or_Unconditional_stop">M0: Stop or Unconditional stop</a>
    */
    case 0: // M0 - Unconditional stop - Wait for user button press on LCD
    case 1: // M1 - Conditional stop - Wait for user button press on LCD
    {
      char *src = strchr_pointer + 2;

      codenum = 0;

      bool hasP = false, hasS = false;
      if (code_seen('P')) {
        codenum = code_value(); // milliseconds to wait
        hasP = codenum > 0;
      }
      if (code_seen('S')) {
        codenum = code_value() * 1000; // seconds to wait
        hasS = codenum > 0;
      }
      starpos = strchr(src, '*');
      if (starpos != NULL) *(starpos) = '\0';
      while (*src == ' ') ++src;
      if (!hasP && !hasS && *src != '\0') {
        lcd_setstatus(src);
      } else {
        LCD_MESSAGERPGM(_i("Wait for user..."));////MSG_USERWAIT
      }

      lcd_ignore_click();				//call lcd_ignore_click aslo for else ???
      st_synchronize();
      previous_millis_cmd = _millis();
      if (codenum > 0){
        codenum += _millis();  // keep track of when we started waiting
		KEEPALIVE_STATE(PAUSED_FOR_USER);
        while(_millis() < codenum && !lcd_clicked()){
          manage_heater();
          manage_inactivity(true);
          lcd_update(0);
        }
		KEEPALIVE_STATE(IN_HANDLER);
        lcd_ignore_click(false);
      }else{
        marlin_wait_for_click();
      }
      if (IS_SD_PRINTING)
        LCD_MESSAGERPGM(_T(MSG_RESUMING_PRINT));
      else
        LCD_MESSAGERPGM(_T(WELCOME_MSG));
    }
    break;

    /*!
	### M17 - Enable axes <a href="https://reprap.org/wiki/G-code#M17:_Enable.2FPower_all_stepper_motors">M17: Enable/Power all stepper motors</a>
    */
    case 17:
        LCD_MESSAGERPGM(_i("No move."));////MSG_NO_MOVE
        enable_x();
        enable_y();
        enable_z();
        enable_e0();
        enable_e1();
        enable_e2();
      break;

#ifdef SDSUPPORT

    /*!
	### M20 - SD Card file list <a href="https://reprap.org/wiki/G-code#M20:_List_SD_card">M20: List SD card</a>
    */
    case 20:
      SERIAL_PROTOCOLLNRPGM(_N("Begin file list"));////MSG_BEGIN_FILE_LIST
      card.ls();
      SERIAL_PROTOCOLLNRPGM(_N("End file list"));////MSG_END_FILE_LIST
      break;

    /*!
	### M21 - Init SD card <a href="https://reprap.org/wiki/G-code#M21:_Initialize_SD_card">M21: Initialize SD card</a>
    */
    case 21:
      card.initsd();
      break;

    /*!
	### M22 - Release SD card <a href="https://reprap.org/wiki/G-code#M22:_Release_SD_card">M22: Release SD card</a>
    */
    case 22: 
      card.release();
      break;

    /*!
	### M23 - Select file <a href="https://reprap.org/wiki/G-code#M23:_Select_SD_file">M23: Select SD file</a>
    */
    case 23: 
      starpos = (strchr(strchr_pointer + 4,'*'));
	  if(starpos!=NULL)
        *(starpos)='\0';
      card.openFile(strchr_pointer + 4,true);
      break;

    /*!
	### M24 - Start SD print <a href="https://reprap.org/wiki/G-code#M24:_Start.2Fresume_SD_print">M24: Start/resume SD print</a>
    */
    case 24:
	  if (isPrintPaused)
          lcd_resume_print();
      else
      {
          failstats_reset_print();
          card.startFileprint();
          starttime=_millis();
      }
	  break;

    /*!
	### M26 - Set SD index <a href="https://reprap.org/wiki/G-code#M26:_Set_SD_position">M26: Set SD position</a>
    Set position in SD card file to index in bytes.
    This command is expected to be called after M23 and before M24.
    Otherwise effect of this command is undefined.
          M26 [ S ]
      
      - `S` - Index in bytes
    */
    case 26: 
      if(card.cardOK && code_seen('S')) {
        long index = code_value_long();
        card.setIndex(index);
        // We don't disable interrupt during update of sdpos_atomic
        // as we expect, that SD card print is not active in this moment
        sdpos_atomic = index;
      }
      break;

    /*!
	### M27 - Get SD status <a href="https://reprap.org/wiki/G-code#M27:_Report_SD_print_status">M27: Report SD print status</a>
    */
    case 27:
      card.getStatus();
      break;

    /*!
	### M28 - Start SD write <a href="https://reprap.org/wiki/G-code#M28:_Begin_write_to_SD_card">M28: Begin write to SD card</a>
    */
    case 28: 
      starpos = (strchr(strchr_pointer + 4,'*'));
      if(starpos != NULL){
        char* npos = strchr(CMDBUFFER_CURRENT_STRING, 'N');
        strchr_pointer = strchr(npos,' ') + 1;
        *(starpos) = '\0';
      }
      card.openFile(strchr_pointer+4,false);
      break;

    /*! ### M29 - Stop SD write <a href="https://reprap.org/wiki/G-code#M29:_Stop_writing_to_SD_card">M29: Stop writing to SD card</a>
	Currently has no effect.
    */
    case 29:
      //processed in write to file routine above
      //card,saving = false;
      break;

    /*!
	### M30 - Delete file  <filename> <a href="https://reprap.org/wiki/G-code#M30:_Delete_a_file_on_the_SD_card">M30: Delete a file on the SD card</a>
    */
    case 30:
      if (card.cardOK){
        card.closefile();
        starpos = (strchr(strchr_pointer + 4,'*'));
        if(starpos != NULL){
          char* npos = strchr(CMDBUFFER_CURRENT_STRING, 'N');
          strchr_pointer = strchr(npos,' ') + 1;
          *(starpos) = '\0';
        }
        card.removeFile(strchr_pointer + 4);
      }
      break;

    /*!
	### M32 - Select file and start SD print <a href="https://reprap.org/wiki/G-code#M32:_Select_file_and_start_SD_print">M32: Select file and start SD print</a>
	@todo What are the parameters P and S for in M32?
    */
    case 32:
    {
      if(card.sdprinting) {
        st_synchronize();

      }
      starpos = (strchr(strchr_pointer + 4,'*'));

      char* namestartpos = (strchr(strchr_pointer + 4,'!'));   //find ! to indicate filename string start.
      if(namestartpos==NULL)
      {
        namestartpos=strchr_pointer + 4; //default name position, 4 letters after the M
      }
      else
        namestartpos++; //to skip the '!'

      if(starpos!=NULL)
        *(starpos)='\0';

      bool call_procedure=(code_seen('P'));

      if(strchr_pointer>namestartpos)
        call_procedure=false;  //false alert, 'P' found within filename

      if( card.cardOK )
      {
        card.openFile(namestartpos,true,!call_procedure);
        if(code_seen('S'))
          if(strchr_pointer<namestartpos) //only if "S" is occuring _before_ the filename
            card.setIndex(code_value_long());
        card.startFileprint();
        if(!call_procedure)
          starttime=_millis(); //procedure calls count as normal print time.
      }
    } break;

    /*!
	### M982 - Start SD logging <a href="https://reprap.org/wiki/G-code#M928:_Start_SD_logging">M928: Start SD logging</a>
    */
    case 928: 
      starpos = (strchr(strchr_pointer + 5,'*'));
      if(starpos != NULL){
        char* npos = strchr(CMDBUFFER_CURRENT_STRING, 'N');
        strchr_pointer = strchr(npos,' ') + 1;
        *(starpos) = '\0';
      }
      card.openLogFile(strchr_pointer+5);
      break;

#endif //SDSUPPORT

    /*!
	### M31 - Report current print time <a href="https://reprap.org/wiki/G-code#M31:_Output_time_since_last_M109_or_SD_card_start_to_serial">M31: Output time since last M109 or SD card start to serial</a>
    */
    case 31: //M31 take time since the start of the SD print or an M109 command
      {
      stoptime=_millis();
      char time[30];
      unsigned long t=(stoptime-starttime)/1000;
      int sec,min;
      min=t/60;
      sec=t%60;
      sprintf_P(time, PSTR("%i min, %i sec"), min, sec);
      SERIAL_ECHO_START;
      SERIAL_ECHOLN(time);
      lcd_setstatus(time);
      autotempShutdown();
      }
      break;

    /*!
	### M42 - Set pin state <a href="https://reprap.org/wiki/G-code#M42:_Switch_I.2FO_pin">M42: Switch I/O pin</a>
    */
    case 42:
      if (code_seen('S'))
      {
        int pin_status = code_value();
        int pin_number = LED_PIN;
        if (code_seen('P') && pin_status >= 0 && pin_status <= 255)
          pin_number = code_value();
        for(int8_t i = 0; i < (int8_t)(sizeof(sensitive_pins)/sizeof(int)); i++)
        {
          if (sensitive_pins[i] == pin_number)
          {
            pin_number = -1;
            break;
          }
        }
      #if defined(FAN_PIN) && FAN_PIN > -1
        if (pin_number == FAN_PIN)
          fanSpeed = pin_status;
      #endif
        if (pin_number > -1)
        {
          pinMode(pin_number, OUTPUT);
          digitalWrite(pin_number, pin_status);
          analogWrite(pin_number, pin_status);
        }
      }
     break;


    /*!
	### M44 - Reset the bed skew and offset calibration <a href="https://reprap.org/wiki/G-code#M44:_Reset_the_bed_skew_and_offset_calibration">M44: Reset the bed skew and offset calibration</a>
    */
    case 44: // M44: Prusa3D: Reset the bed skew and offset calibration.

		// Reset the baby step value and the baby step applied flag.
		calibration_status_store(CALIBRATION_STATUS_ASSEMBLED);
          eeprom_update_word(reinterpret_cast<uint16_t *>(&(EEPROM_Sheets_base->s[(eeprom_read_byte(&(EEPROM_Sheets_base->active_sheet)))].z_offset)),0);

        // Reset the skew and offset in both RAM and EEPROM.
        reset_bed_offset_and_skew();
        // Reset world2machine_rotation_and_skew and world2machine_shift, therefore
        // the planner will not perform any adjustments in the XY plane. 
        // Wait for the motors to stop and update the current position with the absolute values.
        world2machine_revert_to_uncorrected();
        break;

    /*!
	### M45 - Bed skew and offset with manual Z up <a href="https://reprap.org/wiki/G-code#M45:_Bed_skew_and_offset_with_manual_Z_up">M45: Bed skew and offset with manual Z up</a>
	  
	    M45 [ V ]
	  - `V` - Verbosity level 1, 10 and 20 (low, mid, high). Only when SUPPORT_VERBOSITY is defined.
    */
    case 45: // M45: Prusa3D: bed skew and offset with manual Z up
    {
		int8_t verbosity_level = 0;
		bool only_Z = code_seen('Z');
		#ifdef SUPPORT_VERBOSITY
		if (code_seen('V'))
		{
			// Just 'V' without a number counts as V1.
			char c = strchr_pointer[1];
			verbosity_level = (c == ' ' || c == '\t' || c == 0) ? 1 : code_value_short();
		}
		#endif //SUPPORT_VERBOSITY
		gcode_M45(only_Z, verbosity_level);
    }
	break;

    /*!
	### M46 - Show the assigned IP address <a href="https://reprap.org/wiki/G-code#M46:_Show_the_assigned_IP_address">M46: Show the assigned IP address.</a>
    */
    /*
     case 46:
    {
        // M46: Prusa3D: Show the assigned IP address.
        uint8_t ip[4];
        bool hasIP = card.ToshibaFlashAir_GetIP(ip);
        if (hasIP) {
            SERIAL_ECHOPGM("Toshiba FlashAir current IP: ");
            SERIAL_ECHO(int(ip[0]));
            SERIAL_ECHOPGM(".");
            SERIAL_ECHO(int(ip[1]));
            SERIAL_ECHOPGM(".");
            SERIAL_ECHO(int(ip[2]));
            SERIAL_ECHOPGM(".");
            SERIAL_ECHO(int(ip[3]));
            SERIAL_ECHOLNPGM("");
        } else {
            SERIAL_ECHOLNPGM("Toshiba FlashAir GetIP failed");          
        }
        break;
    }
    */

    /*!
	### M47 - Show end stops dialog on the display <a href="https://reprap.org/wiki/G-code#M47:_Show_end_stops_dialog_on_the_display">M47: Show end stops dialog on the display</a>
    */
    case 47:
        
		KEEPALIVE_STATE(PAUSED_FOR_USER);
        lcd_diag_show_end_stops();
		KEEPALIVE_STATE(IN_HANDLER);
        break;

#if 0
    case 48: // M48: scan the bed induction sensor points, print the sensor trigger coordinates to the serial line for visualization on the PC.
    {
        // Disable the default update procedure of the display. We will do a modal dialog.
        lcd_update_enable(false);
        // Let the planner use the uncorrected coordinates.
        mbl.reset();
        // Reset world2machine_rotation_and_skew and world2machine_shift, therefore
        // the planner will not perform any adjustments in the XY plane. 
        // Wait for the motors to stop and update the current position with the absolute values.
        world2machine_revert_to_uncorrected();
        // Move the print head close to the bed.
        current_position[Z_AXIS] = MESH_HOME_Z_SEARCH;
        plan_buffer_line(current_position[X_AXIS], current_position[Y_AXIS],current_position[Z_AXIS] , current_position[E_AXIS], homing_feedrate[Z_AXIS]/40, active_extruder);
        st_synchronize();
        // Home in the XY plane.
        set_destination_to_current();
        int l_feedmultiply = setup_for_endstop_move();
        home_xy();
        int8_t verbosity_level = 0;
        if (code_seen('V')) {
            // Just 'V' without a number counts as V1.
            char c = strchr_pointer[1];
            verbosity_level = (c == ' ' || c == '\t' || c == 0) ? 1 : code_value_short();
        }
        bool success = scan_bed_induction_points(verbosity_level);
        clean_up_after_endstop_move(l_feedmultiply);
        // Print head up.
        current_position[Z_AXIS] = MESH_HOME_Z_SEARCH;
        plan_buffer_line(current_position[X_AXIS], current_position[Y_AXIS],current_position[Z_AXIS] , current_position[E_AXIS], homing_feedrate[Z_AXIS]/40, active_extruder);
        st_synchronize();
        lcd_update_enable(true);
        break;
    }
#endif


#ifdef ENABLE_AUTO_BED_LEVELING
#ifdef Z_PROBE_REPEATABILITY_TEST 

    /*!
	### M48 - Z-Probe repeatability measurement function <a href="https://reprap.org/wiki/G-code#M48:_Measure_Z-Probe_repeatability">M48: Measure Z-Probe repeatability</a>
    
     This function assumes the bed has been homed.  Specifically, that a G28 command as been issued prior to invoking the M48 Z-Probe repeatability measurement function. Any information generated by a prior G29 Bed leveling command will be lost and need to be regenerated.
     
     The number of samples will default to 10 if not specified.  You can use upper or lower case letters for any of the options EXCEPT n.  n must be in lower case because Marlin uses a capital N for its communication protocol and will get horribly confused if you send it a capital N.
	 
	     M48 [ n | X | Y | V | L ]
       - `n` - Number of samples. Valid values 4-50
	   - `X` - X position for samples
	   - `Y` - Y position for samples
	   - `V` - Verbose level. Valid values 1-4
	   - `L` - Legs of movementprior to doing probe. Valid values 1-15
     

    */
    case 48: // M48 Z-Probe repeatability
        {
            #if Z_MIN_PIN == -1
            #error "You must have a Z_MIN endstop in order to enable calculation of Z-Probe repeatability."
            #endif

	double sum=0.0; 
	double mean=0.0; 
	double sigma=0.0;
	double sample_set[50];
	int verbose_level=1, n=0, j, n_samples = 10, n_legs=0;
	double X_current, Y_current, Z_current;
	double X_probe_location, Y_probe_location, Z_start_location, ext_position;
	
	if (code_seen('V') || code_seen('v')) {
        	verbose_level = code_value();
		if (verbose_level<0 || verbose_level>4 ) {
			SERIAL_PROTOCOLPGM("?Verbose Level not plausable.\n");
			goto Sigma_Exit;
		}
	}

	if (verbose_level > 0)   {
		SERIAL_PROTOCOLPGM("M48 Z-Probe Repeatability test.   Version 2.00\n");
		SERIAL_PROTOCOLPGM("Full support at: http://3dprintboard.com/forum.php\n");
	}

	if (code_seen('n')) {
        	n_samples = code_value();
		if (n_samples<4 || n_samples>50 ) {
			SERIAL_PROTOCOLPGM("?Specified sample size not plausable.\n");
			goto Sigma_Exit;
		}
	}

	X_current = X_probe_location = st_get_position_mm(X_AXIS);
	Y_current = Y_probe_location = st_get_position_mm(Y_AXIS);
	Z_current = st_get_position_mm(Z_AXIS);
	Z_start_location = st_get_position_mm(Z_AXIS) + Z_RAISE_BEFORE_PROBING;
	ext_position	 = st_get_position_mm(E_AXIS);

	if (code_seen('X') || code_seen('x') ) {
        	X_probe_location = code_value() -  X_PROBE_OFFSET_FROM_EXTRUDER;
		if (X_probe_location<X_MIN_POS || X_probe_location>X_MAX_POS ) {
			SERIAL_PROTOCOLPGM("?Specified X position out of range.\n");
			goto Sigma_Exit;
		}
	}

	if (code_seen('Y') || code_seen('y') ) {
        	Y_probe_location = code_value() -  Y_PROBE_OFFSET_FROM_EXTRUDER;
		if (Y_probe_location<Y_MIN_POS || Y_probe_location>Y_MAX_POS ) {
			SERIAL_PROTOCOLPGM("?Specified Y position out of range.\n");
			goto Sigma_Exit;
		}
	}

	if (code_seen('L') || code_seen('l') ) {
        	n_legs = code_value();
		if ( n_legs==1 ) 
			n_legs = 2;
		if ( n_legs<0 || n_legs>15 ) {
			SERIAL_PROTOCOLPGM("?Specified number of legs in movement not plausable.\n");
			goto Sigma_Exit;
		}
	}

//
// Do all the preliminary setup work.   First raise the probe.
//

        st_synchronize();
        plan_bed_level_matrix.set_to_identity();
	plan_buffer_line( X_current, Y_current, Z_start_location,
			ext_position,
    			homing_feedrate[Z_AXIS]/60,
			active_extruder);
        st_synchronize();

//
// Now get everything to the specified probe point So we can safely do a probe to
// get us close to the bed.  If the Z-Axis is far from the bed, we don't want to 
// use that as a starting point for each probe.
//
	if (verbose_level > 2) 
		SERIAL_PROTOCOL("Positioning probe for the test.\n");

	plan_buffer_line( X_probe_location, Y_probe_location, Z_start_location,
			ext_position,
    			homing_feedrate[X_AXIS]/60,
			active_extruder);
        st_synchronize();

	current_position[X_AXIS] = X_current = st_get_position_mm(X_AXIS);
	current_position[Y_AXIS] = Y_current = st_get_position_mm(Y_AXIS);
	current_position[Z_AXIS] = Z_current = st_get_position_mm(Z_AXIS);
	current_position[E_AXIS] = ext_position = st_get_position_mm(E_AXIS);

// 
// OK, do the inital probe to get us close to the bed.
// Then retrace the right amount and use that in subsequent probes
//

	int l_feedmultiply = setup_for_endstop_move();
	run_z_probe();

	current_position[Z_AXIS] = Z_current = st_get_position_mm(Z_AXIS);
	Z_start_location = st_get_position_mm(Z_AXIS) + Z_RAISE_BEFORE_PROBING;

	plan_buffer_line( X_probe_location, Y_probe_location, Z_start_location,
			ext_position,
    			homing_feedrate[X_AXIS]/60,
			active_extruder);
        st_synchronize();
	current_position[Z_AXIS] = Z_current = st_get_position_mm(Z_AXIS);

        for( n=0; n<n_samples; n++) {

		do_blocking_move_to( X_probe_location, Y_probe_location, Z_start_location); // Make sure we are at the probe location

		if ( n_legs)  {
		double radius=0.0, theta=0.0, x_sweep, y_sweep;
		int rotational_direction, l;

			rotational_direction = (unsigned long) _millis() & 0x0001;			// clockwise or counter clockwise
			radius = (unsigned long) _millis() % (long) (X_MAX_LENGTH/4); 			// limit how far out to go 
			theta = (float) ((unsigned long) _millis() % (long) 360) / (360./(2*3.1415926));	// turn into radians

//SERIAL_ECHOPAIR("starting radius: ",radius);
//SERIAL_ECHOPAIR("   theta: ",theta);
//SERIAL_ECHOPAIR("   direction: ",rotational_direction);
//SERIAL_PROTOCOLLNPGM("");

			for( l=0; l<n_legs-1; l++) {
				if (rotational_direction==1)
					theta += (float) ((unsigned long) _millis() % (long) 20) / (360.0/(2*3.1415926)); // turn into radians
				else
					theta -= (float) ((unsigned long) _millis() % (long) 20) / (360.0/(2*3.1415926)); // turn into radians

				radius += (float) ( ((long) ((unsigned long) _millis() % (long) 10)) - 5);
				if ( radius<0.0 )
					radius = -radius;

				X_current = X_probe_location + cos(theta) * radius;
				Y_current = Y_probe_location + sin(theta) * radius;

				if ( X_current<X_MIN_POS)		// Make sure our X & Y are sane
					 X_current = X_MIN_POS;
				if ( X_current>X_MAX_POS)
					 X_current = X_MAX_POS;

				if ( Y_current<Y_MIN_POS)		// Make sure our X & Y are sane
					 Y_current = Y_MIN_POS;
				if ( Y_current>Y_MAX_POS)
					 Y_current = Y_MAX_POS;

				if (verbose_level>3 ) {
					SERIAL_ECHOPAIR("x: ", X_current);
					SERIAL_ECHOPAIR("y: ", Y_current);
					SERIAL_PROTOCOLLNPGM("");
				}

				do_blocking_move_to( X_current, Y_current, Z_current );
			}
			do_blocking_move_to( X_probe_location, Y_probe_location, Z_start_location); // Go back to the probe location
		}

		int l_feedmultiply = setup_for_endstop_move();
                run_z_probe();

		sample_set[n] = current_position[Z_AXIS];

//
// Get the current mean for the data points we have so far
//
		sum=0.0; 
		for( j=0; j<=n; j++) {
			sum = sum + sample_set[j];
		}
		mean = sum / (double (n+1));
//
// Now, use that mean to calculate the standard deviation for the
// data points we have so far
//

		sum=0.0; 
		for( j=0; j<=n; j++) {
			sum = sum + (sample_set[j]-mean) * (sample_set[j]-mean);
		}
		sigma = sqrt( sum / (double (n+1)) );

		if (verbose_level > 1) {
			SERIAL_PROTOCOL(n+1);
			SERIAL_PROTOCOL(" of ");
			SERIAL_PROTOCOL(n_samples);
			SERIAL_PROTOCOLPGM("   z: ");
			SERIAL_PROTOCOL_F(current_position[Z_AXIS], 6);
		}

		if (verbose_level > 2) {
			SERIAL_PROTOCOL(" mean: ");
			SERIAL_PROTOCOL_F(mean,6);

			SERIAL_PROTOCOL("   sigma: ");
			SERIAL_PROTOCOL_F(sigma,6);
		}

		if (verbose_level > 0) 
			SERIAL_PROTOCOLPGM("\n");

		plan_buffer_line( X_probe_location, Y_probe_location, Z_start_location, 
				  current_position[E_AXIS], homing_feedrate[Z_AXIS]/60, active_extruder);
        	st_synchronize();

	}

	_delay(1000);

    clean_up_after_endstop_move(l_feedmultiply);

//  enable_endstops(true);

	if (verbose_level > 0) {
		SERIAL_PROTOCOLPGM("Mean: ");
		SERIAL_PROTOCOL_F(mean, 6);
		SERIAL_PROTOCOLPGM("\n");
	}

SERIAL_PROTOCOLPGM("Standard Deviation: ");
SERIAL_PROTOCOL_F(sigma, 6);
SERIAL_PROTOCOLPGM("\n\n");

Sigma_Exit:
        break;
	}
#endif		// Z_PROBE_REPEATABILITY_TEST 
#endif		// ENABLE_AUTO_BED_LEVELING

	/*!
	### M73 - Set/get print progress <a href="https://reprap.org/wiki/G-code#M73:_Set.2FGet_build_percentage">M73: Set/Get build percentage</a>
	Prusa firmware just shows percent done and time remaining.
	
	    M73 [ P | R | Q | S ]
	
       - `P` - Percent in normal mode
       - `R` - Time remaining in normal mode
       - `Q` - Percent in silent mode
       - `S` - Time in silent mode
   */
	case 73: //M73 show percent done and time remaining
		if(code_seen('P')) print_percent_done_normal = code_value();
		if(code_seen('R')) print_time_remaining_normal = code_value();
		if(code_seen('Q')) print_percent_done_silent = code_value();
		if(code_seen('S')) print_time_remaining_silent = code_value();

		{
			const char* _msg_mode_done_remain = _N("%S MODE: Percent done: %d; print time remaining in mins: %d\n");
			printf_P(_msg_mode_done_remain, _N("NORMAL"), int(print_percent_done_normal), print_time_remaining_normal);
			printf_P(_msg_mode_done_remain, _N("SILENT"), int(print_percent_done_silent), print_time_remaining_silent);
		}
		break;

    /*!
	### M104 - Set hotend temperature <a href="https://reprap.org/wiki/G-code#M104:_Set_Extruder_Temperature">M104: Set Extruder Temperature</a>
	
	    M104 [ S ]
	
       - `S` - Target temperature
    */
    case 104: // M104
    {
          uint8_t extruder;
          if(setTargetedHotend(104,extruder)){
            break;
          }
          if (code_seen('S'))
          {
              setTargetHotendSafe(code_value(), extruder);
          }
          break;
    }

    /*!
	### M112 - Emergency stop <a href="https://reprap.org/wiki/G-code#M112:_Full_.28Emergency.29_Stop">M112: Full (Emergency) Stop</a>
    */
    case 112: 
      kill(MSG_M112_KILL, 3);
      break;

    /*!
	### M140 - Set bed temperature <a href="https://reprap.org/wiki/G-code#M140:_Set_Bed_Temperature_.28Fast.29">M140: Set Bed Temperature (Fast)</a>
    */
    case 140: 
      if (code_seen('S')) setTargetBed(code_value());
      break;

    /*!
	### M105 - Report temperatures <a href="https://reprap.org/wiki/G-code#M105:_Get_Extruder_Temperature">M105: Get Extruder Temperature</a>
	Prints temperatures:
	
	  - `T:`  - Hotend (actual / target)
	  - `B:`  - Bed (actual / target)
	  - `Tx:` - x Tool (actual / target)
	  - `@:`  - Hotend power
	  - `B@:` - Bed power
	  - `P:`  - PINDAv2 actual (only MK2.5/s and MK3.5/s)
	  - `A:`  - Ambient actual (only MK3/s)
	
	_Example:_
	
	    ok T:20.2 /0.0 B:19.1 /0.0 T0:20.2 /0.0 @:0 B@:0 P:19.8 A:26.4
	
    */
    case 105:
    {
      uint8_t extruder;
      if(setTargetedHotend(105, extruder)){
        break;
        }
      #if defined(TEMP_0_PIN) && TEMP_0_PIN > -1
        SERIAL_PROTOCOLPGM("ok T:");
        SERIAL_PROTOCOL_F(degHotend(extruder),1);
        SERIAL_PROTOCOLPGM(" /");
        SERIAL_PROTOCOL_F(degTargetHotend(extruder),1);
        #if defined(TEMP_BED_PIN) && TEMP_BED_PIN > -1
          SERIAL_PROTOCOLPGM(" B:");
          SERIAL_PROTOCOL_F(degBed(),1);
          SERIAL_PROTOCOLPGM(" /");
          SERIAL_PROTOCOL_F(degTargetBed(),1);
        #endif //TEMP_BED_PIN
        for (int8_t cur_extruder = 0; cur_extruder < EXTRUDERS; ++cur_extruder) {
          SERIAL_PROTOCOLPGM(" T");
          SERIAL_PROTOCOL(cur_extruder);
          SERIAL_PROTOCOLPGM(":");
          SERIAL_PROTOCOL_F(degHotend(cur_extruder),1);
          SERIAL_PROTOCOLPGM(" /");
          SERIAL_PROTOCOL_F(degTargetHotend(cur_extruder),1);
        }
      #else
        SERIAL_ERROR_START;
        SERIAL_ERRORLNRPGM(_i("No thermistors - no temperature"));////MSG_ERR_NO_THERMISTORS
      #endif

        SERIAL_PROTOCOLPGM(" @:");
      #ifdef EXTRUDER_WATTS
        SERIAL_PROTOCOL((EXTRUDER_WATTS * getHeaterPower(tmp_extruder))/127);
        SERIAL_PROTOCOLPGM("W");
      #else
        SERIAL_PROTOCOL(getHeaterPower(extruder));
      #endif

        SERIAL_PROTOCOLPGM(" B@:");
      #ifdef BED_WATTS
        SERIAL_PROTOCOL((BED_WATTS * getHeaterPower(-1))/127);
        SERIAL_PROTOCOLPGM("W");
      #else
        SERIAL_PROTOCOL(getHeaterPower(-1));
      #endif

#ifdef PINDA_THERMISTOR
		SERIAL_PROTOCOLPGM(" P:");
		SERIAL_PROTOCOL_F(current_temperature_pinda,1);
#endif //PINDA_THERMISTOR

#ifdef AMBIENT_THERMISTOR
		SERIAL_PROTOCOLPGM(" A:");
		SERIAL_PROTOCOL_F(current_temperature_ambient,1);
#endif //AMBIENT_THERMISTOR


        #ifdef SHOW_TEMP_ADC_VALUES
          {float raw = 0.0;

          #if defined(TEMP_BED_PIN) && TEMP_BED_PIN > -1
            SERIAL_PROTOCOLPGM("    ADC B:");
            SERIAL_PROTOCOL_F(degBed(),1);
            SERIAL_PROTOCOLPGM("C->");
            raw = rawBedTemp();
            SERIAL_PROTOCOL_F(raw/OVERSAMPLENR,5);
            SERIAL_PROTOCOLPGM(" Rb->");
            SERIAL_PROTOCOL_F(100 * (1 + (PtA * (raw/OVERSAMPLENR)) + (PtB * sq((raw/OVERSAMPLENR)))), 5);
            SERIAL_PROTOCOLPGM(" Rxb->");
            SERIAL_PROTOCOL_F(raw, 5);
          #endif
          for (int8_t cur_extruder = 0; cur_extruder < EXTRUDERS; ++cur_extruder) {
            SERIAL_PROTOCOLPGM("  T");
            SERIAL_PROTOCOL(cur_extruder);
            SERIAL_PROTOCOLPGM(":");
            SERIAL_PROTOCOL_F(degHotend(cur_extruder),1);
            SERIAL_PROTOCOLPGM("C->");
            raw = rawHotendTemp(cur_extruder);
            SERIAL_PROTOCOL_F(raw/OVERSAMPLENR,5);
            SERIAL_PROTOCOLPGM(" Rt");
            SERIAL_PROTOCOL(cur_extruder);
            SERIAL_PROTOCOLPGM("->");
            SERIAL_PROTOCOL_F(100 * (1 + (PtA * (raw/OVERSAMPLENR)) + (PtB * sq((raw/OVERSAMPLENR)))), 5);
            SERIAL_PROTOCOLPGM(" Rx");
            SERIAL_PROTOCOL(cur_extruder);
            SERIAL_PROTOCOLPGM("->");
            SERIAL_PROTOCOL_F(raw, 5);
          }}
        #endif
		SERIAL_PROTOCOLLN("");
		KEEPALIVE_STATE(NOT_BUSY);
      return;
      break;
    }

    /*!
	### M109 - Wait for extruder temperature <a href="https://reprap.org/wiki/G-code#M109:_Set_Extruder_Temperature_and_Wait">M109: Set Extruder Temperature and Wait</a>
    Parameters (not mandatory):
     
	  - `S` - Set extruder temperature
      - `R` - Set extruder temperature
	  - `B` - Set max. extruder temperature, while `S` is min. temperature. Not active in default, only if AUTOTEMP is defined in source code.
    
    Parameters S and R are treated identically.
    Command always waits for both cool down and heat up.
    If no parameters are supplied waits for previously
     set extruder temperature.
    */
    case 109:
    {
      uint8_t extruder;
      if(setTargetedHotend(109, extruder)){
        break;
      }
      LCD_MESSAGERPGM(_T(MSG_HEATING));
	  heating_status = 1;
	  if (farm_mode) { prusa_statistics(1); };

#ifdef AUTOTEMP
        autotemp_enabled=false;
      #endif
      if (code_seen('S')) {
          setTargetHotendSafe(code_value(), extruder);
            } else if (code_seen('R')) {
                setTargetHotendSafe(code_value(), extruder);
      }
      #ifdef AUTOTEMP
        if (code_seen('S')) autotemp_min=code_value();
        if (code_seen('B')) autotemp_max=code_value();
        if (code_seen('F'))
        {
          autotemp_factor=code_value();
          autotemp_enabled=true;
        }
      #endif

      codenum = _millis();

      /* See if we are heating up or cooling down */
      target_direction = isHeatingHotend(extruder); // true if heating, false if cooling
	  
	  KEEPALIVE_STATE(NOT_BUSY);

      cancel_heatup = false;

	  wait_for_heater(codenum, extruder); //loops until target temperature is reached

        LCD_MESSAGERPGM(_T(MSG_HEATING_COMPLETE));
		KEEPALIVE_STATE(IN_HANDLER);
		heating_status = 2;
		if (farm_mode) { prusa_statistics(2); };
        
        //starttime=_millis();
        previous_millis_cmd = _millis();
      }
      break;

    /*!
	### M190 - Wait for bed temperature <a href="https://reprap.org/wiki/G-code#M190:_Wait_for_bed_temperature_to_reach_target_temp">M190: Wait for bed temperature to reach target temp</a>
    Parameters (not mandatory):
    
	  - `S` - Set extruder temperature and wait for heating
      - `R` - Set extruder temperature and wait for heating or cooling
    
    If no parameter is supplied, waits for heating or cooling to previously set temperature.
	*/
    case 190: 
    #if defined(TEMP_BED_PIN) && TEMP_BED_PIN > -1
    {
        bool CooldownNoWait = false;
        LCD_MESSAGERPGM(_T(MSG_BED_HEATING));
		heating_status = 3;
		if (farm_mode) { prusa_statistics(1); };
        if (code_seen('S')) 
		{
          setTargetBed(code_value());
          CooldownNoWait = true;
        } 
		else if (code_seen('R')) 
		{
          setTargetBed(code_value());
        }
        codenum = _millis();
        
        cancel_heatup = false;
        target_direction = isHeatingBed(); // true if heating, false if cooling

		KEEPALIVE_STATE(NOT_BUSY);
        while ( (target_direction)&&(!cancel_heatup) ? (isHeatingBed()) : (isCoolingBed()&&(CooldownNoWait==false)) )
        {
          if(( _millis() - codenum) > 1000 ) //Print Temp Reading every 1 second while heating up.
          {
			  if (!farm_mode) {
				  float tt = degHotend(active_extruder);
				  SERIAL_PROTOCOLPGM("T:");
				  SERIAL_PROTOCOL(tt);
				  SERIAL_PROTOCOLPGM(" E:");
				  SERIAL_PROTOCOL((int)active_extruder);
				  SERIAL_PROTOCOLPGM(" B:");
				  SERIAL_PROTOCOL_F(degBed(), 1);
				  SERIAL_PROTOCOLLN("");
			  }
				  codenum = _millis();
			  
          }
          manage_heater();
          manage_inactivity();
          lcd_update(0);
        }
        LCD_MESSAGERPGM(_T(MSG_BED_DONE));
		KEEPALIVE_STATE(IN_HANDLER);
		heating_status = 4;

        previous_millis_cmd = _millis();
    }
    #endif
        break;

    #if defined(FAN_PIN) && FAN_PIN > -1

      /*!
	  ### M106 - Set fan speed <a href="https://reprap.org/wiki/G-code#M106:_Fan_On">M106: Fan On</a>
      */
      case 106: // M106 Sxxx Fan On S<speed> 0 .. 255
        if (code_seen('S')){
           fanSpeed=constrain(code_value(),0,255);
        }
        else {
          fanSpeed=255;
        }
        break;

      /*!
	  ### M107 - Fan off <a href="https://reprap.org/wiki/G-code#M107:_Fan_Off">M107: Fan Off</a>
      */
      case 107:
        fanSpeed = 0;
        break;
    #endif //FAN_PIN

    #if defined(PS_ON_PIN) && PS_ON_PIN > -1

      /*!
	  ### M80 - Turn on the Power Supply <a href="https://reprap.org/wiki/G-code#M80:_ATX_Power_On">M80: ATX Power On</a>
      */
      case 80:
        SET_OUTPUT(PS_ON_PIN); //GND
        WRITE(PS_ON_PIN, PS_ON_AWAKE);

        // If you have a switch on suicide pin, this is useful
        // if you want to start another print with suicide feature after
        // a print without suicide...
        #if defined SUICIDE_PIN && SUICIDE_PIN > -1
            SET_OUTPUT(SUICIDE_PIN);
            WRITE(SUICIDE_PIN, HIGH);
        #endif

          powersupply = true;
          LCD_MESSAGERPGM(_T(WELCOME_MSG));
          lcd_update(0);
        break;

      /*!
	  ### M81 - Turn off Power Supply <a href="https://reprap.org/wiki/G-code#M81:_ATX_Power_Off">M81: ATX Power Off</a>
      */
      case 81: 
        disable_heater();
        st_synchronize();
        disable_e0();
        disable_e1();
        disable_e2();
        finishAndDisableSteppers();
        fanSpeed = 0;
        _delay(1000); // Wait a little before to switch off
      #if defined(SUICIDE_PIN) && SUICIDE_PIN > -1
        st_synchronize();
        suicide();
      #elif defined(PS_ON_PIN) && PS_ON_PIN > -1
        SET_OUTPUT(PS_ON_PIN);
        WRITE(PS_ON_PIN, PS_ON_ASLEEP);
      #endif
        powersupply = false;
        LCD_MESSAGERPGM(CAT4(CUSTOM_MENDEL_NAME,PSTR(" "),MSG_OFF,PSTR(".")));
        lcd_update(0);
	  break;
    #endif

    /*!
	### M82 - Set E axis to absolute mode <a href="https://reprap.org/wiki/G-code#M82:_Set_extruder_to_absolute_mode">M82: Set extruder to absolute mode</a>
	Makes the extruder interpret extrusion as absolute positions.
    */
    case 82:
      axis_relative_modes[E_AXIS] = false;
      break;

    /*!
	### M83 - Set E axis to relative mode <a href="https://reprap.org/wiki/G-code#M83:_Set_extruder_to_relative_mode">M83: Set extruder to relative mode</a>
	Makes the extruder interpret extrusion values as relative positions.
    */
    case 83:
      axis_relative_modes[E_AXIS] = true;
      break;

    /*!
	### M84 - Disable steppers <a href="https://reprap.org/wiki/G-code#M84:_Stop_idle_hold">M84: Stop idle hold</a>
		
    This command can be used to set the stepper inactivity timeout (`S`) or to disable steppers (`X`,`Y`,`Z`,`E`)
    
	_This command can be used without any additional parameters._
	
        M84 [ S | X | Y | Z | E ]
	
	  - `S` - Seconds
	  - `X` - X axsis
	  - `Y` - Y axis
	  - `Z` - Z axis
	  - `E` - Exruder drive(s)

	### M18 - Disable steppers <a href="https://reprap.org/wiki/G-code#M18:_Disable_all_stepper_motors">M18: Disable all stepper motors</a>
	Equal to M84 (compatibility)
    */
    case 18: //compatibility
    case 84: // M84
      if(code_seen('S')){
        stepper_inactive_time = code_value() * 1000;
      }
      else
      {
        bool all_axis = !((code_seen(axis_codes[X_AXIS])) || (code_seen(axis_codes[Y_AXIS])) || (code_seen(axis_codes[Z_AXIS]))|| (code_seen(axis_codes[E_AXIS])));
        if(all_axis)
        {
          st_synchronize();
          disable_e0();
          disable_e1();
          disable_e2();
          finishAndDisableSteppers();
        }
        else
        {
          st_synchronize();
		  if (code_seen('X')) disable_x();
		  if (code_seen('Y')) disable_y();
		  if (code_seen('Z')) disable_z();
#if ((E0_ENABLE_PIN != X_ENABLE_PIN) && (E1_ENABLE_PIN != Y_ENABLE_PIN)) // Only enable on boards that have seperate ENABLE_PINS
		  if (code_seen('E')) {
			  disable_e0();
			  disable_e1();
			  disable_e2();
            }
          #endif
        }
      }
	  //in the end of print set estimated time to end of print and extruders used during print to default values for next print
	  print_time_remaining_init();
	  snmm_filaments_used = 0;
      break;

    /*!
	### M85 - Set max inactive time <a href="https://reprap.org/wiki/G-code#M85:_Set_Inactivity_Shutdown_Timer">M85: Set Inactivity Shutdown Timer</a>
	Set Inactivity Shutdown Timer with parameter S<seconds>. "M85 S0" will disable the inactivity shutdown time (default)
    */
    case 85: // M85
      if(code_seen('S')) {
        max_inactive_time = code_value() * 1000;
      }
      break;
#ifdef SAFETYTIMER

    /*!
    ### M86 - Set safety timer expiration time <a href="https://reprap.org/wiki/G-code#M86:_Set_Safety_Timer_expiration_time">M86: Set Safety Timer expiration time</a>
    Sets the safety timer expiration time in seconds.
	
    When safety timer expires, heatbed and nozzle target temperatures are set to zero.
    
        M86 [ S ]
    
      - `S` - Seconds  Setting it to 0 will disable safety timer.
	
    */
	case 86: 
	  if (code_seen('S')) {
	    safetytimer_inactive_time = code_value() * 1000;
		safetyTimer.start();
	  }
	  break;
#endif

    /*!
	### M92 Set Axis steps-per-unit <a href="https://reprap.org/wiki/G-code#M92:_Set_axis_steps_per_unit">M92: Set axis_steps_per_unit</a>
	Allows programming of steps per unit (usually mm) for motor drives. These values are reset to firmware defaults on power on, unless saved to EEPROM if available (M500 in Marlin)
	
	    M92 [ X | Y | Z | E ]
	
	  - `X` - Steps per unit for the X drive
	  - `Y` - Steps per unit for the Y drive
	  - `Z` - Steps per unit for the Z drive
	  - `E` - Steps per unit for the extruder drive(s)
    */
    case 92:
      for(int8_t i=0; i < NUM_AXIS; i++)
      {
        if(code_seen(axis_codes[i]))
        {
          if(i == 3) { // E
            float value = code_value();
            if(value < 20.0) {
              float factor = cs.axis_steps_per_unit[i] / value; // increase e constants if M92 E14 is given for netfab.
              cs.max_jerk[E_AXIS] *= factor;
              max_feedrate[i] *= factor;
              axis_steps_per_sqr_second[i] *= factor;
            }
            cs.axis_steps_per_unit[i] = value;
          }
          else {
            cs.axis_steps_per_unit[i] = code_value();
          }
        }
      }
      break;

    /*!
	### M110 - Set Line number <a href="https://reprap.org/wiki/G-code#M110:_Set_Current_Line_Number">M110: Set Current Line Number</a>
	Sets the line number in G-code
	
	    M110 [ N ]
	
	  - `N` - Line number
    */
    case 110:
      if (code_seen('N'))
	    gcode_LastN = code_value_long();
    break;

    /*!
    ### M113 - Get or set host keep-alive interval <a href="https://reprap.org/wiki/G-code#M113:_Host_Keepalive">M113: Host Keepalive</a>
    During some lengthy processes, such as G29, Marlin may appear to the host to have “gone away.” The “host keepalive” feature will send messages to the host when Marlin is busy or waiting for user response so the host won’t try to reconnect.
    
        M113 [ S ]
	
	  - `S` - Seconds  Default is 2 seconds between "busy" messages 
    */
	case 113:
		if (code_seen('S')) {
			host_keepalive_interval = (uint8_t)code_value_short();
//			NOMORE(host_keepalive_interval, 60);
		}
		else {
			SERIAL_ECHO_START;
			SERIAL_ECHOPAIR("M113 S", (unsigned long)host_keepalive_interval);
			SERIAL_PROTOCOLLN("");
		}
		break;

    /*!
	### M115 - Firmware info <a href="https://reprap.org/wiki/G-code#M115:_Get_Firmware_Version_and_Capabilities">M115: Get Firmware Version and Capabilities</a>
    Print the firmware info and capabilities
    
        M115 [ V | U ]
	
	  - V - Report current installed firmware version
	  - U - Firmware version provided by G-code to be compared to current one.
	  
    
    Without any arguments, prints Prusa firmware version number, machine type, extruder count and UUID.
    `M115 U` Checks the firmware version provided. If the firmware version provided by the U code is higher than the currently running firmware, it will pause the print for 30s and ask the user to upgrade the firmware.
	
	_Examples:_
	
	`M115` results:
	
	`FIRMWARE_NAME:Prusa-Firmware 3.8.1 based on Marlin FIRMWARE_URL:https://github.com/prusa3d/Prusa-Firmware PROTOCOL_VERSION:1.0 MACHINE_TYPE:Prusa i3 MK3S EXTRUDER_COUNT:1 UUID:00000000-0000-0000-0000-000000000000`
	
	`M115 V` results:
	
	`3.8.1`
	
	`M115 U3.8.2-RC1` results on LCD display for 30s or user interaction:
	
	`New firmware version available: 3.8.2-RC1 Please upgrade.`
	*/
	case 115: // M115
      if (code_seen('V')) {
          // Report the Prusa version number.
          SERIAL_PROTOCOLLNRPGM(FW_VERSION_STR_P());
      } else if (code_seen('U')) {
          // Check the firmware version provided. If the firmware version provided by the U code is higher than the currently running firmware,
          // pause the print for 30s and ask the user to upgrade the firmware.
          show_upgrade_dialog_if_version_newer(++ strchr_pointer);
      } else {
          SERIAL_ECHOPGM("FIRMWARE_NAME:Prusa-Firmware ");
          SERIAL_ECHORPGM(FW_VERSION_STR_P());
          SERIAL_ECHOPGM(" based on Marlin FIRMWARE_URL:https://github.com/prusa3d/Prusa-Firmware PROTOCOL_VERSION:");
          SERIAL_ECHOPGM(PROTOCOL_VERSION);
          SERIAL_ECHOPGM(" MACHINE_TYPE:");
          SERIAL_ECHOPGM(CUSTOM_MENDEL_NAME); 
          SERIAL_ECHOPGM(" EXTRUDER_COUNT:"); 
          SERIAL_ECHOPGM(STRINGIFY(EXTRUDERS)); 
          SERIAL_ECHOPGM(" UUID:"); 
          SERIAL_ECHOLNPGM(MACHINE_UUID);
      }
      break;

    /*!
	### M114 - Get current position <a href="https://reprap.org/wiki/G-code#M114:_Get_Current_Position">M114: Get Current Position</a>
    */
    case 114:
		gcode_M114();
      break;

      
      /*
        M117 moved up to get the high priority

    case 117: // M117 display message
      starpos = (strchr(strchr_pointer + 5,'*'));
      if(starpos!=NULL)
        *(starpos)='\0';
      lcd_setstatus(strchr_pointer + 5);
      break;*/

    /*!
	### M120 - Enable endstops <a href="https://reprap.org/wiki/G-code#M120:_Enable_endstop_detection">M120: Enable endstop detection</a>
    */
    case 120:
      enable_endstops(false) ;
      break;

    /*!
	### M121 - Disable endstops <a href="https://reprap.org/wiki/G-code#M121:_Disable_endstop_detection">M121: Disable endstop detection</a>
    */
    case 121:
      enable_endstops(true) ;
      break;

    /*!
	### M119 - Get endstop states <a href="https://reprap.org/wiki/G-code#M119:_Get_Endstop_Status">M119: Get Endstop Status</a>
	Returns the current state of the configured X, Y, Z endstops. Takes into account any 'inverted endstop' settings, so one can confirm that the machine is interpreting the endstops correctly.
    */
    case 119:
    SERIAL_PROTOCOLRPGM(_N("Reporting endstop status"));////MSG_M119_REPORT
    SERIAL_PROTOCOLLN("");
      #if defined(X_MIN_PIN) && X_MIN_PIN > -1
        SERIAL_PROTOCOLRPGM(_n("x_min: "));////MSG_X_MIN
        if(READ(X_MIN_PIN)^X_MIN_ENDSTOP_INVERTING){
          SERIAL_PROTOCOLRPGM(MSG_ENDSTOP_HIT);
        }else{
          SERIAL_PROTOCOLRPGM(MSG_ENDSTOP_OPEN);
        }
        SERIAL_PROTOCOLLN("");
      #endif
      #if defined(X_MAX_PIN) && X_MAX_PIN > -1
        SERIAL_PROTOCOLRPGM(_n("x_max: "));////MSG_X_MAX
        if(READ(X_MAX_PIN)^X_MAX_ENDSTOP_INVERTING){
          SERIAL_PROTOCOLRPGM(MSG_ENDSTOP_HIT);
        }else{
          SERIAL_PROTOCOLRPGM(MSG_ENDSTOP_OPEN);
        }
        SERIAL_PROTOCOLLN("");
      #endif
      #if defined(Y_MIN_PIN) && Y_MIN_PIN > -1
        SERIAL_PROTOCOLRPGM(_n("y_min: "));////MSG_Y_MIN
        if(READ(Y_MIN_PIN)^Y_MIN_ENDSTOP_INVERTING){
          SERIAL_PROTOCOLRPGM(MSG_ENDSTOP_HIT);
        }else{
          SERIAL_PROTOCOLRPGM(MSG_ENDSTOP_OPEN);
        }
        SERIAL_PROTOCOLLN("");
      #endif
      #if defined(Y_MAX_PIN) && Y_MAX_PIN > -1
        SERIAL_PROTOCOLRPGM(_n("y_max: "));////MSG_Y_MAX
        if(READ(Y_MAX_PIN)^Y_MAX_ENDSTOP_INVERTING){
          SERIAL_PROTOCOLRPGM(MSG_ENDSTOP_HIT);
        }else{
          SERIAL_PROTOCOLRPGM(MSG_ENDSTOP_OPEN);
        }
        SERIAL_PROTOCOLLN("");
      #endif
      #if defined(Z_MIN_PIN) && Z_MIN_PIN > -1
        SERIAL_PROTOCOLRPGM(MSG_Z_MIN);
        if(READ(Z_MIN_PIN)^Z_MIN_ENDSTOP_INVERTING){
          SERIAL_PROTOCOLRPGM(MSG_ENDSTOP_HIT);
        }else{
          SERIAL_PROTOCOLRPGM(MSG_ENDSTOP_OPEN);
        }
        SERIAL_PROTOCOLLN("");
      #endif
      #if defined(Z_MAX_PIN) && Z_MAX_PIN > -1
        SERIAL_PROTOCOLRPGM(MSG_Z_MAX);
        if(READ(Z_MAX_PIN)^Z_MAX_ENDSTOP_INVERTING){
          SERIAL_PROTOCOLRPGM(MSG_ENDSTOP_HIT);
        }else{
          SERIAL_PROTOCOLRPGM(MSG_ENDSTOP_OPEN);
        }
        SERIAL_PROTOCOLLN("");
      #endif
      break;
      //TODO: update for all axis, use for loop
    

    #ifdef BLINKM
    /*!
	### M150 - Set RGB(W) Color <a href="https://reprap.org/wiki/G-code#M150:_Set_LED_color">M150: Set LED color</a>
	In Prusa Firmware this G-code is deactivated by default, must be turned on in the source code by defining BLINKM and its dependencies.
    */
    case 150:
      {
        byte red;
        byte grn;
        byte blu;

        if(code_seen('R')) red = code_value();
        if(code_seen('U')) grn = code_value();
        if(code_seen('B')) blu = code_value();

        SendColors(red,grn,blu);
      }
      break;
    #endif //BLINKM

    /*!
	### M200 - Set filament diameter <a href="https://reprap.org/wiki/G-code#M200:_Set_filament_diameter">M200: Set filament diameter</a>
	
	    M200 [ D | T ]
	
	  - `D` - Diameter in mm
	  - `T` - Number of extruder (MMUs)
    */
    case 200: // M200 D<millimeters> set filament diameter and set E axis units to cubic millimeters (use S0 to set back to millimeters).
      {

        uint8_t extruder = active_extruder;
        if(code_seen('T')) {
          extruder = code_value();
		  if(extruder >= EXTRUDERS) {
            SERIAL_ECHO_START;
            SERIAL_ECHO(_n("M200 Invalid extruder "));////MSG_M200_INVALID_EXTRUDER
            break;
          }
        }
        if(code_seen('D')) {
		  float diameter = (float)code_value();
		  if (diameter == 0.0) {
			// setting any extruder filament size disables volumetric on the assumption that
			// slicers either generate in extruder values as cubic mm or as as filament feeds
			// for all extruders
		    cs.volumetric_enabled = false;
		  } else {
            cs.filament_size[extruder] = (float)code_value();
			// make sure all extruders have some sane value for the filament size
			cs.filament_size[0] = (cs.filament_size[0] == 0.0 ? DEFAULT_NOMINAL_FILAMENT_DIA : cs.filament_size[0]);
            #if EXTRUDERS > 1
				cs.filament_size[1] = (cs.filament_size[1] == 0.0 ? DEFAULT_NOMINAL_FILAMENT_DIA : cs.filament_size[1]);
				#if EXTRUDERS > 2
					cs.filament_size[2] = (cs.filament_size[2] == 0.0 ? DEFAULT_NOMINAL_FILAMENT_DIA : cs.filament_size[2]);
				#endif
            #endif
			cs.volumetric_enabled = true;
		  }
        } else {
          //reserved for setting filament diameter via UFID or filament measuring device
          break;
        }
		calculate_extruder_multipliers();
      }
      break;

    /*!
	### M201 - Set Print Max Acceleration <a href="https://reprap.org/wiki/G-code#M201:_Set_max_printing_acceleration">M201: Set max printing acceleration</a>
    */
    case 201:
		for (int8_t i = 0; i < NUM_AXIS; i++)
		{
			if (code_seen(axis_codes[i]))
			{
				unsigned long val = code_value();
#ifdef TMC2130
				unsigned long val_silent = val;
				if ((i == X_AXIS) || (i == Y_AXIS))
				{
					if (val > NORMAL_MAX_ACCEL_XY)
						val = NORMAL_MAX_ACCEL_XY;
					if (val_silent > SILENT_MAX_ACCEL_XY)
						val_silent = SILENT_MAX_ACCEL_XY;
				}
				cs.max_acceleration_units_per_sq_second_normal[i] = val;
				cs.max_acceleration_units_per_sq_second_silent[i] = val_silent;
#else //TMC2130
				max_acceleration_units_per_sq_second[i] = val;
#endif //TMC2130
			}
		}
		// steps per sq second need to be updated to agree with the units per sq second (as they are what is used in the planner)
		reset_acceleration_rates();
		break;
    #if 0 // Not used for Sprinter/grbl gen6
    case 202: // M202
      for(int8_t i=0; i < NUM_AXIS; i++) {
        if(code_seen(axis_codes[i])) axis_travel_steps_per_sqr_second[i] = code_value() * cs.axis_steps_per_unit[i];
      }
      break;
    #endif

    /*!
	### M203 - Set Max Feedrate <a href="https://reprap.org/wiki/G-code#M203:_Set_maximum_feedrate">M203: Set maximum feedrate</a>
    */
    case 203: // M203 max feedrate mm/sec
		for (int8_t i = 0; i < NUM_AXIS; i++)
		{
			if (code_seen(axis_codes[i]))
			{
				float val = code_value();
#ifdef TMC2130
				float val_silent = val;
				if ((i == X_AXIS) || (i == Y_AXIS))
				{
					if (val > NORMAL_MAX_FEEDRATE_XY)
						val = NORMAL_MAX_FEEDRATE_XY;
					if (val_silent > SILENT_MAX_FEEDRATE_XY)
						val_silent = SILENT_MAX_FEEDRATE_XY;
				}
				cs.max_feedrate_normal[i] = val;
				cs.max_feedrate_silent[i] = val_silent;
#else //TMC2130
				max_feedrate[i] = val;
#endif //TMC2130
			}
		}
		break;

    /*!
	### M204 - Acceleration settings <a href="https://reprap.org/wiki/G-code#M204:_Set_default_acceleration">M204: Set default acceleration</a>
    */
    /*! Supporting old format: 
    
             M204 [ S | T ]
    - `S` - normal moves 
    - `T` - filmanent only moves
    
    and new format:        
    
             M204 [ P | R | T ]
    - `P` - printing moves
    - `R` - filmanent only moves
    - `T` - travel moves (as of now T is ignored)
	*/
    case 204:
      {
        if(code_seen('S')) {
          // Legacy acceleration format. This format is used by the legacy Marlin, MK2 or MK3 firmware,
          // and it is also generated by Slic3r to control acceleration per extrusion type
          // (there is a separate acceleration settings in Slicer for perimeter, first layer etc).
          cs.acceleration = code_value();
          // Interpret the T value as retract acceleration in the old Marlin format.
          if(code_seen('T'))
            cs.retract_acceleration = code_value();
        } else {
          // New acceleration format, compatible with the upstream Marlin.
          if(code_seen('P'))
            cs.acceleration = code_value();
          if(code_seen('R'))
            cs.retract_acceleration = code_value();
          if(code_seen('T')) {
            // Interpret the T value as the travel acceleration in the new Marlin format.
            //FIXME Prusa3D firmware currently does not support travel acceleration value independent from the extruding acceleration value.
            // travel_acceleration = code_value();
          }
        }
      }
      break;

    /*!
	### M205 - Set advanced settings <a href="https://reprap.org/wiki/G-code#M205:_Advanced_settings">M205: Advanced settings</a>
    */
    /*! Set some advanced settings related to movement.
    
               M205 [ S | T | B | X | Y | Z | E ]
    
    - `S` - Minimum feedrate for print moves (unit/s)
    - `T` - Minimum feedrate for travel moves (units/s)
    - `B` - Minimum segment time (us)
    - `X` - Maximum X jerk (units/s)
    - `Y` - Maximum Y jerk (units/s)
    - `Z` - Maximum Z jerk (units/s)
    - `E` - Maximum E jerk (units/s)
    */
    case 205: 
    {
      if(code_seen('S')) cs.minimumfeedrate = code_value();
      if(code_seen('T')) cs.mintravelfeedrate = code_value();
      if(code_seen('B')) cs.minsegmenttime = code_value() ;
      if(code_seen('X')) cs.max_jerk[X_AXIS] = cs.max_jerk[Y_AXIS] = code_value();
      if(code_seen('Y')) cs.max_jerk[Y_AXIS] = code_value();
      if(code_seen('Z')) cs.max_jerk[Z_AXIS] = code_value();
      if(code_seen('E')) cs.max_jerk[E_AXIS] = code_value();
		if (cs.max_jerk[X_AXIS] > DEFAULT_XJERK) cs.max_jerk[X_AXIS] = DEFAULT_XJERK;
		if (cs.max_jerk[Y_AXIS] > DEFAULT_YJERK) cs.max_jerk[Y_AXIS] = DEFAULT_YJERK;
    }
    break;

    /*!
	### M206 - Set additional homing offsets <a href="https://reprap.org/wiki/G-code#M206:_Offset_axes">M206: Offset axes</a>
    
               M206 [ X | Y | Z]
    
    - `X` - X axis offset
    - `Y` - Y axis offset
    - `Z` - Z axis offset
	*/
    case 206:
      for(int8_t i=0; i < 3; i++)
      {
        if(code_seen(axis_codes[i])) cs.add_homing[i] = code_value();
      }
      break;
    #ifdef FWRETRACT

    /*!
	### M207 - Set firmware retraction <a href="https://reprap.org/wiki/G-code#M207:_Set_retract_length">M207: Set retract length</a>
	
               M207 [ S | F | Z]
    
    - `S` - positive length to retract, in mm
    - `F` - retraction feedrate, in mm/min
    - `Z` - additional zlift/hop
    */
    case 207: //M207 - set retract length S[positive mm] F[feedrate mm/min] Z[additional zlift/hop]
    {
      if(code_seen('S'))
      {
        cs.retract_length = code_value() ;
      }
      if(code_seen('F'))
      {
        cs.retract_feedrate = code_value()/60 ;
      }
      if(code_seen('Z'))
      {
        cs.retract_zlift = code_value() ;
      }
    }break;

    /*!
	### M208 - Set retract recover length <a href="https://reprap.org/wiki/G-code#M208:_Set_unretract_length">M208: Set unretract length</a>
	
               M208 [ S | F ]
    
    - `S` - positive length surplus to the M207 Snnn, in mm
    - `F` - feedrate, in mm/sec
    */
    case 208: // M208 - set retract recover length S[positive mm surplus to the M207 S*] F[feedrate mm/min]
    {
      if(code_seen('S'))
      {
        cs.retract_recover_length = code_value() ;
      }
      if(code_seen('F'))
      {
        cs.retract_recover_feedrate = code_value()/60 ;
      }
    }break;

    /*!
	### M209 - Enable/disable automatict retract <a href="https://reprap.org/wiki/G-code#M209:_Enable_automatic_retract">M209: Enable automatic retract</a>
	
               M209 [ S ]
    
    - `S` - 1=true or 0=false
	
	This boolean value S 1=true or 0=false enables automatic retract detect if the slicer did not support G10/G11: every normal extrude-only move will be classified as retract depending on the direction.
    */
    case 209: // M209 - S<1=true/0=false> enable automatic retract detect if the slicer did not support G10/11: every normal extrude-only move will be classified as retract depending on the direction.
    {
      if(code_seen('S'))
      {
        int t= code_value() ;
        switch(t)
        {
          case 0: 
          {
            cs.autoretract_enabled=false;
            retracted[0]=false;
            #if EXTRUDERS > 1
              retracted[1]=false;
            #endif
            #if EXTRUDERS > 2
              retracted[2]=false;
            #endif
          }break;
          case 1: 
          {
            cs.autoretract_enabled=true;
            retracted[0]=false;
            #if EXTRUDERS > 1
              retracted[1]=false;
            #endif
            #if EXTRUDERS > 2
              retracted[2]=false;
            #endif
          }break;
          default:
            SERIAL_ECHO_START;
            SERIAL_ECHORPGM(MSG_UNKNOWN_COMMAND);
            SERIAL_ECHO(CMDBUFFER_CURRENT_STRING);
            SERIAL_ECHOLNPGM("\"(1)");
        }
      }

    }break;
    #endif // FWRETRACT
    #if EXTRUDERS > 1

    /*!
	### M218 - Set hotend offset <a href="https://reprap.org/wiki/G-code#M218:_Set_Hotend_Offset">M218: Set Hotend Offset</a>
	In Prusa Firmware this G-code is only active if `EXTRUDERS` is higher then 1 in the source code. On Original i3 Prusa MK2/s MK2.5/s MK3/s it is not active.
    */
    case 218: // M218 - set hotend offset (in mm), T<extruder_number> X<offset_on_X> Y<offset_on_Y>
    {
      uint8_t extruder;
      if(setTargetedHotend(218, extruder)){
        break;
      }
      if(code_seen('X'))
      {
        extruder_offset[X_AXIS][extruder] = code_value();
      }
      if(code_seen('Y'))
      {
        extruder_offset[Y_AXIS][extruder] = code_value();
      }
      SERIAL_ECHO_START;
      SERIAL_ECHORPGM(MSG_HOTEND_OFFSET);
      for(extruder = 0; extruder < EXTRUDERS; extruder++)
      {
         SERIAL_ECHO(" ");
         SERIAL_ECHO(extruder_offset[X_AXIS][extruder]);
         SERIAL_ECHO(",");
         SERIAL_ECHO(extruder_offset[Y_AXIS][extruder]);
      }
      SERIAL_ECHOLN("");
    }break;
    #endif

    /*!
	### M220 Set feedrate percentage <a href="https://reprap.org/wiki/G-code#M220:_Set_speed_factor_override_percentage">M220: Set speed factor override percentage</a>
	
	          M220 [ B | S | R ]
      
      - `B` - Backup current speed factor
	  - `S` - Speed factor override percentage (0..100 or higher)
	  - `R` - Restore previous speed factor
	
    */
    case 220: // M220 S<factor in percent>- set speed factor override percentage
    {
      if (code_seen('B')) //backup current speed factor
      {
        saved_feedmultiply_mm = feedmultiply;
      }
      if(code_seen('S'))
      {		
        feedmultiply = code_value() ;
      }
      if (code_seen('R')) { //restore previous feedmultiply
        feedmultiply = saved_feedmultiply_mm;
      }
    }
    break;

    /*!
	### M221 - Set extrude factor override percentage <a href="https://reprap.org/wiki/G-code#M221:_Set_extrude_factor_override_percentage">M221: Set extrude factor override percentage</a>
	
	          M221 [ S | T ]
      
	  - `S` - Extrude factor override percentage (0..100 or higher), default 100%
	  - `T` - Extruder drive number (Prusa Firmware only), default 0 if not set.
	  
    */
    case 221: // M221 S<factor in percent>- set extrude factor override percentage
    {
      if(code_seen('S'))
      {
        int tmp_code = code_value();
        if (code_seen('T'))
        {
          uint8_t extruder;
          if(setTargetedHotend(221, extruder)){
            break;
          }
          extruder_multiply[extruder] = tmp_code;
        }
        else
        {
          extrudemultiply = tmp_code ;
        }
      }
      calculate_extruder_multipliers();
    }
    break;

    /*!
    ### M226 - Wait for Pin state <a href="https://reprap.org/wiki/G-code#M226:_Wait_for_pin_state">M226: Wait for pin state</a>
    
            M226 [ P | S ]
    
      - `P` - pin number
      - `S` - pin state
	
    Wait until the specified pin reaches the state required
    */
	case 226: // M226 P<pin number> S<pin state>- Wait until the specified pin reaches the state required
	{
      if(code_seen('P')){
        int pin_number = code_value(); // pin number
        int pin_state = -1; // required pin state - default is inverted

        if(code_seen('S')) pin_state = code_value(); // required pin state

        if(pin_state >= -1 && pin_state <= 1){

          for(int8_t i = 0; i < (int8_t)(sizeof(sensitive_pins)/sizeof(int)); i++)
          {
            if (sensitive_pins[i] == pin_number)
            {
              pin_number = -1;
              break;
            }
          }

          if (pin_number > -1)
          {
            int target = LOW;

            st_synchronize();

            pinMode(pin_number, INPUT);

            switch(pin_state){
            case 1:
              target = HIGH;
              break;

            case 0:
              target = LOW;
              break;

            case -1:
              target = !digitalRead(pin_number);
              break;
            }

            while(digitalRead(pin_number) != target){
              manage_heater();
              manage_inactivity();
              lcd_update(0);
            }
          }
        }
      }
    }
    break;

    #if NUM_SERVOS > 0

    /*!
	### M280 - Set/Get servo position <a href="https://reprap.org/wiki/G-code#M280:_Set_servo_position">M280: Set servo position</a>
	In Prusa Firmware this G-code is deactivated by default, must be turned on in the source code.
    */
    case 280: // M280 - set servo position absolute. P: servo index, S: angle or microseconds
      {
        int servo_index = -1;
        int servo_position = 0;
        if (code_seen('P'))
          servo_index = code_value();
        if (code_seen('S')) {
          servo_position = code_value();
          if ((servo_index >= 0) && (servo_index < NUM_SERVOS)) {
#if defined (ENABLE_AUTO_BED_LEVELING) && (PROBE_SERVO_DEACTIVATION_DELAY > 0)
		      servos[servo_index].attach(0);
#endif
            servos[servo_index].write(servo_position);
#if defined (ENABLE_AUTO_BED_LEVELING) && (PROBE_SERVO_DEACTIVATION_DELAY > 0)
              _delay(PROBE_SERVO_DEACTIVATION_DELAY);
              servos[servo_index].detach();
#endif
          }
          else {
            SERIAL_ECHO_START;
            SERIAL_ECHO("Servo ");
            SERIAL_ECHO(servo_index);
            SERIAL_ECHOLN(" out of range");
          }
        }
        else if (servo_index >= 0) {
          SERIAL_PROTOCOL(MSG_OK);
          SERIAL_PROTOCOL(" Servo ");
          SERIAL_PROTOCOL(servo_index);
          SERIAL_PROTOCOL(": ");
          SERIAL_PROTOCOL(servos[servo_index].read());
          SERIAL_PROTOCOLLN("");
        }
      }
      break;
    #endif // NUM_SERVOS > 0

    #if (LARGE_FLASH == true && ( BEEPER > 0 || defined(ULTRALCD) || defined(LCD_USE_I2C_BUZZER)))
    
    /*!
	### M300 - Play tone <a href="https://reprap.org/wiki/G-code#M300:_Play_beep_sound">M300: Play beep sound</a>
	
          M300 [ S | P ]
      
      - `S` - frequency in Hz
      - `P` - duration in milliseconds
	
	In Prusa Firmware the defaults are `100Hz` and `1000ms`, so that `M300` without parameters will beep for a second.
    */
    case 300: // M300
    {
      int beepS = code_seen('S') ? code_value() : 110;
      int beepP = code_seen('P') ? code_value() : 1000;
      if (beepS > 0)
      {
        #if BEEPER > 0
          Sound_MakeCustom(beepP,beepS,false);
        #endif
      }
      else
      {
        _delay(beepP);
      }
    }
    break;
    #endif // M300

    #ifdef PIDTEMP

    /*!
	### M301 - Set hotend PID <a href="https://reprap.org/wiki/G-code#M301:_Set_PID_parameters">M301: Set PID parameters</a>
	  
          M301 [ P | I | D | C ]
      
      - `P` - proportional (Kp)
      - `I` - integral (Ki)
      - `D` - derivative (Kd)
      - `C` - heating power=Kc*(e_speed0)
	  
	Sets Proportional (P), Integral (I) and Derivative (D) values for hot end.
	
	See also <a href="https://reprap.org/wiki/PID_Tuning">PID Tuning.</a>
    */
    case 301:
      {
        if(code_seen('P')) cs.Kp = code_value();
        if(code_seen('I')) cs.Ki = scalePID_i(code_value());
        if(code_seen('D')) cs.Kd = scalePID_d(code_value());

        #ifdef PID_ADD_EXTRUSION_RATE
        if(code_seen('C')) Kc = code_value();
        #endif

        updatePID();
        SERIAL_PROTOCOLRPGM(MSG_OK);
        SERIAL_PROTOCOL(" p:");
        SERIAL_PROTOCOL(cs.Kp);
        SERIAL_PROTOCOL(" i:");
        SERIAL_PROTOCOL(unscalePID_i(cs.Ki));
        SERIAL_PROTOCOL(" d:");
        SERIAL_PROTOCOL(unscalePID_d(cs.Kd));
        #ifdef PID_ADD_EXTRUSION_RATE
        SERIAL_PROTOCOL(" c:");
        //Kc does not have scaling applied above, or in resetting defaults
        SERIAL_PROTOCOL(Kc);
        #endif
        SERIAL_PROTOCOLLN("");
      }
      break;
    #endif //PIDTEMP
    #ifdef PIDTEMPBED

    /*!
	### M304 - Set bed PID  <a href="https://reprap.org/wiki/G-code#M304:_Set_PID_parameters_-_Bed">M304: Set PID parameters - Bed</a>
	  
          M304 [ P | I | D ]
      
      - `P` - proportional (Kp)
      - `I` - integral (Ki)
      - `D` - derivative (Kd)
	  
	Sets Proportional (P), Integral (I) and Derivative (D) values for bed.
	
	See also <a href="https://reprap.org/wiki/PID_Tuning">PID Tuning.</a>
    */
    case 304:
      {
        if(code_seen('P')) cs.bedKp = code_value();
        if(code_seen('I')) cs.bedKi = scalePID_i(code_value());
        if(code_seen('D')) cs.bedKd = scalePID_d(code_value());

        updatePID();
       	SERIAL_PROTOCOLRPGM(MSG_OK);
        SERIAL_PROTOCOL(" p:");
        SERIAL_PROTOCOL(cs.bedKp);
        SERIAL_PROTOCOL(" i:");
        SERIAL_PROTOCOL(unscalePID_i(cs.bedKi));
        SERIAL_PROTOCOL(" d:");
        SERIAL_PROTOCOL(unscalePID_d(cs.bedKd));
        SERIAL_PROTOCOLLN("");
      }
      break;
    #endif //PIDTEMP

    /*!
	### M240 - Trigger camera <a href="https://reprap.org/wiki/G-code#M240:_Trigger_camera">M240: Trigger camera</a>
	
	In Prusa Firmware this G-code is deactivated by default, must be turned on in the source code.
	
	You need to define `CHDK` and assign a `PHOTOGRAPH_PIN` to bea ble to use it.
    */
    case 240: // M240  Triggers a camera by emulating a Canon RC-1 : http://www.doc-diy.net/photo/rc-1_hacked/
     {
     	#ifdef CHDK
       
         SET_OUTPUT(CHDK);
         WRITE(CHDK, HIGH);
         chdkHigh = _millis();
         chdkActive = true;
       
       #else
     	
      	#if defined(PHOTOGRAPH_PIN) && PHOTOGRAPH_PIN > -1
	const uint8_t NUM_PULSES=16;
	const float PULSE_LENGTH=0.01524;
	for(int i=0; i < NUM_PULSES; i++) {
        WRITE(PHOTOGRAPH_PIN, HIGH);
        _delay_ms(PULSE_LENGTH);
        WRITE(PHOTOGRAPH_PIN, LOW);
        _delay_ms(PULSE_LENGTH);
        }
        _delay(7.33);
        for(int i=0; i < NUM_PULSES; i++) {
        WRITE(PHOTOGRAPH_PIN, HIGH);
        _delay_ms(PULSE_LENGTH);
        WRITE(PHOTOGRAPH_PIN, LOW);
        _delay_ms(PULSE_LENGTH);
        }
      	#endif
      #endif //chdk end if
     }
    break;
    #ifdef PREVENT_DANGEROUS_EXTRUDE

    /*!
	### M302 - Allow cold extrude, or set minimum extrude temperature <a href="https://reprap.org/wiki/G-code#M302:_Allow_cold_extrudes">M302: Allow cold extrudes</a>
	  
          M302 [ S ]
      
      - `S` - Cold extrude minimum temperature
	  
	This tells the printer to allow movement of the extruder motor above a certain temperature, or if disabled, to allow extruder movement when the hotend is below a safe printing temperature.
    */
    case 302:
    {
	  float temp = .0;
	  if (code_seen('S')) temp=code_value();
      set_extrude_min_temp(temp);
    }
    break;
	#endif

    /*!
	### M303 - PID autotune <a href="https://reprap.org/wiki/G-code#M303:_Run_PID_tuning">M303: Run PID tuning</a>
      
          M303 [ E | S | C ]
      
      - `E` - Extruder, default `E0`.
      - `S` - Target temperature, default `210°C`
      - `C` - Cycles, default `5`
    
	PID Tuning refers to a control algorithm used in some repraps to tune heating behavior for hot ends and heated beds. This command generates Proportional (Kp), Integral (Ki), and Derivative (Kd) values for the hotend or bed (`E-1`). Send the appropriate code and wait for the output to update the firmware.
	*/
    case 303:
    {
      float temp = 150.0;
      int e=0;
      int c=5;
      if (code_seen('E')) e=code_value();
        if (e<0)
          temp=70;
      if (code_seen('S')) temp=code_value();
      if (code_seen('C')) c=code_value();
      PID_autotune(temp, e, c);
    }
    break;
    
    /*!
	### M400 - Wait for all moves to finish <a href="https://reprap.org/wiki/G-code#M400:_Wait_for_current_moves_to_finish">M400: Wait for current moves to finish</a>
	
	Finishes all current moves and and thus clears the buffer. 
    */
    case 400:
    {
      st_synchronize();
    }
    break;

    /*!
	### M403 - Set filament type (material) for particular extruder and notify the MMU <a href="https://reprap.org/wiki/G-code#M403:_Set_filament_type_.28material.29_for_particular_extruder_and_notify_the_MMU.">M403 - Set filament type (material) for particular extruder and notify the MMU</a>
      
          M403 [ E | F ]
      
      - `E` - Extruder number
      - `F` - Filament type
      
	  Currently three different materials are needed (default, flex and PVA).
	  
	  And storing this information for different load/unload profiles etc. in the future firmware does not have to wait for "ok" from MMU.
	*/
    case 403:
	{
		// currently three different materials are needed (default, flex and PVA)
		// add storing this information for different load/unload profiles etc. in the future
		// firmware does not wait for "ok" from mmu
		if (mmu_enabled)
		{
			uint8_t extruder = 255;
			uint8_t filament = FILAMENT_UNDEFINED;
			if(code_seen('E')) extruder = code_value();
			if(code_seen('F')) filament = code_value();
			mmu_set_filament_type(extruder, filament);
		}
	}
	break;

    /*!
	### M500 - Store settings in EEPROM <a href="https://reprap.org/wiki/G-code#M500:_Store_parameters_in_non-volatile_storage">M500: Store parameters in non-volatile storage</a>
	
	Save current parameters to EEPROM, SD card or other non-volatile storage.
    */
    case 500:
    {
        Config_StoreSettings();
    }
    break;

    /*!
	### M501 - Read settings from EEPROM <a href="https://reprap.org/wiki/G-code#M501:_Read_parameters_from_EEPROM">M501: Read parameters from EEPROM</a>
	
	Set the active parameters to those stored in the EEPROM, SD card or other non-volatile storage. This is useful to revert parameters after experimenting with them.
    */
    case 501:
    {
        Config_RetrieveSettings();
    }
    break;

    /*!
	### M502 - Revert all settings to factory default <a href="https://reprap.org/wiki/G-code#M502:_Restore_Default_Settings">M502: Restore Default Settings</a>
	
	This command resets all tunable parameters to their default values, as set in the firmware's configuration files. This doesn't reset any parameters stored in the EEPROM, so it must be followed with M500 to reboot with default settings.
    */
    case 502:
    {
        Config_ResetDefault();
    }
    break;

    /*!
	### M503 - Repport all settings currently in memory <a href="https://reprap.org/wiki/G-code#M503:_Report_Current_Settings">M503: Report Current Settings</a>
	
	This command asks the firmware to reply with the current print settings as set in memory. Settings will differ from EEPROM contents if changed since the last load / save. The reply output includes the G-Code commands to produce each setting. For example, Steps-Per-Unit values are displayed as an M92 command.
    */
    case 503:
    {
        Config_PrintSettings();
    }
    break;

    /*!
	### M509 - Force language selection <a href="https://reprap.org/wiki/G-code#M509:_Force_language_selection">M509: Force language selection</a>
    
	Resets the language to English.
	Only on Original Prusa i3 MK2.5/s and MK3/s with multiple languages.
	*/
    case 509:
    {
		lang_reset();
        SERIAL_ECHO_START;
        SERIAL_PROTOCOLPGM(("LANG SEL FORCED"));
    }
    break;
    #ifdef ABORT_ON_ENDSTOP_HIT_FEATURE_ENABLED

    /*!
	### M540 - Abort print on endstop hit (enable/disable) <a href="https://reprap.org/wiki/G-code#M540_in_Marlin:_Enable.2FDisable_.22Stop_SD_Print_on_Endstop_Hit.22">M540 in Marlin: Enable/Disable "Stop SD Print on Endstop Hit"</a>
    
	In Prusa Firmware this G-code is deactivated by default, must be turned on in the source code. You must define `ABORT_ON_ENDSTOP_HIT_FEATURE_ENABLED`.
	*/
    case 540:
    {
        if(code_seen('S')) abort_on_endstop_hit = code_value() > 0;
    }
    break;
    #endif

	/*!
	### M851 - Set Z-Probe Offset <a href="https://reprap.org/wiki/G-code#M851:_Set_Z-Probe_Offset">M851: Set Z-Probe Offset"</a>
      
          M4861 [ Z ]
      
      - `Z` - Z offset probe to nozzle. 
    
	Sets the Z-probe Z offset. This offset is used to determine the actual Z position of the nozzle when using a probe to home Z with G28. This value may also be used by G81 (Prusa) / G29 (Marlin) to apply correction to the Z position.
	
	This value represents the distance from nozzle to the bed surface at the point where the probe is triggered. This value will be negative for typical switch probes, inductive probes, and setups where the nozzle makes a circuit with a raised metal contact. This setting will be greater than zero on machines where the nozzle itself is used as the probe, pressing down on the bed to press a switch. (This is a common setup on delta machines.)
	*/
    #ifdef CUSTOM_M_CODE_SET_Z_PROBE_OFFSET
    case CUSTOM_M_CODE_SET_Z_PROBE_OFFSET:
    {
      float value;
      if (code_seen('Z'))
      {
        value = code_value();
        if ((Z_PROBE_OFFSET_RANGE_MIN <= value) && (value <= Z_PROBE_OFFSET_RANGE_MAX))
        {
          cs.zprobe_zoffset = -value; // compare w/ line 278 of ConfigurationStore.cpp
          SERIAL_ECHO_START;
          SERIAL_ECHOLNRPGM(CAT4(MSG_ZPROBE_ZOFFSET, " ", MSG_OK,PSTR("")));
          SERIAL_PROTOCOLLN("");
        }
        else
        {
          SERIAL_ECHO_START;
          SERIAL_ECHORPGM(MSG_ZPROBE_ZOFFSET);
          SERIAL_ECHORPGM(MSG_Z_MIN);
          SERIAL_ECHO(Z_PROBE_OFFSET_RANGE_MIN);
          SERIAL_ECHORPGM(MSG_Z_MAX);
          SERIAL_ECHO(Z_PROBE_OFFSET_RANGE_MAX);
          SERIAL_PROTOCOLLN("");
        }
      }
      else
      {
          SERIAL_ECHO_START;
          SERIAL_ECHOLNRPGM(CAT2(MSG_ZPROBE_ZOFFSET, PSTR(" : ")));
          SERIAL_ECHO(-cs.zprobe_zoffset);
          SERIAL_PROTOCOLLN("");
      }
      break;
    }
    #endif // CUSTOM_M_CODE_SET_Z_PROBE_OFFSET

    #ifdef FILAMENTCHANGEENABLE

    /*!
	### M600 - Initiate Filament change procedure <a href="https://reprap.org/wiki/G-code#M600:_Filament_change_pause">M600: Filament change pause</a>
      
          M600 [ X | Y | Z | E | L | AUTO ]
      
      - `X`    - X position, default 211
      - `Y`    - Y position, default 0
      - `Z`    - relative lift Z, default 2.
	  - `E`    - initial retract, default -2
	  - `L`    - later retract distance for removal, default -80
	  - `AUTO` - Automatically (only with MMU)
	  
	Initiates Filament change, it is also used during Filament Runout Sensor process.
	
	If the `M600` is triggered under 25mm it will do a Z-lift of 25mm to prevent a filament blob.
    */
    case 600: //Pause for filament change X[pos] Y[pos] Z[relative lift] E[initial retract] L[later retract distance for removal]
	{
		st_synchronize();

		float x_position = current_position[X_AXIS];
		float y_position = current_position[Y_AXIS];
		float z_shift = 0; // is it necessary to be a float?
		float e_shift_init = 0;
		float e_shift_late = 0;
		bool automatic = false;
		
        //Retract extruder
        if(code_seen('E'))
        {
          e_shift_init = code_value();
        }
        else
        {
          #ifdef FILAMENTCHANGE_FIRSTRETRACT
            e_shift_init = FILAMENTCHANGE_FIRSTRETRACT ;
          #endif
        }

		//currently don't work as we are using the same unload sequence as in M702, needs re-work 
		if (code_seen('L'))
		{
			e_shift_late = code_value();
		}
		else
		{
		  #ifdef FILAMENTCHANGE_FINALRETRACT
			e_shift_late = FILAMENTCHANGE_FINALRETRACT;
		  #endif	
		}

        //Lift Z
        if(code_seen('Z'))
        {
          z_shift = code_value();
        }
        else
        {
			z_shift = gcode_M600_filament_change_z_shift<uint8_t>();
        }
		//Move XY to side
        if(code_seen('X'))
        {
          x_position = code_value();
        }
        else
        {
          #ifdef FILAMENTCHANGE_XPOS
			x_position = FILAMENTCHANGE_XPOS;
          #endif
        }
        if(code_seen('Y'))
        {
          y_position = code_value();
        }
        else
        {
          #ifdef FILAMENTCHANGE_YPOS
            y_position = FILAMENTCHANGE_YPOS ;
          #endif
        }

		if (mmu_enabled && code_seen("AUTO"))
			automatic = true;

		gcode_M600(automatic, x_position, y_position, z_shift, e_shift_init, e_shift_late);
	
	}
    break;
    #endif //FILAMENTCHANGEENABLE

    /*!
    ### M601 - Pause print <a href="https://reprap.org/wiki/G-code#M601:_Pause_print">M601: Pause print</a>
    */
    /*!
    ### M125 - Pause print (TODO: not implemented)
    */
    /*!
    ### M25 - Pause SD print <a href="https://reprap.org/wiki/G-code#M25:_Pause_SD_print">M25: Pause SD print</a>
    */
	case 25:
	case 601:
	{
        if (!isPrintPaused)
        {
            st_synchronize();
            cmdqueue_pop_front(); //trick because we want skip this command (M601) after restore
            lcd_pause_print();
        }
	}
	break;

    /*!
	### M602 - Resume print <a href="https://reprap.org/wiki/G-code#M602:_Resume_print">M602: Resume print</a>
    */
	case 602: {
	  if (isPrintPaused)
          lcd_resume_print();
	}
	break;

    /*!
    ### M603 - Stop print <a href="https://reprap.org/wiki/G-code#M603:_Stop_print">M603: Stop print</a>
    */
	case 603: {
		lcd_print_stop();
	}
	break;

#ifdef PINDA_THERMISTOR
    /*!
	### M860 - Wait for extruder temperature (PINDA) <a href="https://reprap.org/wiki/G-code#M860_Wait_for_Probe_Temperature">M860 Wait for Probe Temperature</a>
      
          M860 [ S ]
      
	  - `S` - Target temperature
	  
    Wait for PINDA thermistor to reach target temperature
    */
	case 860: 
	{
		int set_target_pinda = 0;

		if (code_seen('S')) {
			set_target_pinda = code_value();
		}
		else {
			break;
		}

		LCD_MESSAGERPGM(_T(MSG_PLEASE_WAIT));

		SERIAL_PROTOCOLPGM("Wait for PINDA target temperature:");
		SERIAL_PROTOCOL(set_target_pinda);
		SERIAL_PROTOCOLLN("");

		codenum = _millis();
		cancel_heatup = false;

		bool is_pinda_cooling = false;
		if ((degTargetBed() == 0) && (degTargetHotend(0) == 0)) {
		    is_pinda_cooling = true;
		}

		while ( ((!is_pinda_cooling) && (!cancel_heatup) && (current_temperature_pinda < set_target_pinda)) || (is_pinda_cooling && (current_temperature_pinda > set_target_pinda)) ) {
			if ((_millis() - codenum) > 1000) //Print Temp Reading every 1 second while waiting.
			{
				SERIAL_PROTOCOLPGM("P:");
				SERIAL_PROTOCOL_F(current_temperature_pinda, 1);
				SERIAL_PROTOCOLPGM("/");
				SERIAL_PROTOCOL(set_target_pinda);
				SERIAL_PROTOCOLLN("");
				codenum = _millis();
			}
			manage_heater();
			manage_inactivity();
			lcd_update(0);
		}
		LCD_MESSAGERPGM(MSG_OK);

		break;
	}
 
    /*!
    ### M861 - Set/Get PINDA temperature compensation offsets <a href="https://reprap.org/wiki/G-code#M861_Set_Probe_Thermal_Compensation">M861 Set Probe Thermal Compensation</a>
      
        M861 [ ? | ! | Z | S | I ]
      
      - `?` - Print current EEPROM offset values
      - `!` - Set factory default values
      - `Z` - Set all values to 0 (effectively disabling PINDA temperature compensation)
      - `S` - Microsteps
	  - `I` - Table index
	  
	  Set compensation ustep value `S` for compensation table index `I`.
    */
	case 861:
		if (code_seen('?')) { // ? - Print out current EEPROM offset values
			uint8_t cal_status = calibration_status_pinda();
			int16_t usteps = 0;
			cal_status ? SERIAL_PROTOCOLLN("PINDA cal status: 1") : SERIAL_PROTOCOLLN("PINDA cal status: 0");
			SERIAL_PROTOCOLLN("index, temp, ustep, um");
			for (uint8_t i = 0; i < 6; i++)
			{
				if(i>0) EEPROM_read_B(EEPROM_PROBE_TEMP_SHIFT + (i-1) * 2, &usteps);
				float mm = ((float)usteps) / cs.axis_steps_per_unit[Z_AXIS];
				i == 0 ? SERIAL_PROTOCOLPGM("n/a") : SERIAL_PROTOCOL(i - 1);
				SERIAL_PROTOCOLPGM(", ");
				SERIAL_PROTOCOL(35 + (i * 5));
				SERIAL_PROTOCOLPGM(", ");
				SERIAL_PROTOCOL(usteps);
				SERIAL_PROTOCOLPGM(", ");
				SERIAL_PROTOCOL(mm * 1000);
				SERIAL_PROTOCOLLN("");
			}
		}
		else if (code_seen('!')) { // ! - Set factory default values
			eeprom_write_byte((uint8_t*)EEPROM_CALIBRATION_STATUS_PINDA, 1);
			int16_t z_shift = 8;    //40C -  20um -   8usteps
			EEPROM_save_B(EEPROM_PROBE_TEMP_SHIFT, &z_shift);
			z_shift = 24;   //45C -  60um -  24usteps
			EEPROM_save_B(EEPROM_PROBE_TEMP_SHIFT + 2, &z_shift);
			z_shift = 48;   //50C - 120um -  48usteps
			EEPROM_save_B(EEPROM_PROBE_TEMP_SHIFT + 4, &z_shift);
			z_shift = 80;   //55C - 200um -  80usteps
			EEPROM_save_B(EEPROM_PROBE_TEMP_SHIFT + 6, &z_shift);
			z_shift = 120;  //60C - 300um - 120usteps
			EEPROM_save_B(EEPROM_PROBE_TEMP_SHIFT + 8, &z_shift);
			SERIAL_PROTOCOLLN("factory restored");
		}
		else if (code_seen('Z')) { // Z - Set all values to 0 (effectively disabling PINDA temperature compensation)
			eeprom_write_byte((uint8_t*)EEPROM_CALIBRATION_STATUS_PINDA, 1);
			int16_t z_shift = 0;
			for (uint8_t i = 0; i < 5; i++) EEPROM_save_B(EEPROM_PROBE_TEMP_SHIFT + i * 2, &z_shift);
			SERIAL_PROTOCOLLN("zerorized");
		}
		else if (code_seen('S')) { // Sxxx Iyyy - Set compensation ustep value S for compensation table index I
			int16_t usteps = code_value();
			if (code_seen('I')) {
			    uint8_t index = code_value();
				if (index < 5) {
					EEPROM_save_B(EEPROM_PROBE_TEMP_SHIFT + index * 2, &usteps);
					SERIAL_PROTOCOLLN("OK");
					SERIAL_PROTOCOLLN("index, temp, ustep, um");
					for (uint8_t i = 0; i < 6; i++)
					{
						usteps = 0;
						if (i>0) EEPROM_read_B(EEPROM_PROBE_TEMP_SHIFT + (i - 1) * 2, &usteps);
						float mm = ((float)usteps) / cs.axis_steps_per_unit[Z_AXIS];
						i == 0 ? SERIAL_PROTOCOLPGM("n/a") : SERIAL_PROTOCOL(i - 1);
						SERIAL_PROTOCOLPGM(", ");
						SERIAL_PROTOCOL(35 + (i * 5));
						SERIAL_PROTOCOLPGM(", ");
						SERIAL_PROTOCOL(usteps);
						SERIAL_PROTOCOLPGM(", ");
						SERIAL_PROTOCOL(mm * 1000);
						SERIAL_PROTOCOLLN("");
					}
				}
			}
		}
		else {
			SERIAL_PROTOCOLPGM("no valid command");
		}
		break;

#endif //PINDA_THERMISTOR
   
    /*!
	### M862 - Print checking <a href="https://reprap.org/wiki/G-code#M862:_Print_checking">M862: Print checking</a>
    Checks the parameters of the printer and gcode and performs compatibility check
	
      - M862.1 { P<nozzle_diameter> | Q } 0.25/0.40/0.60
      - M862.2 { P<model_code> | Q }
      - M862.3 { P"<model_name>" | Q }
      - M862.4 { P<fw_version> | Q }
      - M862.5 { P<gcode_level> | Q }
    
    When run with P<> argument, the check is performed against the input value.
    When run with Q argument, the current value is shown.
	
    M862.3 accepts text identifiers of printer types too.
    The syntax of M862.3 is (note the quotes around the type):
	  
          M862.3 P "MK3S"
	  
    Accepted printer type identifiers and their numeric counterparts:
	
      - MK1         (100)
      - MK2         (200)       
      - MK2MM       (201)     
      - MK2S        (202)      
      - MK2SMM      (203)    
      - MK2.5       (250)     
      - MK2.5MMU2   (20250) 
      - MK2.5S      (252)    
      - MK2.5SMMU2S (20252)
      - MK3         (300)
      - MK3MMU2     (20300)
      - MK3S        (302)
      - MK3SMMU2S   (20302)
	
    */
    case 862: // M862: print checking
          float nDummy;
          uint8_t nCommand;
          nCommand=(uint8_t)(modff(code_value_float(),&nDummy)*10.0+0.5);
          switch((ClPrintChecking)nCommand)
               {
               case ClPrintChecking::_Nozzle:     // ~ .1
                    uint16_t nDiameter;
                    if(code_seen('P'))
                         {
                         nDiameter=(uint16_t)(code_value()*1000.0+0.5); // [,um]
                         nozzle_diameter_check(nDiameter);
                         }
/*
                    else if(code_seen('S')&&farm_mode)
                         {
                         nDiameter=(uint16_t)(code_value()*1000.0+0.5); // [,um]
                         eeprom_update_byte((uint8_t*)EEPROM_NOZZLE_DIAMETER,(uint8_t)ClNozzleDiameter::_Diameter_Undef); // for correct synchronization after farm-mode exiting
                         eeprom_update_word((uint16_t*)EEPROM_NOZZLE_DIAMETER_uM,nDiameter);
                         }
*/
                    else if(code_seen('Q'))
                         SERIAL_PROTOCOLLN((float)eeprom_read_word((uint16_t*)EEPROM_NOZZLE_DIAMETER_uM)/1000.0);
                    break;
               case ClPrintChecking::_Model:      // ~ .2
                    if(code_seen('P'))
                         {
                         uint16_t nPrinterModel;
                         nPrinterModel=(uint16_t)code_value_long();
                         printer_model_check(nPrinterModel);
                         }
                    else if(code_seen('Q'))
                         SERIAL_PROTOCOLLN(nPrinterType);
                    break;
               case ClPrintChecking::_Smodel:     // ~ .3
                    if(code_seen('P'))
                         printer_smodel_check(strchr_pointer);
                    else if(code_seen('Q'))
                         SERIAL_PROTOCOLLNRPGM(sPrinterName);
                    break;
               case ClPrintChecking::_Version:    // ~ .4
                    if(code_seen('P'))
                         fw_version_check(++strchr_pointer);
                    else if(code_seen('Q'))
                         SERIAL_PROTOCOLLN(FW_VERSION);
                    break;
               case ClPrintChecking::_Gcode:      // ~ .5
                    if(code_seen('P'))
                         {
                         uint16_t nGcodeLevel;
                         nGcodeLevel=(uint16_t)code_value_long();
                         gcode_level_check(nGcodeLevel);
                         }
                    else if(code_seen('Q'))
                         SERIAL_PROTOCOLLN(GCODE_LEVEL);
                    break;
               }
    break;

#ifdef LIN_ADVANCE
    /*!
	### M900 - Set Linear advance options <a href="https://reprap.org/wiki/G-code#M900_Set_Linear_Advance_Scaling_Factors">M900 Set Linear Advance Scaling Factors</a>
	Sets the advance extrusion factors for Linear Advance. If any of the R, W, H, or D parameters are set to zero the ratio will be computed dynamically during printing.
	  
	      M900 [ K | R | W | H | D]
	  
	  - `K` -  Advance K factor
	  - `R` - Set ratio directly (overrides WH/D)
	  - `W` - Width
	  - `H` - Height
	  - `D` - Diameter Set ratio from WH/D
    */
    case 900:
        gcode_M900();
    break;
#endif

    /*!
	### M907 - Set digital trimpot motor current in mA using axis codes <a href="https://reprap.org/wiki/G-code#M907:_Set_digital_trimpot_motor">M907: Set digital trimpot motor</a>
	Set digital trimpot motor current using axis codes (X, Y, Z, E, B, S).
	
	      M907 [ X | Y | Z | E | B | S ]
	  
	  - `X` - X motor driver
	  - `Y` - Y motor driver
	  - `Z` - Z motor driver
	  - `E` - Extruder motor driver
	  - `B` - ??
	  - `S` - ??
	  
	@todo What are `B` and `S` in M907?
    */
    case 907:
    {
#ifdef TMC2130
        // See tmc2130_cur2val() for translation to 0 .. 63 range
        for (int i = 0; i < NUM_AXIS; i++)
			if(code_seen(axis_codes[i]))
			{
				long cur_mA = code_value_long();
				uint8_t val = tmc2130_cur2val(cur_mA);
				tmc2130_set_current_h(i, val);
				tmc2130_set_current_r(i, val);
				//if (i == E_AXIS) printf_P(PSTR("E-axis current=%ldmA\n"), cur_mA);
			}

#else //TMC2130
      #if defined(DIGIPOTSS_PIN) && DIGIPOTSS_PIN > -1
        for(int i=0;i<NUM_AXIS;i++) if(code_seen(axis_codes[i])) st_current_set(i,code_value());
        if(code_seen('B')) st_current_set(4,code_value());
        if(code_seen('S')) for(int i=0;i<=4;i++) st_current_set(i,code_value());
      #endif
      #ifdef MOTOR_CURRENT_PWM_XY_PIN
        if(code_seen('X')) st_current_set(0, code_value());
      #endif
      #ifdef MOTOR_CURRENT_PWM_Z_PIN
        if(code_seen('Z')) st_current_set(1, code_value());
      #endif
      #ifdef MOTOR_CURRENT_PWM_E_PIN
        if(code_seen('E')) st_current_set(2, code_value());
      #endif
#endif //TMC2130
    }
    break;

    /*!
	### M908 - Control digital trimpot directly <a href="https://reprap.org/wiki/G-code#M908:_Control_digital_trimpot_directly">M908: Control digital trimpot directly</a>
	In Prusa Firmware this G-code is deactivated by default, must be turned on in the source code.
    */
    case 908:
    {
      #if defined(DIGIPOTSS_PIN) && DIGIPOTSS_PIN > -1
        uint8_t channel,current;
        if(code_seen('P')) channel=code_value();
        if(code_seen('S')) current=code_value();
        digitalPotWrite(channel, current);
      #endif
    }
    break;

#ifdef TMC2130_SERVICE_CODES_M910_M918

    /*!
	### M910 - TMC2130 init <a href="https://reprap.org/wiki/G-code#M910:_TMC2130_init">M910: TMC2130 init</a>
	Not active in default, only if `TMC2130_SERVICE_CODES_M910_M918` is defined in source code.
	
    */
	case 910:
    {
		tmc2130_init();
    }
    break;

    /*!
    ### M911 - Set TMC2130 holding currents <a href="https://reprap.org/wiki/G-code#M911:_Set_TMC2130_holding_currents">M911: Set TMC2130 holding currents</a>
	Not active in default, only if `TMC2130_SERVICE_CODES_M910_M918` is defined in source code.
      
          M911 [ X | Y | Z | E ]
      
      - `X` - X stepper driver holding current value
      - `Y` - Y stepper driver holding current value
      - `Z` - Z stepper driver holding current value
      - `E` - Extruder stepper driver holding current value
    */
	case 911: 
    {
		if (code_seen('X')) tmc2130_set_current_h(0, code_value());
		if (code_seen('Y')) tmc2130_set_current_h(1, code_value());
        if (code_seen('Z')) tmc2130_set_current_h(2, code_value());
        if (code_seen('E')) tmc2130_set_current_h(3, code_value());
    }
    break;

    /*!
	### M912 - Set TMC2130 running currents <a href="https://reprap.org/wiki/G-code#M912:_Set_TMC2130_running_currents">M912: Set TMC2130 running currents</a>
	Not active in default, only if `TMC2130_SERVICE_CODES_M910_M918` is defined in source code.
      
          M912 [ X | Y | Z | E ]
      
      
      - `X` - X stepper driver running current value
      - `Y` - Y stepper driver running current value
      - `Z` - Z stepper driver running current value
      - `E` - Extruder stepper driver running current value
    */
	case 912: 
    {
		if (code_seen('X')) tmc2130_set_current_r(0, code_value());
		if (code_seen('Y')) tmc2130_set_current_r(1, code_value());
        if (code_seen('Z')) tmc2130_set_current_r(2, code_value());
        if (code_seen('E')) tmc2130_set_current_r(3, code_value());
    }
    break;

    /*!
	### M913 - Print TMC2130 currents <a href="https://reprap.org/wiki/G-code#M913:_Print_TMC2130_currents">M913: Print TMC2130 currents</a>
	Not active in default, only if `TMC2130_SERVICE_CODES_M910_M918` is defined in source code.
	Shows TMC2130 currents.
    */
	case 913:
    {
		tmc2130_print_currents();
    }
    break;

    /*!
	### M914 - Set TMC2130 normal mode <a href="https://reprap.org/wiki/G-code#M914:_Set_TMC2130_normal_mode">M914: Set TMC2130 normal mode</a>
	Not active in default, only if `TMC2130_SERVICE_CODES_M910_M918` is defined in source code.
    */
    case 914:
    {
		tmc2130_mode = TMC2130_MODE_NORMAL;
		update_mode_profile();
		tmc2130_init();
    }
    break;

    /*!
	### M915 - Set TMC2130 silent mode <a href="https://reprap.org/wiki/G-code#M915:_Set_TMC2130_silent_mode">M915: Set TMC2130 silent mode</a>
	Not active in default, only if `TMC2130_SERVICE_CODES_M910_M918` is defined in source code.
    */
    case 915:
    {
		tmc2130_mode = TMC2130_MODE_SILENT;
		update_mode_profile();
		tmc2130_init();
    }
    break;

    /*!
	### M916 - Set TMC2130 Stallguard sensitivity threshold <a href="https://reprap.org/wiki/G-code#M916:_Set_TMC2130_Stallguard_sensitivity_threshold">M916: Set TMC2130 Stallguard sensitivity threshold</a>
	Not active in default, only if `TMC2130_SERVICE_CODES_M910_M918` is defined in source code.
      
          M916 [ X | Y | Z | E ]
      
      
      - `X` - X stepper driver stallguard sensitivity threshold value
      - `Y` - Y stepper driver stallguard sensitivity threshold value
      - `Z` - Z stepper driver stallguard sensitivity threshold value
      - `E` - Extruder stepper driver stallguard sensitivity threshold value
    */
	case 916:
    {
		if (code_seen('X')) tmc2130_sg_thr[X_AXIS] = code_value();
		if (code_seen('Y')) tmc2130_sg_thr[Y_AXIS] = code_value();
		if (code_seen('Z')) tmc2130_sg_thr[Z_AXIS] = code_value();
		if (code_seen('E')) tmc2130_sg_thr[E_AXIS] = code_value();
		for (uint8_t a = X_AXIS; a <= E_AXIS; a++)
			printf_P(_N("tmc2130_sg_thr[%c]=%d\n"), "XYZE"[a], tmc2130_sg_thr[a]);
    }
    break;

    /*!
	### M917 - Set TMC2130 PWM amplitude offset (pwm_ampl) <a href="https://reprap.org/wiki/G-code#M917:_Set_TMC2130_PWM_amplitude_offset_.28pwm_ampl.29">M917: Set TMC2130 PWM amplitude offset (pwm_ampl)</a>
	Not active in default, only if `TMC2130_SERVICE_CODES_M910_M918` is defined in source code.
      
          M917 [ X | Y | Z | E ]
      
      
      - `X` - X stepper driver PWM amplitude offset  value
      - `Y` - Y stepper driver PWM amplitude offset  value
      - `Z` - Z stepper driver PWM amplitude offset  value
      - `E` - Extruder stepper driver PWM amplitude offset  value
    */
	case 917:
    {
		if (code_seen('X')) tmc2130_set_pwm_ampl(0, code_value());
		if (code_seen('Y')) tmc2130_set_pwm_ampl(1, code_value());
        if (code_seen('Z')) tmc2130_set_pwm_ampl(2, code_value());
        if (code_seen('E')) tmc2130_set_pwm_ampl(3, code_value());
    }
    break;

    /*!
	### M918 - Set TMC2130 PWM amplitude gradient (pwm_grad) <a href="https://reprap.org/wiki/G-code#M918:_Set_TMC2130_PWM_amplitude_gradient_.28pwm_grad.29">M918: Set TMC2130 PWM amplitude gradient (pwm_grad)</a>
	Not active in default, only if `TMC2130_SERVICE_CODES_M910_M918` is defined in source code.
      
          M918 [ X | Y | Z | E ]
      
      
      - `X` - X stepper driver PWM amplitude gradient  value
      - `Y` - Y stepper driver PWM amplitude gradient  value
      - `Z` - Z stepper driver PWM amplitude gradient  value
      - `E` - Extruder stepper driver PWM amplitude gradient  value
    */
	case 918:
    {
		if (code_seen('X')) tmc2130_set_pwm_grad(0, code_value());
		if (code_seen('Y')) tmc2130_set_pwm_grad(1, code_value());
        if (code_seen('Z')) tmc2130_set_pwm_grad(2, code_value());
        if (code_seen('E')) tmc2130_set_pwm_grad(3, code_value());
    }
    break;

#endif //TMC2130_SERVICE_CODES_M910_M918

    /*!
	### M350 - Set microstepping mode <a href="https://reprap.org/wiki/G-code#M350:_Set_microstepping_mode">M350: Set microstepping mode</a>
    Warning: Steps per unit remains unchanged. S code sets stepping mode for all drivers.
    */
    case 350: 
    {
	#ifdef TMC2130
		for (int i=0; i<NUM_AXIS; i++) 
		{
			if(code_seen(axis_codes[i]))
			{
				uint16_t res_new = code_value();
				bool res_valid = (res_new == 8) || (res_new == 16) || (res_new == 32); // resolutions valid for all axis
				res_valid |= (i != E_AXIS) && ((res_new == 1) || (res_new == 2) || (res_new == 4)); // resolutions valid for X Y Z only
				res_valid |= (i == E_AXIS) && ((res_new == 64) || (res_new == 128)); // resolutions valid for E only
				if (res_valid)
				{
					
					st_synchronize();
					uint16_t res = tmc2130_get_res(i);
					tmc2130_set_res(i, res_new);
					cs.axis_ustep_resolution[i] = res_new;
					if (res_new > res)
					{
						uint16_t fac = (res_new / res);
						cs.axis_steps_per_unit[i] *= fac;
						position[i] *= fac;
					}
					else
					{
						uint16_t fac = (res / res_new);
						cs.axis_steps_per_unit[i] /= fac;
						position[i] /= fac;
					}
				}
			}
		}
	#else //TMC2130
      #if defined(X_MS1_PIN) && X_MS1_PIN > -1
        if(code_seen('S')) for(int i=0;i<=4;i++) microstep_mode(i,code_value());
        for(int i=0;i<NUM_AXIS;i++) if(code_seen(axis_codes[i])) microstep_mode(i,(uint8_t)code_value());
        if(code_seen('B')) microstep_mode(4,code_value());
        microstep_readings();
      #endif
	#endif //TMC2130
    }
    break;

    /*!
	### M351 - Toggle Microstep Pins <a href="https://reprap.org/wiki/G-code#M351:_Toggle_MS1_MS2_pins_directly">M351: Toggle MS1 MS2 pins directly</a>
    Toggle MS1 MS2 pins directly, S# determines MS1 or MS2, X# sets the pin high/low.
    
             M351 [B<0|1>] [E<0|1>] S<1|2> [X<0|1>] [Y<0|1>] [Z<0|1>] 
    */
    case 351:
    {
      #if defined(X_MS1_PIN) && X_MS1_PIN > -1
      if(code_seen('S')) switch((int)code_value())
      {
        case 1:
          for(int i=0;i<NUM_AXIS;i++) if(code_seen(axis_codes[i])) microstep_ms(i,code_value(),-1);
          if(code_seen('B')) microstep_ms(4,code_value(),-1);
          break;
        case 2:
          for(int i=0;i<NUM_AXIS;i++) if(code_seen(axis_codes[i])) microstep_ms(i,-1,code_value());
          if(code_seen('B')) microstep_ms(4,-1,code_value());
          break;
      }
      microstep_readings();
      #endif
    }
    break;

  /*!
  ### M701 - Load filament <a href="https://reprap.org/wiki/G-code#M701:_Load_filament">M701: Load filament</a>
  
  */
	case 701:
	{
		if (mmu_enabled && code_seen('E'))
			tmp_extruder = code_value();
		gcode_M701();
	}
	break;

    /*!
    ### M702 - Unload filament <a href="https://reprap.org/wiki/G-code#M702:_Unload_filament">G32: Undock Z Probe sled</a>
      
          M702 [ U | C]
      
      - `U` - Unload all filaments used in current print
      - `C` - Unload just current filament
      - without any parameters unload all filaments
    */
	case 702:
	{
#ifdef SNMM
		if (code_seen('U'))
			extr_unload_used(); //! if "U" unload all filaments which were used in current print
		else if (code_seen('C'))
			extr_unload(); //! if "C" unload just current filament
		else
			extr_unload_all(); //! otherwise unload all filaments
#else
		if (code_seen('C')) {
			if(mmu_enabled) extr_unload(); //! if "C" unload current filament; if mmu is not present no action is performed
		}
		else {
			if(mmu_enabled) extr_unload(); //! unload current filament
			else unload_filament();
		}

#endif //SNMM
	}
	break;

    /*!
	### M999 - Restart after being stopped <a href="https://reprap.org/wiki/G-code#M999:_Restart_after_being_stopped_by_error">M999: Restart after being stopped by error</a>
    */
    case 999:
      Stopped = false;
      lcd_reset_alert_level();
      gcode_LastN = Stopped_gcode_LastN;
      FlushSerialRequestResend();
    break;
	/*!
	#### End of M-Commands
    */
	default: 
		printf_P(PSTR("Unknown M code: %s \n"), cmdbuffer + bufindr + CMDHDRSIZE);
    }
//	printf_P(_N("END M-CODE=%u\n"), mcode_in_progress);
	mcode_in_progress = 0;
	}
  }
  // end if(code_seen('M')) (end of M codes)

  //! -----------------------------------------------------------------------------------------
  //! # T Codes
  //! 
  //! T<extruder nr.> - select extruder in case of multi extruder printer
  //! select filament in case of MMU_V2
  //! if extruder is "?", open menu to let the user select extruder/filament
  //!
  //!  For MMU_V2:
  //! @n T<n> Gcode to extrude at least 38.10 mm at feedrate 19.02 mm/s must follow immediately to load to extruder wheels.
  //! @n T? Gcode to extrude shouldn't have to follow, load to extruder wheels is done automatically
  //! @n Tx Same as T?, except nozzle doesn't have to be preheated. Tc must be placed after extruder nozzle is preheated to finish filament load.
  //! @n Tc Load to nozzle after filament was prepared by Tc and extruder nozzle is already heated.
  else if(code_seen('T'))
  {
      int index;
      bool load_to_nozzle = false;
      for (index = 1; *(strchr_pointer + index) == ' ' || *(strchr_pointer + index) == '\t'; index++);

	  *(strchr_pointer + index) = tolower(*(strchr_pointer + index));

      if ((*(strchr_pointer + index) < '0' || *(strchr_pointer + index) > '4') && *(strchr_pointer + index) != '?' && *(strchr_pointer + index) != 'x' && *(strchr_pointer + index) != 'c') {
          SERIAL_ECHOLNPGM("Invalid T code.");
      }
	  else if (*(strchr_pointer + index) == 'x'){ //load to bondtech gears; if mmu is not present do nothing
		if (mmu_enabled)
		{
			tmp_extruder = choose_menu_P(_T(MSG_CHOOSE_FILAMENT), _T(MSG_FILAMENT));
			if ((tmp_extruder == mmu_extruder) && mmu_fil_loaded) //dont execute the same T-code twice in a row
			{
				printf_P(PSTR("Duplicate T-code ignored.\n"));
			}
			else
			{
				st_synchronize();
				mmu_command(MmuCmd::T0 + tmp_extruder);
				manage_response(true, true, MMU_TCODE_MOVE);
			}
		}
	  }
	  else if (*(strchr_pointer + index) == 'c') { //load to from bondtech gears to nozzle (nozzle should be preheated)
	  	if (mmu_enabled) 
		{
			st_synchronize();
			mmu_continue_loading(is_usb_printing  || (lcd_commands_type == LcdCommands::Layer1Cal));
			mmu_extruder = tmp_extruder; //filament change is finished
			mmu_load_to_nozzle();
		}
	  }
      else {
          if (*(strchr_pointer + index) == '?')
          {
              if(mmu_enabled)
              {
                  tmp_extruder = choose_menu_P(_T(MSG_CHOOSE_FILAMENT), _T(MSG_FILAMENT));
                  load_to_nozzle = true;
              } else
              {
                  tmp_extruder = choose_menu_P(_T(MSG_CHOOSE_EXTRUDER), _T(MSG_EXTRUDER));
              }
          }
          else {
              tmp_extruder = code_value();
              if (mmu_enabled && lcd_autoDepleteEnabled())
              {
                  tmp_extruder = ad_getAlternative(tmp_extruder);
              }
          }
          st_synchronize();
          snmm_filaments_used |= (1 << tmp_extruder); //for stop print

          if (mmu_enabled)
          {
              if ((tmp_extruder == mmu_extruder) && mmu_fil_loaded) //dont execute the same T-code twice in a row
              {
                  printf_P(PSTR("Duplicate T-code ignored.\n"));
              }
			  else
			  {
#if defined(MMU_HAS_CUTTER) && defined(MMU_ALWAYS_CUT)
			      if (EEPROM_MMU_CUTTER_ENABLED_always == eeprom_read_byte((uint8_t*)EEPROM_MMU_CUTTER_ENABLED))
                  {
                      mmu_command(MmuCmd::K0 + tmp_extruder);
                      manage_response(true, true, MMU_UNLOAD_MOVE);
                  }
#endif //defined(MMU_HAS_CUTTER) && defined(MMU_ALWAYS_CUT)
				  mmu_command(MmuCmd::T0 + tmp_extruder);
				  manage_response(true, true, MMU_TCODE_MOVE);
		          mmu_continue_loading(is_usb_printing  || (lcd_commands_type == LcdCommands::Layer1Cal));

				  mmu_extruder = tmp_extruder; //filament change is finished

				  if (load_to_nozzle)// for single material usage with mmu
				  {
					  mmu_load_to_nozzle();
				  }
			  }
          }
          else
          {
#ifdef SNMM

#ifdef LIN_ADVANCE
              if (mmu_extruder != tmp_extruder)
                  clear_current_adv_vars(); //Check if the selected extruder is not the active one and reset LIN_ADVANCE variables if so.
#endif

              mmu_extruder = tmp_extruder;


              _delay(100);

              disable_e0();
              disable_e1();
              disable_e2();

              pinMode(E_MUX0_PIN, OUTPUT);
              pinMode(E_MUX1_PIN, OUTPUT);

              _delay(100);
              SERIAL_ECHO_START;
              SERIAL_ECHO("T:");
              SERIAL_ECHOLN((int)tmp_extruder);
              switch (tmp_extruder) {
              case 1:
                  WRITE(E_MUX0_PIN, HIGH);
                  WRITE(E_MUX1_PIN, LOW);

                  break;
              case 2:
                  WRITE(E_MUX0_PIN, LOW);
                  WRITE(E_MUX1_PIN, HIGH);

                  break;
              case 3:
                  WRITE(E_MUX0_PIN, HIGH);
                  WRITE(E_MUX1_PIN, HIGH);

                  break;
              default:
                  WRITE(E_MUX0_PIN, LOW);
                  WRITE(E_MUX1_PIN, LOW);

                  break;
              }
              _delay(100);

#else //SNMM
              if (tmp_extruder >= EXTRUDERS) {
                  SERIAL_ECHO_START;
                  SERIAL_ECHOPGM("T");
                  SERIAL_PROTOCOLLN((int)tmp_extruder);
                  SERIAL_ECHOLNRPGM(_n("Invalid extruder"));////MSG_INVALID_EXTRUDER
              }
              else {
#if EXTRUDERS > 1
                  boolean make_move = false;
#endif
                  if (code_seen('F')) {
#if EXTRUDERS > 1
                      make_move = true;
#endif
                      next_feedrate = code_value();
                      if (next_feedrate > 0.0) {
                          feedrate = next_feedrate;
                      }
                  }
#if EXTRUDERS > 1
                  if (tmp_extruder != active_extruder) {
                      // Save current position to return to after applying extruder offset
                      memcpy(destination, current_position, sizeof(destination));
                      // Offset extruder (only by XY)
                      int i;
                      for (i = 0; i < 2; i++) {
                          current_position[i] = current_position[i] -
                                  extruder_offset[i][active_extruder] +
                                  extruder_offset[i][tmp_extruder];
                      }
                      // Set the new active extruder and position
                      active_extruder = tmp_extruder;
                      plan_set_position(current_position[X_AXIS], current_position[Y_AXIS], current_position[Z_AXIS], current_position[E_AXIS]);
                      // Move to the old position if 'F' was in the parameters
                      if (make_move && Stopped == false) {
                          prepare_move();
                      }
                  }
#endif
                  SERIAL_ECHO_START;
                  SERIAL_ECHORPGM(_n("Active Extruder: "));////MSG_ACTIVE_EXTRUDER
                  SERIAL_PROTOCOLLN((int)active_extruder);
              }

#endif //SNMM
          }
      }
  } // end if(code_seen('T')) (end of T codes)
  /*!
  #### End of T-Codes
  */

  /**
  *---------------------------------------------------------------------------------
  *# D codes
  */
  else if (code_seen('D')) // D codes (debug)
  {
    switch((int)code_value())
    {

    /*!
    *
    ### D-1 - Endless Loop <a href="https://reprap.org/wiki/G-code#D-1:_Endless_Loop">D-1: Endless Loop</a>
      
          D-1
      
    *
    */
	case -1:
		dcode__1(); break;
#ifdef DEBUG_DCODES

    /*!
    *
    ### D0 - Reset <a href="https://reprap.org/wiki/G-code#D0:_Reset">D0: Reset</a>
      
          D0 [ B ]
      
      - `B` - Bootloader
    *
    */
	case 0:
		dcode_0(); break;

    /*!
    *
    ### D1 - Clear EEPROM and RESET <a href="https://reprap.org/wiki/G-code#D1:_Clear_EEPROM_and_RESET">D1: Clear EEPROM and RESET</a>
      
          D1
      
    *
    */
	case 1:
		dcode_1(); break;

    /*!
    *
    ### D2 - Read/Write RAM <a href="https://reprap.org/wiki/G-code#D2:_Read.2FWrite_RAM">D3: Read/Write RAM</a>
    This command can be used without any additional parameters. It will read the entire RAM.
      
          D3 [ A | C | X ]
      
      - `A` - Address (0x0000-0x1fff)
      - `C` - Count (0x0001-0x2000)
      - `X` - Data
    *
    */
	case 2:
		dcode_2(); break;
#endif //DEBUG_DCODES
#ifdef DEBUG_DCODE3

    /*!
    *
    ### D3 - Read/Write EEPROM <a href="https://reprap.org/wiki/G-code#D3:_Read.2FWrite_EEPROM">D3: Read/Write EEPROM</a>
    This command can be used without any additional parameters. It will read the entire eeprom.
      
          D3 [ A | C | X ]
      
      - `A` - Address (0x0000-0x0fff)
      - `C` - Count (0x0001-0x1000)
      - `X` - Data
    *
    */
	case 3:
		dcode_3(); break;
#endif //DEBUG_DCODE3
#ifdef DEBUG_DCODES

    /*!
    *
    ### D4 - Read/Write PIN <a href="https://reprap.org/wiki/G-code#D4:_Read.2FWrite_PIN">D4: Read/Write PIN</a>
    
    To read the digital value of a pin you need only to define the pin number.
      
          D4 [ P | F | V ]
      
      - `P` - Pin (0-255)
      - `F` - Function in/out (0/1)
      - `V` - Value (0/1)
    *
    */
	case 4:
		dcode_4(); break;
#endif //DEBUG_DCODES
#ifdef DEBUG_DCODE5

    /*!
    *
    ### D5 - Read/Write FLASH <a href="https://reprap.org/wiki/G-code#D5:_Read.2FWrite_FLASH">D5: Read/Write Flash</a>
    This command can be used without any additional parameters. It will read the 1kb FLASH.
      
          D3 [ A | C | X | E ]
      
      - `A` - Address (0x00000-0x3ffff)
      - `C` - Count (0x0001-0x2000)
      - `X` - Data
      - `E` - Erase
    *
    */
	case 5:
		dcode_5(); break;
		break;
#endif //DEBUG_DCODE5
#ifdef DEBUG_DCODES

    /*!
    *
    ### D6 - Read/Write external FLASH <a href="https://reprap.org/wiki/G-code#D6:_Read.2FWrite_external_FLASH">D6: Read/Write external Flash</a>
    
    Reserved
   *
   */
	case 6:
		dcode_6(); break;

    /*!
    *
    ### D7 - Read/Write Bootloader <a href="https://reprap.org/wiki/G-code#D7:_Read.2FWrite_Bootloader">D7: Read/Write Bootloader</a>
    
    Reserved
   *
   */
	case 7:
		dcode_7(); break;

    /*!
    *
    ### D8 - Read/Write PINDA <a href="https://reprap.org/wiki/G-code#D8:_Read.2FWrite_PINDA">D8: Read/Write PINDA</a>
      
          D8 [ ? | ! | P | Z ]
      
      - `?` - Read PINDA temperature shift values
      - `!` - Reset PINDA temperature shift values to default
      - `P` - Pinda temperature [C]
      - `Z` - Z Offset [mm]
    *
    */
	case 8:
		dcode_8(); break;

    /*!
    *
    ### D9 - Read ADC <a href="https://reprap.org/wiki/G-code#D9:_Read.2FWrite_ADC">D9: Read ADC</a>
      
          D9 [ I | V ]
      
      - `I` - ADC channel index 
         - `0` - Heater 0 temperature
         - `1` - Heater 1 temperature
         - `2` - Bed temperature
         - `3` - PINDA temperature
         - `4` - PWR voltage
         - `5` - Ambient temperature
         - `6` - BED voltage
      - `V` Value to be written as simulated
    *
    */
	case 9:
		dcode_9(); break;

    /*!
    *
    ### D10 - Set XYZ calibration = OK <a href="https://reprap.org/wiki/G-code#D10:_Set_XYZ_calibration_.3D_OK">D10: Set XYZ calibration = OK</a>
    
    *
    */
	case 10:
		dcode_10(); break;

    /*!
    *
    ### D12 - Time <a href="https://reprap.org/wiki/G-code#D12:_Time">D12: Time</a>
    
    Writes the actual time in the log file.
    *
    */

#endif //DEBUG_DCODES
#ifdef HEATBED_ANALYSIS

    /*!
    *
    ### D80 - Bed check <a href="https://reprap.org/wiki/G-code#D80:_Bed_check">D80: Bed check</a>
    This command will log data to SD card file "mesh.txt".
      
          D80 [ E | F | G | H | I | J ]
      
    - `E` - Dimension X (default 40)
    - `F` - Dimention Y (default 40)
    - `G` - Points X (default 40)
    - `H` - Points Y (default 40)
    - `I` - Offset X (default 74)
    - `J` - Offset Y (default 34)
  */
	case 80:
	{
		float dimension_x = 40;
		float dimension_y = 40;
		int points_x = 40;
		int points_y = 40;
		float offset_x = 74;
		float offset_y = 33;

		if (code_seen('E')) dimension_x = code_value();
		if (code_seen('F')) dimension_y = code_value();
		if (code_seen('G')) {points_x = code_value(); }
		if (code_seen('H')) {points_y = code_value(); }
		if (code_seen('I')) {offset_x = code_value(); }
		if (code_seen('J')) {offset_y = code_value(); }
		printf_P(PSTR("DIM X: %f\n"), dimension_x);
		printf_P(PSTR("DIM Y: %f\n"), dimension_y);
		printf_P(PSTR("POINTS X: %d\n"), points_x);
		printf_P(PSTR("POINTS Y: %d\n"), points_y);
		printf_P(PSTR("OFFSET X: %f\n"), offset_x);
		printf_P(PSTR("OFFSET Y: %f\n"), offset_y);
 		bed_check(dimension_x,dimension_y,points_x,points_y,offset_x,offset_y);
	}break;

    /*!
    *
    ### D81 - Bed analysis <a href="https://reprap.org/wiki/G-code#D81:_Bed_analysis">D80: Bed analysis</a>
    This command will log data to SD card file "wldsd.txt".
      
          D81 [ E | F | G | H | I | J ]
      
    - `E` - Dimension X (default 40)
    - `F` - Dimention Y (default 40)
    - `G` - Points X (default 40)
    - `H` - Points Y (default 40)
    - `I` - Offset X (default 74)
    - `J` - Offset Y (default 34)
  */
	case 81:
	{
		float dimension_x = 40;
		float dimension_y = 40;
		int points_x = 40;
		int points_y = 40;
		float offset_x = 74;
		float offset_y = 33;

		if (code_seen('E')) dimension_x = code_value();
		if (code_seen('F')) dimension_y = code_value();
		if (code_seen("G")) { strchr_pointer+=1; points_x = code_value(); }
		if (code_seen("H")) { strchr_pointer+=1; points_y = code_value(); }
		if (code_seen("I")) { strchr_pointer+=1; offset_x = code_value(); }
		if (code_seen("J")) { strchr_pointer+=1; offset_y = code_value(); }
		
		bed_analysis(dimension_x,dimension_y,points_x,points_y,offset_x,offset_y);
		
	} break;
	
#endif //HEATBED_ANALYSIS
#ifdef DEBUG_DCODES

    /*!
    *
    ### D106 - Print measured fan speed for different pwm values <a href="https://reprap.org/wiki/G-code#D106:_Print_measured_fan_speed_for_different_pwm_values">D106: Print measured fan speed for different pwm values</a>
    */
	case 106:
	{
		for (int i = 255; i > 0; i = i - 5) {
			fanSpeed = i;
			//delay_keep_alive(2000);
			for (int j = 0; j < 100; j++) {
				delay_keep_alive(100);

			}
			printf_P(_N("%d: %d\n"), i, fan_speed[1]);
		}
	}break;

#ifdef TMC2130
    /*!
    *
    ### D2130 - Trinamic stepper controller <a href="https://reprap.org/wiki/G-code#D2130:_Trinamic_stepper_controller">D2130: Trinamic stepper controller</a>
    
    @todo Please review by owner of the code. RepRap Wiki Gcode needs to be updated after review of owner as well.
      
          D2130 [ Axis | Command | Subcommand | Value ]
      
    - Axis
      - `X` - X stepper driver
      - `Y` - Y stepper driver
      - `Z` - Z stepper driver
      - `E` - Extruder stepper driver
    - Commands
      - `0`   - Current off
      - `1`   - Current on
      - `+`   - Single step
      - `-`   - Single step oposite direction
      - `NNN` - Value sereval steps
      - `?`   - Read register
      - Subcommands for read register
        - `mres`     - Micro step resolution. More information in datasheet '5.5.2 CHOPCONF – Chopper Configuration'
        - `step`     - Step
        - `mscnt`    - Microstep counter. More information in datasheet '5.5 Motor Driver Registers'
        - `mscuract` - Actual microstep current for motor. More information in datasheet '5.5 Motor Driver Registers'
        - `wave`     - Microstep linearity compensation curve
      - `!`   - Set register
      - Subcommands for set register
        - `mres`     - Micro step resolution
        - `step`     - Step
        - `wave`     - Microstep linearity compensation curve
        - Values for set register
          - `0, 180 --> 250` - Off
          - `0.9 --> 1.25`   - Valid values (recommended is 1.1)
      - `@`   - Home calibrate axis
    
    Examples:
      
          D2130E?wave
      
      Print extruder microstep linearity compensation curve
      
          D2130E!wave0
      
      Disable extruder linearity compensation curve, (sine curve is used)
      
          D2130E!wave220
      
      (sin(x))^1.1 extruder microstep compensation curve used
    
    Notes:
      For more information see https://www.trinamic.com/fileadmin/assets/Products/ICs_Documents/TMC2130_datasheet.pdf
    *
	*/

	case 2130:
		dcode_2130(); break;
#endif //TMC2130

#if (defined (FILAMENT_SENSOR) && defined(PAT9125))

    /*!
    *
    ### D9125 - PAT9125 filament sensor <a href="https://reprap.org/wiki/G-code#D9:_Read.2FWrite_ADC">D9125: PAT9125 filament sensor</a>
      
          D9125 [ ? | ! | R | X | Y | L ]
      
      - `?` - Print values
      - `!` - Print values
      - `R` - Resolution. Not active in code
      - `X` - X values
      - `Y` - Y values
      - `L` - Activate filament sensor log
    *
    */
	case 9125:
		dcode_9125(); break;
#endif //FILAMENT_SENSOR

#endif //DEBUG_DCODES
	}
  }

  else
  {
    SERIAL_ECHO_START;
    SERIAL_ECHORPGM(MSG_UNKNOWN_COMMAND);
    SERIAL_ECHO(CMDBUFFER_CURRENT_STRING);
    SERIAL_ECHOLNPGM("\"(2)");
  }
  KEEPALIVE_STATE(NOT_BUSY);
  ClearToSend();
}

/*!
#### End of D-Codes
*/

  /** @defgroup GCodes G-Code List 
  */

// ---------------------------------------------------

void FlushSerialRequestResend()
{
  //char cmdbuffer[bufindr][100]="Resend:";
  MYSERIAL.flush();
  printf_P(_N("%S: %ld\n%S\n"), _n("Resend"), gcode_LastN + 1, MSG_OK);
}

// Confirm the execution of a command, if sent from a serial line.
// Execution of a command from a SD card will not be confirmed.
void ClearToSend()
{
    previous_millis_cmd = _millis();
	if ((CMDBUFFER_CURRENT_TYPE == CMDBUFFER_CURRENT_TYPE_USB) || (CMDBUFFER_CURRENT_TYPE == CMDBUFFER_CURRENT_TYPE_USB_WITH_LINENR)) 
		SERIAL_PROTOCOLLNRPGM(MSG_OK);
}

#if MOTHERBOARD == BOARD_RAMBO_MINI_1_0 || MOTHERBOARD == BOARD_RAMBO_MINI_1_3
void update_currents() {
	float current_high[3] = DEFAULT_PWM_MOTOR_CURRENT_LOUD;
	float current_low[3] = DEFAULT_PWM_MOTOR_CURRENT;
	float tmp_motor[3];
	
	//SERIAL_ECHOLNPGM("Currents updated: ");

	if (destination[Z_AXIS] < Z_SILENT) {
		//SERIAL_ECHOLNPGM("LOW");
		for (uint8_t i = 0; i < 3; i++) {
			st_current_set(i, current_low[i]);		
			/*MYSERIAL.print(int(i));
			SERIAL_ECHOPGM(": ");
			MYSERIAL.println(current_low[i]);*/
		}		
	}
	else if (destination[Z_AXIS] > Z_HIGH_POWER) {
		//SERIAL_ECHOLNPGM("HIGH");
		for (uint8_t i = 0; i < 3; i++) {
			st_current_set(i, current_high[i]);
			/*MYSERIAL.print(int(i));
			SERIAL_ECHOPGM(": ");
			MYSERIAL.println(current_high[i]);*/
		}		
	}
	else {
		for (uint8_t i = 0; i < 3; i++) {
			float q = current_low[i] - Z_SILENT*((current_high[i] - current_low[i]) / (Z_HIGH_POWER - Z_SILENT));
			tmp_motor[i] = ((current_high[i] - current_low[i]) / (Z_HIGH_POWER - Z_SILENT))*destination[Z_AXIS] + q;
			st_current_set(i, tmp_motor[i]);			
			/*MYSERIAL.print(int(i));
			SERIAL_ECHOPGM(": ");
			MYSERIAL.println(tmp_motor[i]);*/
		}
	}
}
#endif //MOTHERBOARD == BOARD_RAMBO_MINI_1_0 || MOTHERBOARD == BOARD_RAMBO_MINI_1_3

void get_coordinates()
{
  bool seen[4]={false,false,false,false};
  for(int8_t i=0; i < NUM_AXIS; i++) {
    if(code_seen(axis_codes[i]))
    {
      bool relative = axis_relative_modes[i];
      destination[i] = (float)code_value();
      if (i == E_AXIS) {
        float emult = extruder_multiplier[active_extruder];
        if (emult != 1.) {
          if (! relative) {
            destination[i] -= current_position[i];
            relative = true;
          }
          destination[i] *= emult;
        }
      }
      if (relative)
        destination[i] += current_position[i];
      seen[i]=true;
#if MOTHERBOARD == BOARD_RAMBO_MINI_1_0 || MOTHERBOARD == BOARD_RAMBO_MINI_1_3
	  if (i == Z_AXIS && SilentModeMenu == SILENT_MODE_AUTO) update_currents();
#endif //MOTHERBOARD == BOARD_RAMBO_MINI_1_0 || MOTHERBOARD == BOARD_RAMBO_MINI_1_3
    }
    else destination[i] = current_position[i]; //Are these else lines really needed?
  }
  if(code_seen('F')) {
    next_feedrate = code_value();
#ifdef MAX_SILENT_FEEDRATE
	if (tmc2130_mode == TMC2130_MODE_SILENT)
		if (next_feedrate > MAX_SILENT_FEEDRATE) next_feedrate = MAX_SILENT_FEEDRATE;
#endif //MAX_SILENT_FEEDRATE
    if(next_feedrate > 0.0) feedrate = next_feedrate;
	if (!seen[0] && !seen[1] && !seen[2] && seen[3])
	{
//		float e_max_speed = 
//		printf_P(PSTR("E MOVE speed %7.3f\n"), feedrate / 60)
	}
  }
}

void get_arc_coordinates()
{
#ifdef SF_ARC_FIX
   bool relative_mode_backup = relative_mode;
   relative_mode = true;
#endif
   get_coordinates();
#ifdef SF_ARC_FIX
   relative_mode=relative_mode_backup;
#endif

   if(code_seen('I')) {
     offset[0] = code_value();
   }
   else {
     offset[0] = 0.0;
   }
   if(code_seen('J')) {
     offset[1] = code_value();
   }
   else {
     offset[1] = 0.0;
   }
}

void clamp_to_software_endstops(float target[3])
{
#ifdef DEBUG_DISABLE_SWLIMITS
	return;
#endif //DEBUG_DISABLE_SWLIMITS
    world2machine_clamp(target[0], target[1]);

    // Clamp the Z coordinate.
    if (min_software_endstops) {
        float negative_z_offset = 0;
        #ifdef ENABLE_AUTO_BED_LEVELING
            if (Z_PROBE_OFFSET_FROM_EXTRUDER < 0) negative_z_offset = negative_z_offset + Z_PROBE_OFFSET_FROM_EXTRUDER;
            if (cs.add_homing[Z_AXIS] < 0) negative_z_offset = negative_z_offset + cs.add_homing[Z_AXIS];
        #endif
        if (target[Z_AXIS] < min_pos[Z_AXIS]+negative_z_offset) target[Z_AXIS] = min_pos[Z_AXIS]+negative_z_offset;
    }
    if (max_software_endstops) {
        if (target[Z_AXIS] > max_pos[Z_AXIS]) target[Z_AXIS] = max_pos[Z_AXIS];
    }
}

#ifdef MESH_BED_LEVELING
void mesh_plan_buffer_line(const float &x, const float &y, const float &z, const float &e, const float &feed_rate, const uint8_t extruder) {
        float dx = x - current_position[X_AXIS];
        float dy = y - current_position[Y_AXIS];
        int n_segments = 0;

        if (mbl.active) {
            float len = abs(dx) + abs(dy);
            if (len > 0)
                // Split to 3cm segments or shorter.
                n_segments = int(ceil(len / 30.f));
        }

        if (n_segments > 1) {
            // In a multi-segment move explicitly set the final target in the plan
            // as the move will be recalculated in it's entirety
            float gcode_target[NUM_AXIS];
            gcode_target[X_AXIS] = x;
            gcode_target[Y_AXIS] = y;
            gcode_target[Z_AXIS] = z;
            gcode_target[E_AXIS] = e;

            float dz = z - current_position[Z_AXIS];
            float de = e - current_position[E_AXIS];

            for (int i = 1; i < n_segments; ++ i) {
                float t = float(i) / float(n_segments);
                plan_buffer_line(current_position[X_AXIS] + t * dx,
                                 current_position[Y_AXIS] + t * dy,
                                 current_position[Z_AXIS] + t * dz,
                                 current_position[E_AXIS] + t * de,
                                 feed_rate, extruder, gcode_target);
                if (waiting_inside_plan_buffer_line_print_aborted)
                    return;
            }
        }
        // The rest of the path.
        plan_buffer_line(x, y, z, e, feed_rate, extruder);
    }
#endif  // MESH_BED_LEVELING
    
void prepare_move()
{
  clamp_to_software_endstops(destination);
  previous_millis_cmd = _millis();

  // Do not use feedmultiply for E or Z only moves
  if( (current_position[X_AXIS] == destination [X_AXIS]) && (current_position[Y_AXIS] == destination [Y_AXIS])) {
      plan_buffer_line(destination[X_AXIS], destination[Y_AXIS], destination[Z_AXIS], destination[E_AXIS], feedrate/60, active_extruder);
  }
  else {
#ifdef MESH_BED_LEVELING
    mesh_plan_buffer_line(destination[X_AXIS], destination[Y_AXIS], destination[Z_AXIS], destination[E_AXIS], feedrate*feedmultiply*(1./(60.f*100.f)), active_extruder);
#else
     plan_buffer_line(destination[X_AXIS], destination[Y_AXIS], destination[Z_AXIS], destination[E_AXIS], feedrate*feedmultiply*(1./(60.f*100.f)), active_extruder);
#endif
  }

  set_current_to_destination();
}

void prepare_arc_move(char isclockwise) {
  float r = hypot(offset[X_AXIS], offset[Y_AXIS]); // Compute arc radius for mc_arc

  // Trace the arc
  mc_arc(current_position, destination, offset, X_AXIS, Y_AXIS, Z_AXIS, feedrate*feedmultiply/60/100.0, r, isclockwise, active_extruder);

  // As far as the parser is concerned, the position is now == target. In reality the
  // motion control system might still be processing the action and the real tool position
  // in any intermediate location.
  for(int8_t i=0; i < NUM_AXIS; i++) {
    current_position[i] = destination[i];
  }
  previous_millis_cmd = _millis();
}

#if defined(CONTROLLERFAN_PIN) && CONTROLLERFAN_PIN > -1

#if defined(FAN_PIN)
  #if CONTROLLERFAN_PIN == FAN_PIN
    #error "You cannot set CONTROLLERFAN_PIN equal to FAN_PIN"
  #endif
#endif

unsigned long lastMotor = 0; //Save the time for when a motor was turned on last
unsigned long lastMotorCheck = 0;

void controllerFan()
{
  if ((_millis() - lastMotorCheck) >= 2500) //Not a time critical function, so we only check every 2500ms
  {
    lastMotorCheck = _millis();

    if(!READ(X_ENABLE_PIN) || !READ(Y_ENABLE_PIN) || !READ(Z_ENABLE_PIN) || (soft_pwm_bed > 0)
    #if EXTRUDERS > 2
       || !READ(E2_ENABLE_PIN)
    #endif
    #if EXTRUDER > 1
      #if defined(X2_ENABLE_PIN) && X2_ENABLE_PIN > -1
       || !READ(X2_ENABLE_PIN)
      #endif
       || !READ(E1_ENABLE_PIN)
    #endif
       || !READ(E0_ENABLE_PIN)) //If any of the drivers are enabled...
    {
      lastMotor = _millis(); //... set time to NOW so the fan will turn on
    }

    if ((_millis() - lastMotor) >= (CONTROLLERFAN_SECS*1000UL) || lastMotor == 0) //If the last time any driver was enabled, is longer since than CONTROLLERSEC...
    {
        digitalWrite(CONTROLLERFAN_PIN, 0);
        analogWrite(CONTROLLERFAN_PIN, 0);
    }
    else
    {
        // allows digital or PWM fan output to be used (see M42 handling)
        digitalWrite(CONTROLLERFAN_PIN, CONTROLLERFAN_SPEED);
        analogWrite(CONTROLLERFAN_PIN, CONTROLLERFAN_SPEED);
    }
  }
}
#endif

#ifdef TEMP_STAT_LEDS
static bool blue_led = false;
static bool red_led = false;
static uint32_t stat_update = 0;

void handle_status_leds(void) {
  float max_temp = 0.0;
  if(_millis() > stat_update) {
    stat_update += 500; // Update every 0.5s
    for (int8_t cur_extruder = 0; cur_extruder < EXTRUDERS; ++cur_extruder) {
       max_temp = max(max_temp, degHotend(cur_extruder));
       max_temp = max(max_temp, degTargetHotend(cur_extruder));
    }
    #if defined(TEMP_BED_PIN) && TEMP_BED_PIN > -1
      max_temp = max(max_temp, degTargetBed());
      max_temp = max(max_temp, degBed());
    #endif
    if((max_temp > 55.0) && (red_led == false)) {
      digitalWrite(STAT_LED_RED, 1);
      digitalWrite(STAT_LED_BLUE, 0);
      red_led = true;
      blue_led = false;
    }
    if((max_temp < 54.0) && (blue_led == false)) {
      digitalWrite(STAT_LED_RED, 0);
      digitalWrite(STAT_LED_BLUE, 1);
      red_led = false;
      blue_led = true;
    }
  }
}
#endif

#ifdef SAFETYTIMER
/**
 * @brief Turn off heating after safetytimer_inactive_time milliseconds of inactivity
 *
 * Full screen blocking notification message is shown after heater turning off.
 * Paused print is not considered inactivity, as nozzle is cooled anyway and bed cooling would
 * damage print.
 *
 * If safetytimer_inactive_time is zero, feature is disabled (heating is never turned off because of inactivity)
 */
static void handleSafetyTimer()
{
#if (EXTRUDERS > 1)
#error Implemented only for one extruder.
#endif //(EXTRUDERS > 1)
    if ((PRINTER_ACTIVE) || (!degTargetBed() && !degTargetHotend(0)) || (!safetytimer_inactive_time))
    {
        safetyTimer.stop();
    }
    else if ((degTargetBed() || degTargetHotend(0)) && (!safetyTimer.running()))
    {
        safetyTimer.start();
    }
    else if (safetyTimer.expired(farm_mode?FARM_DEFAULT_SAFETYTIMER_TIME_ms:safetytimer_inactive_time))
    {
        setTargetBed(0);
        setAllTargetHotends(0);
        lcd_show_fullscreen_message_and_wait_P(_i("Heating disabled by safety timer."));////MSG_BED_HEATING_SAFETY_DISABLED
    }
}
#endif //SAFETYTIMER

void manage_inactivity(bool ignore_stepper_queue/*=false*/) //default argument set in Marlin.h
{
bool bInhibitFlag;
#ifdef FILAMENT_SENSOR
	if (mmu_enabled == false)
	{
//-//		if (mcode_in_progress != 600) //M600 not in progress
#ifdef PAT9125
          bInhibitFlag=(menu_menu==lcd_menu_extruder_info); // Support::ExtruderInfo menu active
#endif // PAT9125
#ifdef IR_SENSOR
          bInhibitFlag=(menu_menu==lcd_menu_show_sensors_state); // Support::SensorInfo menu active
#endif // IR_SENSOR
          if ((mcode_in_progress != 600) && (eFilamentAction != FilamentAction::AutoLoad) && (!bInhibitFlag)) //M600 not in progress, preHeat @ autoLoad menu not active, Support::ExtruderInfo/SensorInfo menu not active
		{
			if (!moves_planned() && !IS_SD_PRINTING && !is_usb_printing && (lcd_commands_type != LcdCommands::Layer1Cal) && ! eeprom_read_byte((uint8_t*)EEPROM_WIZARD_ACTIVE))
			{
				if (fsensor_check_autoload())
				{
#ifdef PAT9125
					fsensor_autoload_check_stop();
#endif //PAT9125
//-//					if (degHotend0() > EXTRUDE_MINTEMP)
if(0)
					{
            Sound_MakeCustom(50,1000,false);
						loading_flag = true;
						enquecommand_front_P((PSTR("M701")));
					}
					else
					{
/*
						lcd_update_enable(false);
						show_preheat_nozzle_warning();
						lcd_update_enable(true);
*/
                              eFilamentAction=FilamentAction::AutoLoad;
                              bFilamentFirstRun=false;
                              if(target_temperature[0]>=EXTRUDE_MINTEMP)
                              {
                                   bFilamentPreheatState=true;
//                                   mFilamentItem(target_temperature[0],target_temperature_bed);
                                   menu_submenu(mFilamentItemForce);
                              }
                              else
                              {
                                   menu_submenu(lcd_generic_preheat_menu);
                                   lcd_timeoutToStatus.start();
                              }
                         }
				}
			}
			else
			{
#ifdef PAT9125
				fsensor_autoload_check_stop();
#endif //PAT9125
				fsensor_update();
			}
		}
	}
#endif //FILAMENT_SENSOR

#ifdef SAFETYTIMER
	handleSafetyTimer();
#endif //SAFETYTIMER

#if defined(KILL_PIN) && KILL_PIN > -1
	static int killCount = 0;   // make the inactivity button a bit less responsive
   const int KILL_DELAY = 10000;
#endif
	
    if(buflen < (BUFSIZE-1)){
        get_command();
    }

  if( (_millis() - previous_millis_cmd) >  max_inactive_time )
    if(max_inactive_time)
      kill(_n("Inactivity Shutdown"), 4);
  if(stepper_inactive_time)  {
    if( (_millis() - previous_millis_cmd) >  stepper_inactive_time )
    {
      if(blocks_queued() == false && ignore_stepper_queue == false) {
        disable_x();
        disable_y();
        disable_z();
        disable_e0();
        disable_e1();
        disable_e2();
      }
    }
  }
  
  #ifdef CHDK //Check if pin should be set to LOW after M240 set it to HIGH
    if (chdkActive && (_millis() - chdkHigh > CHDK_DELAY))
    {
      chdkActive = false;
      WRITE(CHDK, LOW);
    }
  #endif
  
  #if defined(KILL_PIN) && KILL_PIN > -1
    
    // Check if the kill button was pressed and wait just in case it was an accidental
    // key kill key press
    // -------------------------------------------------------------------------------
    if( 0 == READ(KILL_PIN) )
    {
       killCount++;
    }
    else if (killCount > 0)
    {
       killCount--;
    }
    // Exceeded threshold and we can confirm that it was not accidental
    // KILL the machine
    // ----------------------------------------------------------------
    if ( killCount >= KILL_DELAY)
    {
       kill(NULL, 5);
    }
  #endif
    
  #if defined(CONTROLLERFAN_PIN) && CONTROLLERFAN_PIN > -1
    controllerFan(); //Check if fan should be turned on to cool stepper drivers down
  #endif
  #ifdef EXTRUDER_RUNOUT_PREVENT
    if( (_millis() - previous_millis_cmd) >  EXTRUDER_RUNOUT_SECONDS*1000 )
    if(degHotend(active_extruder)>EXTRUDER_RUNOUT_MINTEMP)
    {
     bool oldstatus=READ(E0_ENABLE_PIN);
     enable_e0();
     float oldepos=current_position[E_AXIS];
     float oldedes=destination[E_AXIS];
     plan_buffer_line(destination[X_AXIS], destination[Y_AXIS], destination[Z_AXIS],
                      destination[E_AXIS]+EXTRUDER_RUNOUT_EXTRUDE*EXTRUDER_RUNOUT_ESTEPS/cs.axis_steps_per_unit[E_AXIS],
                      EXTRUDER_RUNOUT_SPEED/60.*EXTRUDER_RUNOUT_ESTEPS/cs.axis_steps_per_unit[E_AXIS], active_extruder);
     current_position[E_AXIS]=oldepos;
     destination[E_AXIS]=oldedes;
     plan_set_e_position(oldepos);
     previous_millis_cmd=_millis();
     st_synchronize();
     WRITE(E0_ENABLE_PIN,oldstatus);
    }
  #endif
  #ifdef TEMP_STAT_LEDS
      handle_status_leds();
  #endif
  check_axes_activity();
  mmu_loop();
}

void kill(const char *full_screen_message, unsigned char id)
{
	printf_P(_N("KILL: %d\n"), id);
	//return;
  cli(); // Stop interrupts
  disable_heater();

  disable_x();
//  SERIAL_ECHOLNPGM("kill - disable Y");
  disable_y();
  disable_z();
  disable_e0();
  disable_e1();
  disable_e2();

#if defined(PS_ON_PIN) && PS_ON_PIN > -1
  pinMode(PS_ON_PIN,INPUT);
#endif
  SERIAL_ERROR_START;
  SERIAL_ERRORLNRPGM(_n("Printer halted. kill() called!"));////MSG_ERR_KILLED
  if (full_screen_message != NULL) {
      SERIAL_ERRORLNRPGM(full_screen_message);
      lcd_display_message_fullscreen_P(full_screen_message);
  } else {
      LCD_ALERTMESSAGERPGM(_n("KILLED. "));////MSG_KILLED
  }

  // FMC small patch to update the LCD before ending
  sei();   // enable interrupts
  for ( int i=5; i--; lcd_update(0))
  {
     _delay(200);	
  }
  cli();   // disable interrupts
  suicide();
  while(1)
  {
#ifdef WATCHDOG
    wdt_reset();
#endif //WATCHDOG
	  /* Intentionally left empty */
	
  } // Wait for reset
}

// Stop: Emergency stop used by overtemp functions which allows recovery
//
//   In addition to stopping the print, this prevents subsequent G[0-3] commands to be
//   processed via USB (using "Stopped") until the print is resumed via M999 or
//   manually started from scratch with the LCD.
//
//   Note that the current instruction is completely discarded, so resuming from Stop()
//   will introduce either over/under extrusion on the current segment, and will not
//   survive a power panic. Switching Stop() to use the pause machinery instead (with
//   the addition of disabling the headers) could allow true recovery in the future.
void Stop()
{
  disable_heater();
  if(Stopped == false) {
    Stopped = true;
    lcd_print_stop();
    Stopped_gcode_LastN = gcode_LastN; // Save last g_code for restart
    SERIAL_ERROR_START;
    SERIAL_ERRORLNRPGM(MSG_ERR_STOPPED);
    LCD_MESSAGERPGM(_T(MSG_STOPPED));
  }
}

bool IsStopped() { return Stopped; };

#ifdef FAST_PWM_FAN
void setPwmFrequency(uint8_t pin, int val)
{
  val &= 0x07;
  switch(digitalPinToTimer(pin))
  {

    #if defined(TCCR0A)
    case TIMER0A:
    case TIMER0B:
//         TCCR0B &= ~(_BV(CS00) | _BV(CS01) | _BV(CS02));
//         TCCR0B |= val;
         break;
    #endif

    #if defined(TCCR1A)
    case TIMER1A:
    case TIMER1B:
//         TCCR1B &= ~(_BV(CS10) | _BV(CS11) | _BV(CS12));
//         TCCR1B |= val;
         break;
    #endif

    #if defined(TCCR2)
    case TIMER2:
    case TIMER2:
         TCCR2 &= ~(_BV(CS10) | _BV(CS11) | _BV(CS12));
         TCCR2 |= val;
         break;
    #endif

    #if defined(TCCR2A)
    case TIMER2A:
    case TIMER2B:
         TCCR2B &= ~(_BV(CS20) | _BV(CS21) | _BV(CS22));
         TCCR2B |= val;
         break;
    #endif

    #if defined(TCCR3A)
    case TIMER3A:
    case TIMER3B:
    case TIMER3C:
         TCCR3B &= ~(_BV(CS30) | _BV(CS31) | _BV(CS32));
         TCCR3B |= val;
         break;
    #endif

    #if defined(TCCR4A)
    case TIMER4A:
    case TIMER4B:
    case TIMER4C:
         TCCR4B &= ~(_BV(CS40) | _BV(CS41) | _BV(CS42));
         TCCR4B |= val;
         break;
   #endif

    #if defined(TCCR5A)
    case TIMER5A:
    case TIMER5B:
    case TIMER5C:
         TCCR5B &= ~(_BV(CS50) | _BV(CS51) | _BV(CS52));
         TCCR5B |= val;
         break;
   #endif

  }
}
#endif //FAST_PWM_FAN

//! @brief Get and validate extruder number
//!
//! If it is not specified, active_extruder is returned in parameter extruder.
//! @param [in] code M code number
//! @param [out] extruder
//! @return error
//! @retval true Invalid extruder specified in T code
//! @retval false Valid extruder specified in T code, or not specifiead

bool setTargetedHotend(int code, uint8_t &extruder)
{
  extruder = active_extruder;
  if(code_seen('T')) {
      extruder = code_value();
    if(extruder >= EXTRUDERS) {
      SERIAL_ECHO_START;
      switch(code){
        case 104:
          SERIAL_ECHORPGM(_n("M104 Invalid extruder "));////MSG_M104_INVALID_EXTRUDER
          break;
        case 105:
          SERIAL_ECHO(_n("M105 Invalid extruder "));////MSG_M105_INVALID_EXTRUDER
          break;
        case 109:
          SERIAL_ECHO(_n("M109 Invalid extruder "));////MSG_M109_INVALID_EXTRUDER
          break;
        case 218:
          SERIAL_ECHO(_n("M218 Invalid extruder "));////MSG_M218_INVALID_EXTRUDER
          break;
        case 221:
          SERIAL_ECHO(_n("M221 Invalid extruder "));////MSG_M221_INVALID_EXTRUDER
          break;
      }
      SERIAL_PROTOCOLLN((int)extruder);
      return true;
    }
  }
  return false;
}

void save_statistics(unsigned long _total_filament_used, unsigned long _total_print_time) //_total_filament_used unit: mm/100; print time in s
{
	if (eeprom_read_byte((uint8_t *)EEPROM_TOTALTIME) == 255 && eeprom_read_byte((uint8_t *)EEPROM_TOTALTIME + 1) == 255 && eeprom_read_byte((uint8_t *)EEPROM_TOTALTIME + 2) == 255 && eeprom_read_byte((uint8_t *)EEPROM_TOTALTIME + 3) == 255)
	{
		eeprom_update_dword((uint32_t *)EEPROM_TOTALTIME, 0);
		eeprom_update_dword((uint32_t *)EEPROM_FILAMENTUSED, 0);
	}

	unsigned long _previous_filament = eeprom_read_dword((uint32_t *)EEPROM_FILAMENTUSED); //_previous_filament unit: cm
	unsigned long _previous_time = eeprom_read_dword((uint32_t *)EEPROM_TOTALTIME); //_previous_time unit: min

	eeprom_update_dword((uint32_t *)EEPROM_TOTALTIME, _previous_time + (_total_print_time/60)); //EEPROM_TOTALTIME unit: min
	eeprom_update_dword((uint32_t *)EEPROM_FILAMENTUSED, _previous_filament + (_total_filament_used / 1000));

	total_filament_used = 0;

}

float calculate_extruder_multiplier(float diameter) {
  float out = 1.f;
  if (cs.volumetric_enabled && diameter > 0.f) {
    float area = M_PI * diameter * diameter * 0.25;
    out = 1.f / area;
  }
  if (extrudemultiply != 100)
    out *= float(extrudemultiply) * 0.01f;
  return out;
}

void calculate_extruder_multipliers() {
	extruder_multiplier[0] = calculate_extruder_multiplier(cs.filament_size[0]);
#if EXTRUDERS > 1
	extruder_multiplier[1] = calculate_extruder_multiplier(cs.filament_size[1]);
#if EXTRUDERS > 2
	extruder_multiplier[2] = calculate_extruder_multiplier(cs.filament_size[2]);
#endif
#endif
}

void delay_keep_alive(unsigned int ms)
{
    for (;;) {
        manage_heater();
        // Manage inactivity, but don't disable steppers on timeout.
        manage_inactivity(true);
        lcd_update(0);
        if (ms == 0)
            break;
        else if (ms >= 50) {
            _delay(50);
            ms -= 50;
        } else {
			_delay(ms);
            ms = 0;
        }
    }
}

static void wait_for_heater(long codenum, uint8_t extruder) {
    if (!degTargetHotend(extruder))
        return;

#ifdef TEMP_RESIDENCY_TIME
	long residencyStart;
	residencyStart = -1;
	/* continue to loop until we have reached the target temp
	_and_ until TEMP_RESIDENCY_TIME hasn't passed since we reached it */
	while ((!cancel_heatup) && ((residencyStart == -1) ||
		(residencyStart >= 0 && (((unsigned int)(_millis() - residencyStart)) < (TEMP_RESIDENCY_TIME * 1000UL))))) {
#else
	while (target_direction ? (isHeatingHotend(tmp_extruder)) : (isCoolingHotend(tmp_extruder) && (CooldownNoWait == false))) {
#endif //TEMP_RESIDENCY_TIME
		if ((_millis() - codenum) > 1000UL)
		{ //Print Temp Reading and remaining time every 1 second while heating up/cooling down
			if (!farm_mode) {
				SERIAL_PROTOCOLPGM("T:");
				SERIAL_PROTOCOL_F(degHotend(extruder), 1);
				SERIAL_PROTOCOLPGM(" E:");
				SERIAL_PROTOCOL((int)extruder);

#ifdef TEMP_RESIDENCY_TIME
				SERIAL_PROTOCOLPGM(" W:");
				if (residencyStart > -1)
				{
					codenum = ((TEMP_RESIDENCY_TIME * 1000UL) - (_millis() - residencyStart)) / 1000UL;
					SERIAL_PROTOCOLLN(codenum);
				}
				else
				{
					SERIAL_PROTOCOLLN("?");
				}
			}
#else
				SERIAL_PROTOCOLLN("");
#endif
				codenum = _millis();
		}
			manage_heater();
			manage_inactivity(true); //do not disable steppers
			lcd_update(0);
#ifdef TEMP_RESIDENCY_TIME
			/* start/restart the TEMP_RESIDENCY_TIME timer whenever we reach target temp for the first time
			or when current temp falls outside the hysteresis after target temp was reached */
			if ((residencyStart == -1 && target_direction && (degHotend(extruder) >= (degTargetHotend(extruder) - TEMP_WINDOW))) ||
				(residencyStart == -1 && !target_direction && (degHotend(extruder) <= (degTargetHotend(extruder) + TEMP_WINDOW))) ||
				(residencyStart > -1 && labs(degHotend(extruder) - degTargetHotend(extruder)) > TEMP_HYSTERESIS))
			{
				residencyStart = _millis();
			}
#endif //TEMP_RESIDENCY_TIME
	}
}

void check_babystep()
{
	int babystep_z = eeprom_read_word(reinterpret_cast<uint16_t *>(&(EEPROM_Sheets_base->
            s[(eeprom_read_byte(&(EEPROM_Sheets_base->active_sheet)))].z_offset)));

	if ((babystep_z < Z_BABYSTEP_MIN) || (babystep_z > Z_BABYSTEP_MAX)) {
		babystep_z = 0; //if babystep value is out of min max range, set it to 0
		SERIAL_ECHOLNPGM("Z live adjust out of range. Setting to 0");
		eeprom_write_word(reinterpret_cast<uint16_t *>(&(EEPROM_Sheets_base->
            s[(eeprom_read_byte(&(EEPROM_Sheets_base->active_sheet)))].z_offset)),
                    babystep_z);
		lcd_show_fullscreen_message_and_wait_P(PSTR("Z live adjust out of range. Setting to 0. Click to continue."));
		lcd_update_enable(true);		
	}	
}
#ifdef HEATBED_ANALYSIS
void d_setup()
{	
	pinMode(D_DATACLOCK, INPUT_PULLUP);
	pinMode(D_DATA, INPUT_PULLUP);
	pinMode(D_REQUIRE, OUTPUT);
	digitalWrite(D_REQUIRE, HIGH);
}


float d_ReadData()
{
	int digit[13];
	String mergeOutput;
	float output;

	digitalWrite(D_REQUIRE, HIGH);
	for (int i = 0; i<13; i++)
	{
		for (int j = 0; j < 4; j++)
		{
			while (digitalRead(D_DATACLOCK) == LOW) {}
			while (digitalRead(D_DATACLOCK) == HIGH) {}
			bitWrite(digit[i], j, digitalRead(D_DATA));
		}
	}

	digitalWrite(D_REQUIRE, LOW);
	mergeOutput = "";
	output = 0;
	for (int r = 5; r <= 10; r++) //Merge digits
	{
		mergeOutput += digit[r];
	}
	output = mergeOutput.toFloat();

	if (digit[4] == 8) //Handle sign
	{
		output *= -1;
	}

	for (int i = digit[11]; i > 0; i--) //Handle floating point
	{
		output /= 10;
	}

	return output;

}

void bed_check(float x_dimension, float y_dimension, int x_points_num, int y_points_num, float shift_x, float shift_y) {
	int t1 = 0;
	int t_delay = 0;
	int digit[13];
	int m;
	char str[3];
	//String mergeOutput;
	char mergeOutput[15];
	float output;

	int mesh_point = 0; //index number of calibration point
	float bed_zero_ref_x = (-22.f + X_PROBE_OFFSET_FROM_EXTRUDER); //shift between zero point on bed and target and between probe and nozzle
	float bed_zero_ref_y = (-0.6f + Y_PROBE_OFFSET_FROM_EXTRUDER);

	float mesh_home_z_search = 4;
	float measure_z_height = 0.2f;
	float row[x_points_num];
	int ix = 0;
	int iy = 0;

	const char* filename_wldsd = "mesh.txt";
	char data_wldsd[x_points_num * 7 + 1]; //6 chars(" -A.BCD")for each measurement + null 
	char numb_wldsd[8]; // (" -A.BCD" + null)
#ifdef MICROMETER_LOGGING
	d_setup();
#endif //MICROMETER_LOGGING

	int XY_AXIS_FEEDRATE = homing_feedrate[X_AXIS] / 20;
	int Z_LIFT_FEEDRATE = homing_feedrate[Z_AXIS] / 40;

	unsigned int custom_message_type_old = custom_message_type;
	unsigned int custom_message_state_old = custom_message_state;
	custom_message_type = CustomMsg::MeshBedLeveling;
	custom_message_state = (x_points_num * y_points_num) + 10;
	lcd_update(1);

	//mbl.reset();
	babystep_undo();

	card.openFile(filename_wldsd, false);

	/*destination[Z_AXIS] = mesh_home_z_search;
	//plan_buffer_line_curposXYZE(Z_LIFT_FEEDRATE, active_extruder);

	plan_buffer_line(destination[X_AXIS], destination[Y_AXIS], destination[Z_AXIS], destination[E_AXIS], Z_LIFT_FEEDRATE, active_extruder);
	for(int8_t i=0; i < NUM_AXIS; i++) {
		current_position[i] = destination[i];
	}
	st_synchronize();
	*/
		destination[Z_AXIS] = measure_z_height;
		plan_buffer_line(destination[X_AXIS], destination[Y_AXIS], destination[Z_AXIS], destination[E_AXIS], Z_LIFT_FEEDRATE, active_extruder);
		for(int8_t i=0; i < NUM_AXIS; i++) {
			current_position[i] = destination[i];
		}
		st_synchronize();
	/*int l_feedmultiply = */setup_for_endstop_move(false);

	SERIAL_PROTOCOLPGM("Num X,Y: ");
	SERIAL_PROTOCOL(x_points_num);
	SERIAL_PROTOCOLPGM(",");
	SERIAL_PROTOCOL(y_points_num);
	SERIAL_PROTOCOLPGM("\nZ search height: ");
	SERIAL_PROTOCOL(mesh_home_z_search);
	SERIAL_PROTOCOLPGM("\nDimension X,Y: ");
	SERIAL_PROTOCOL(x_dimension);
	SERIAL_PROTOCOLPGM(",");
	SERIAL_PROTOCOL(y_dimension);
	SERIAL_PROTOCOLLNPGM("\nMeasured points:");

	while (mesh_point != x_points_num * y_points_num) {
		ix = mesh_point % x_points_num; // from 0 to MESH_NUM_X_POINTS - 1
		iy = mesh_point / x_points_num;
		if (iy & 1) ix = (x_points_num - 1) - ix; // Zig zag
		float z0 = 0.f;
		/*destination[Z_AXIS] = mesh_home_z_search;
		//plan_buffer_line_curposXYZE(Z_LIFT_FEEDRATE, active_extruder);

		plan_buffer_line(destination[X_AXIS], destination[Y_AXIS], destination[Z_AXIS], destination[E_AXIS], Z_LIFT_FEEDRATE, active_extruder);
		for(int8_t i=0; i < NUM_AXIS; i++) {
			current_position[i] = destination[i];
		}
		st_synchronize();*/


		//current_position[X_AXIS] = 13.f + ix * (x_dimension / (x_points_num - 1)) - bed_zero_ref_x + shift_x;
		//current_position[Y_AXIS] = 6.4f + iy * (y_dimension / (y_points_num - 1)) - bed_zero_ref_y + shift_y;

		destination[X_AXIS] = ix * (x_dimension / (x_points_num - 1)) + shift_x;
		destination[Y_AXIS] = iy * (y_dimension / (y_points_num - 1)) + shift_y;

        mesh_plan_buffer_line(destination[X_AXIS], destination[Y_AXIS], destination[Z_AXIS], destination[E_AXIS], XY_AXIS_FEEDRATE/6, active_extruder);
        set_current_to_destination();
		st_synchronize();

	//	printf_P(PSTR("X = %f; Y= %f \n"), current_position[X_AXIS], current_position[Y_AXIS]);

		delay_keep_alive(1000);
#ifdef MICROMETER_LOGGING

		//memset(numb_wldsd, 0, sizeof(numb_wldsd));
		//dtostrf(d_ReadData(), 8, 5, numb_wldsd);
		//strcat(data_wldsd, numb_wldsd);


		
		//MYSERIAL.println(data_wldsd);
		//delay(1000);
		//delay(3000);
		//t1 = millis();
		
		//while (digitalRead(D_DATACLOCK) == LOW) {}
		//while (digitalRead(D_DATACLOCK) == HIGH) {}
		memset(digit, 0, sizeof(digit));
		//cli();
		digitalWrite(D_REQUIRE, LOW);	
		
		for (int i = 0; i<13; i++)
		{
			//t1 = millis();
			for (int j = 0; j < 4; j++)
			{
				while (digitalRead(D_DATACLOCK) == LOW) {}				
				while (digitalRead(D_DATACLOCK) == HIGH) {}
				//printf_P(PSTR("Done %d\n"), j);
				bitWrite(digit[i], j, digitalRead(D_DATA));
			}
			//t_delay = (millis() - t1);
			//SERIAL_PROTOCOLPGM(" ");
			//SERIAL_PROTOCOL_F(t_delay, 5);
			//SERIAL_PROTOCOLPGM(" ");

		}
		//sei();
		digitalWrite(D_REQUIRE, HIGH);
		mergeOutput[0] = '\0';
		output = 0;
		for (int r = 5; r <= 10; r++) //Merge digits
		{			
			sprintf(str, "%d", digit[r]);
			strcat(mergeOutput, str);
		}
		
		output = atof(mergeOutput);

		if (digit[4] == 8) //Handle sign
		{
			output *= -1;
		}

		for (int i = digit[11]; i > 0; i--) //Handle floating point
		{
			output *= 0.1;
		}
		

		//output = d_ReadData();

		//row[ix] = current_position[Z_AXIS];


		
		//row[ix] = d_ReadData();
		
		row[ix] = output;

		if (iy % 2 == 1 ? ix == 0 : ix == x_points_num - 1) {
			memset(data_wldsd, 0, sizeof(data_wldsd));
			for (int i = 0; i < x_points_num; i++) {
				SERIAL_PROTOCOLPGM(" ");
				SERIAL_PROTOCOL_F(row[i], 5);
				memset(numb_wldsd, 0, sizeof(numb_wldsd));
				dtostrf(row[i], 7, 3, numb_wldsd);
				strcat(data_wldsd, numb_wldsd);
			}
			card.write_command(data_wldsd);
			SERIAL_PROTOCOLPGM("\n");

		}

		custom_message_state--;
		mesh_point++;
		lcd_update(1);

	}
	#endif //MICROMETER_LOGGING
	card.closefile();
	//clean_up_after_endstop_move(l_feedmultiply);

}

void bed_analysis(float x_dimension, float y_dimension, int x_points_num, int y_points_num, float shift_x, float shift_y) {
	int t1 = 0;
	int t_delay = 0;
	int digit[13];
	int m;
	char str[3];
	//String mergeOutput;
	char mergeOutput[15];
	float output;

	int mesh_point = 0; //index number of calibration point
	float bed_zero_ref_x = (-22.f + X_PROBE_OFFSET_FROM_EXTRUDER); //shift between zero point on bed and target and between probe and nozzle
	float bed_zero_ref_y = (-0.6f + Y_PROBE_OFFSET_FROM_EXTRUDER);

	float mesh_home_z_search = 4;
	float row[x_points_num];
	int ix = 0;
	int iy = 0;

	const char* filename_wldsd = "wldsd.txt";
	char data_wldsd[70];
	char numb_wldsd[10];

	d_setup();

	if (!(axis_known_position[X_AXIS] && axis_known_position[Y_AXIS] && axis_known_position[Z_AXIS])) {
		// We don't know where we are! HOME!
		// Push the commands to the front of the message queue in the reverse order!
		// There shall be always enough space reserved for these commands.
		repeatcommand_front(); // repeat G80 with all its parameters
		
		enquecommand_front_P((PSTR("G28 W0")));
		enquecommand_front_P((PSTR("G1 Z5")));
		return;
	}
	unsigned int custom_message_type_old = custom_message_type;
	unsigned int custom_message_state_old = custom_message_state;
	custom_message_type = CustomMsg::MeshBedLeveling;
	custom_message_state = (x_points_num * y_points_num) + 10;
	lcd_update(1);

	mbl.reset();
	babystep_undo();

	card.openFile(filename_wldsd, false);

	current_position[Z_AXIS] = mesh_home_z_search;
	plan_buffer_line_curposXYZE(homing_feedrate[Z_AXIS] / 60, active_extruder);

	int XY_AXIS_FEEDRATE = homing_feedrate[X_AXIS] / 20;
	int Z_LIFT_FEEDRATE = homing_feedrate[Z_AXIS] / 40;

	int l_feedmultiply = setup_for_endstop_move(false);

	SERIAL_PROTOCOLPGM("Num X,Y: ");
	SERIAL_PROTOCOL(x_points_num);
	SERIAL_PROTOCOLPGM(",");
	SERIAL_PROTOCOL(y_points_num);
	SERIAL_PROTOCOLPGM("\nZ search height: ");
	SERIAL_PROTOCOL(mesh_home_z_search);
	SERIAL_PROTOCOLPGM("\nDimension X,Y: ");
	SERIAL_PROTOCOL(x_dimension);
	SERIAL_PROTOCOLPGM(",");
	SERIAL_PROTOCOL(y_dimension);
	SERIAL_PROTOCOLLNPGM("\nMeasured points:");

	while (mesh_point != x_points_num * y_points_num) {
		ix = mesh_point % x_points_num; // from 0 to MESH_NUM_X_POINTS - 1
		iy = mesh_point / x_points_num;
		if (iy & 1) ix = (x_points_num - 1) - ix; // Zig zag
		float z0 = 0.f;
		current_position[Z_AXIS] = mesh_home_z_search;
		plan_buffer_line_curposXYZE(Z_LIFT_FEEDRATE, active_extruder);
		st_synchronize();


		current_position[X_AXIS] = 13.f + ix * (x_dimension / (x_points_num - 1)) - bed_zero_ref_x + shift_x;
		current_position[Y_AXIS] = 6.4f + iy * (y_dimension / (y_points_num - 1)) - bed_zero_ref_y + shift_y;

		plan_buffer_line_curposXYZE(XY_AXIS_FEEDRATE, active_extruder);
		st_synchronize();

		if (!find_bed_induction_sensor_point_z(-10.f)) { //if we have data from z calibration max allowed difference is 1mm for each point, if we dont have data max difference is 10mm from initial point  
			break;
			card.closefile();
		}


		//memset(numb_wldsd, 0, sizeof(numb_wldsd));
		//dtostrf(d_ReadData(), 8, 5, numb_wldsd);
		//strcat(data_wldsd, numb_wldsd);


		
		//MYSERIAL.println(data_wldsd);
		//_delay(1000);
		//_delay(3000);
		//t1 = _millis();
		
		//while (digitalRead(D_DATACLOCK) == LOW) {}
		//while (digitalRead(D_DATACLOCK) == HIGH) {}
		memset(digit, 0, sizeof(digit));
		//cli();
		digitalWrite(D_REQUIRE, LOW);	
		
		for (int i = 0; i<13; i++)
		{
			//t1 = _millis();
			for (int j = 0; j < 4; j++)
			{
				while (digitalRead(D_DATACLOCK) == LOW) {}				
				while (digitalRead(D_DATACLOCK) == HIGH) {}
				bitWrite(digit[i], j, digitalRead(D_DATA));
			}
			//t_delay = (_millis() - t1);
			//SERIAL_PROTOCOLPGM(" ");
			//SERIAL_PROTOCOL_F(t_delay, 5);
			//SERIAL_PROTOCOLPGM(" ");
		}
		//sei();
		digitalWrite(D_REQUIRE, HIGH);
		mergeOutput[0] = '\0';
		output = 0;
		for (int r = 5; r <= 10; r++) //Merge digits
		{			
			sprintf(str, "%d", digit[r]);
			strcat(mergeOutput, str);
		}
		
		output = atof(mergeOutput);

		if (digit[4] == 8) //Handle sign
		{
			output *= -1;
		}

		for (int i = digit[11]; i > 0; i--) //Handle floating point
		{
			output *= 0.1;
		}
		

		//output = d_ReadData();

		//row[ix] = current_position[Z_AXIS];

		memset(data_wldsd, 0, sizeof(data_wldsd));

		for (int i = 0; i <3; i++) {
			memset(numb_wldsd, 0, sizeof(numb_wldsd));
			dtostrf(current_position[i], 8, 5, numb_wldsd);
			strcat(data_wldsd, numb_wldsd);
			strcat(data_wldsd, ";");

		}
		memset(numb_wldsd, 0, sizeof(numb_wldsd));
		dtostrf(output, 8, 5, numb_wldsd);
		strcat(data_wldsd, numb_wldsd);
		//strcat(data_wldsd, ";");
		card.write_command(data_wldsd);

		
		//row[ix] = d_ReadData();
		
		row[ix] = output; // current_position[Z_AXIS];

		if (iy % 2 == 1 ? ix == 0 : ix == x_points_num - 1) {
			for (int i = 0; i < x_points_num; i++) {
				SERIAL_PROTOCOLPGM(" ");
				SERIAL_PROTOCOL_F(row[i], 5);


			}
			SERIAL_PROTOCOLPGM("\n");
		}
		custom_message_state--;
		mesh_point++;
		lcd_update(1);

	}
	card.closefile();
	clean_up_after_endstop_move(l_feedmultiply);
}
#endif //HEATBED_ANALYSIS

#ifndef PINDA_THERMISTOR
static void temp_compensation_start() {
	
	custom_message_type = CustomMsg::TempCompPreheat;
	custom_message_state = PINDA_HEAT_T + 1;
	lcd_update(2);
	if (degHotend(active_extruder) > EXTRUDE_MINTEMP) {
		current_position[E_AXIS] -= default_retraction;
	}
	plan_buffer_line_curposXYZE(400, active_extruder);
	
	current_position[X_AXIS] = PINDA_PREHEAT_X;
	current_position[Y_AXIS] = PINDA_PREHEAT_Y;
	current_position[Z_AXIS] = PINDA_PREHEAT_Z;
	plan_buffer_line_curposXYZE(3000 / 60, active_extruder);
	st_synchronize();
	while (fabs(degBed() - target_temperature_bed) > 1) delay_keep_alive(1000);

	for (int i = 0; i < PINDA_HEAT_T; i++) {
		delay_keep_alive(1000);
		custom_message_state = PINDA_HEAT_T - i;
		if (custom_message_state == 99 || custom_message_state == 9) lcd_update(2); //force whole display redraw if number of digits changed
		else lcd_update(1);
	}	
	custom_message_type = CustomMsg::Status;
	custom_message_state = 0;
}

static void temp_compensation_apply() {
	int i_add;
	int z_shift = 0;
	float z_shift_mm;

	if (calibration_status() == CALIBRATION_STATUS_CALIBRATED) {
		if (target_temperature_bed % 10 == 0 && target_temperature_bed >= 60 && target_temperature_bed <= 100) {
			i_add = (target_temperature_bed - 60) / 10;
			EEPROM_read_B(EEPROM_PROBE_TEMP_SHIFT + i_add * 2, &z_shift);
			z_shift_mm = z_shift / cs.axis_steps_per_unit[Z_AXIS];
		}else {
			//interpolation
			z_shift_mm = temp_comp_interpolation(target_temperature_bed) / cs.axis_steps_per_unit[Z_AXIS];
		}
		printf_P(_N("\nZ shift applied:%.3f\n"), z_shift_mm);
		plan_buffer_line(current_position[X_AXIS], current_position[Y_AXIS], current_position[Z_AXIS] - z_shift_mm, current_position[E_AXIS], homing_feedrate[Z_AXIS] / 40, active_extruder);
		st_synchronize();
		plan_set_z_position(current_position[Z_AXIS]);
	}
	else {		
		//we have no temp compensation data
	}
}
#endif //ndef PINDA_THERMISTOR

float temp_comp_interpolation(float inp_temperature) {

	//cubic spline interpolation

	int n, i, j;
	float h[10], a, b, c, d, sum, s[10] = { 0 }, x[10], F[10], f[10], m[10][10] = { 0 }, temp;
	int shift[10];
	int temp_C[10];

	n = 6; //number of measured points

	shift[0] = 0;
	for (i = 0; i < n; i++) {
		if (i>0) EEPROM_read_B(EEPROM_PROBE_TEMP_SHIFT + (i-1) * 2, &shift[i]); //read shift in steps from EEPROM
		temp_C[i] = 50 + i * 10; //temperature in C
#ifdef PINDA_THERMISTOR
		temp_C[i] = 35 + i * 5; //temperature in C
#else
		temp_C[i] = 50 + i * 10; //temperature in C
#endif
		x[i] = (float)temp_C[i];
		f[i] = (float)shift[i];
	}
	if (inp_temperature < x[0]) return 0;


	for (i = n - 1; i>0; i--) {
		F[i] = (f[i] - f[i - 1]) / (x[i] - x[i - 1]);
		h[i - 1] = x[i] - x[i - 1];
	}
	//*********** formation of h, s , f matrix **************
	for (i = 1; i<n - 1; i++) {
		m[i][i] = 2 * (h[i - 1] + h[i]);
		if (i != 1) {
			m[i][i - 1] = h[i - 1];
			m[i - 1][i] = h[i - 1];
		}
		m[i][n - 1] = 6 * (F[i + 1] - F[i]);
	}
	//*********** forward elimination **************
	for (i = 1; i<n - 2; i++) {
		temp = (m[i + 1][i] / m[i][i]);
		for (j = 1; j <= n - 1; j++)
			m[i + 1][j] -= temp*m[i][j];
	}
	//*********** backward substitution *********
	for (i = n - 2; i>0; i--) {
		sum = 0;
		for (j = i; j <= n - 2; j++)
			sum += m[i][j] * s[j];
		s[i] = (m[i][n - 1] - sum) / m[i][i];
	}

		for (i = 0; i<n - 1; i++)
			if ((x[i] <= inp_temperature && inp_temperature <= x[i + 1]) || (i == n-2 && inp_temperature > x[i + 1])) {
				a = (s[i + 1] - s[i]) / (6 * h[i]);
				b = s[i] / 2;
				c = (f[i + 1] - f[i]) / h[i] - (2 * h[i] * s[i] + s[i + 1] * h[i]) / 6;
				d = f[i];
				sum = a*pow((inp_temperature - x[i]), 3) + b*pow((inp_temperature - x[i]), 2) + c*(inp_temperature - x[i]) + d;
			}

		return sum;

}

#ifdef PINDA_THERMISTOR
float temp_compensation_pinda_thermistor_offset(float temperature_pinda)
{
	if (!temp_cal_active) return 0;
	if (!calibration_status_pinda()) return 0;
	return temp_comp_interpolation(temperature_pinda) / cs.axis_steps_per_unit[Z_AXIS];
}
#endif //PINDA_THERMISTOR

void long_pause() //long pause print
{
	st_synchronize();
	start_pause_print = _millis();

    // Stop heaters
    setAllTargetHotends(0);

	//retract
	current_position[E_AXIS] -= default_retraction;
	plan_buffer_line_curposXYZE(400, active_extruder);

	//lift z
	current_position[Z_AXIS] += Z_PAUSE_LIFT;
	if (current_position[Z_AXIS] > Z_MAX_POS) current_position[Z_AXIS] = Z_MAX_POS;
	plan_buffer_line_curposXYZE(15, active_extruder);

	//Move XY to side
	current_position[X_AXIS] = X_PAUSE_POS;
	current_position[Y_AXIS] = Y_PAUSE_POS;
	plan_buffer_line_curposXYZE(50, active_extruder);

	// Turn off the print fan
	fanSpeed = 0;
}

void serialecho_temperatures() {
	float tt = degHotend(active_extruder);
	SERIAL_PROTOCOLPGM("T:");
	SERIAL_PROTOCOL(tt);
	SERIAL_PROTOCOLPGM(" E:");
	SERIAL_PROTOCOL((int)active_extruder);
	SERIAL_PROTOCOLPGM(" B:");
	SERIAL_PROTOCOL_F(degBed(), 1);
	SERIAL_PROTOCOLLN("");
}

#ifdef UVLO_SUPPORT

void uvlo_()
{
	unsigned long time_start = _millis();
	bool sd_print = card.sdprinting;
    // Conserve power as soon as possible.
#ifdef LCD_BL_PIN
    backlightMode = BACKLIGHT_MODE_DIM;
    backlightLevel_LOW = 0;
    backlight_update();
#endif //LCD_BL_PIN
    disable_x();
    disable_y();
    
#ifdef TMC2130
	tmc2130_set_current_h(Z_AXIS, 20);
	tmc2130_set_current_r(Z_AXIS, 20);
	tmc2130_set_current_h(E_AXIS, 20);
	tmc2130_set_current_r(E_AXIS, 20);
#endif //TMC2130


    // Indicate that the interrupt has been triggered.
	//	SERIAL_ECHOLNPGM("UVLO");

    // Read out the current Z motor microstep counter. This will be later used
    // for reaching the zero full step before powering off.
    uint16_t z_microsteps = 0;
#ifdef TMC2130
	z_microsteps = tmc2130_rd_MSCNT(Z_TMC2130_CS);
#endif //TMC2130

    // Calculate the file position, from which to resume this print.
    long sd_position = sdpos_atomic; //atomic sd position of last command added in queue
    {
      uint16_t sdlen_planner = planner_calc_sd_length(); //length of sd commands in planner
      sd_position -= sdlen_planner;
      uint16_t sdlen_cmdqueue = cmdqueue_calc_sd_length(); //length of sd commands in cmdqueue
      sd_position -= sdlen_cmdqueue;
      if (sd_position < 0) sd_position = 0;
    }

    // save the global state at planning time
    uint16_t feedrate_bckp;
    if (blocks_queued())
    {
        memcpy(saved_target, current_block->gcode_target, sizeof(saved_target));
        feedrate_bckp = current_block->gcode_feedrate;
    }
    else
    {
        saved_target[0] = SAVED_TARGET_UNSET;
        feedrate_bckp = feedrate;
    }

    // After this call, the planner queue is emptied and the current_position is set to a current logical coordinate.
    // The logical coordinate will likely differ from the machine coordinate if the skew calibration and mesh bed leveling
    // are in action.
    planner_abort_hard();

	// Store the current extruder position.
	eeprom_update_float((float*)(EEPROM_UVLO_CURRENT_POSITION_E), st_get_position_mm(E_AXIS));
	eeprom_update_byte((uint8_t*)EEPROM_UVLO_E_ABS, axis_relative_modes[3]?0:1);
    // Clean the input command queue.
    cmdqueue_reset();
    card.sdprinting = false;
//    card.closefile();    
    // Enable stepper driver interrupt to move Z axis.
    // This should be fine as the planner and command queues are empty and the SD card printing is disabled.
    //FIXME one may want to disable serial lines at this point of time to avoid interfering with the command queue,
    // though it should not happen that the command queue is touched as the plan_buffer_line always succeed without blocking.
		sei();
		plan_buffer_line(
      current_position[X_AXIS], 
      current_position[Y_AXIS], 
      current_position[Z_AXIS], 
      current_position[E_AXIS] - default_retraction,
      95, active_extruder);
    
        st_synchronize();
        disable_e0();
    
    plan_buffer_line(
      current_position[X_AXIS],
      current_position[Y_AXIS],
      current_position[Z_AXIS] + UVLO_Z_AXIS_SHIFT + float((1024 - z_microsteps + 7) >> 4) / cs.axis_steps_per_unit[Z_AXIS],
      current_position[E_AXIS] - default_retraction,
      40, active_extruder);
    st_synchronize();
    disable_e0();

    plan_buffer_line(
      current_position[X_AXIS],
      current_position[Y_AXIS],
      current_position[Z_AXIS] + UVLO_Z_AXIS_SHIFT + float((1024 - z_microsteps + 7) >> 4) / cs.axis_steps_per_unit[Z_AXIS],
      current_position[E_AXIS] - default_retraction,
      40, active_extruder);
    st_synchronize();

    disable_e0();
    // Move Z up to the next 0th full step.
    // Write the file position.
    eeprom_update_dword((uint32_t*)(EEPROM_FILE_POSITION), sd_position);
    // Store the mesh bed leveling offsets. This is 2*7*7=98 bytes, which takes 98*3.4us=333us in worst case.
    for (int8_t mesh_point = 0; mesh_point < MESH_NUM_X_POINTS * MESH_NUM_Y_POINTS; ++ mesh_point) {
      uint8_t ix = mesh_point % MESH_NUM_X_POINTS; // from 0 to MESH_NUM_X_POINTS - 1
      uint8_t iy = mesh_point / MESH_NUM_X_POINTS;
      // Scale the z value to 1u resolution.
      int16_t v = mbl.active ? int16_t(floor(mbl.z_values[iy][ix] * 1000.f + 0.5f)) : 0;
      eeprom_update_word((uint16_t*)(EEPROM_UVLO_MESH_BED_LEVELING_FULL +2*mesh_point), *reinterpret_cast<uint16_t*>(&v));
    }
    // Read out the current Z motor microstep counter. This will be later used
    // for reaching the zero full step before powering off.
    eeprom_update_word((uint16_t*)(EEPROM_UVLO_Z_MICROSTEPS), z_microsteps);
    // Store the current position.

    eeprom_update_float((float*)(EEPROM_UVLO_CURRENT_POSITION + 0), current_position[X_AXIS]);
    eeprom_update_float((float*)(EEPROM_UVLO_CURRENT_POSITION + 4), current_position[Y_AXIS]);
    eeprom_update_float((float*)EEPROM_UVLO_CURRENT_POSITION_Z , current_position[Z_AXIS]);
    // Store the current feed rate, temperatures, fan speed and extruder multipliers (flow rates)
	eeprom_update_word((uint16_t*)EEPROM_UVLO_FEEDRATE, feedrate_bckp);
    EEPROM_save_B(EEPROM_UVLO_FEEDMULTIPLY, &feedmultiply);
    eeprom_update_byte((uint8_t*)EEPROM_UVLO_TARGET_HOTEND, target_temperature[active_extruder]);
    eeprom_update_byte((uint8_t*)EEPROM_UVLO_TARGET_BED, target_temperature_bed);
    eeprom_update_byte((uint8_t*)EEPROM_UVLO_FAN_SPEED, fanSpeed);
	eeprom_update_float((float*)(EEPROM_EXTRUDER_MULTIPLIER_0), extruder_multiplier[0]);
#if EXTRUDERS > 1
	eeprom_update_float((float*)(EEPROM_EXTRUDER_MULTIPLIER_1), extruder_multiplier[1]);
#if EXTRUDERS > 2
	eeprom_update_float((float*)(EEPROM_EXTRUDER_MULTIPLIER_2), extruder_multiplier[2]);
#endif
#endif
	eeprom_update_word((uint16_t*)(EEPROM_EXTRUDEMULTIPLY), (uint16_t)extrudemultiply);
    // Store the saved target
    eeprom_update_float((float*)(EEPROM_UVLO_SAVED_TARGET+0*4), saved_target[X_AXIS]);
    eeprom_update_float((float*)(EEPROM_UVLO_SAVED_TARGET+1*4), saved_target[Y_AXIS]);
    eeprom_update_float((float*)(EEPROM_UVLO_SAVED_TARGET+2*4), saved_target[Z_AXIS]);
    eeprom_update_float((float*)(EEPROM_UVLO_SAVED_TARGET+3*4), saved_target[E_AXIS]);

    // Finaly store the "power outage" flag.
	if(sd_print) eeprom_update_byte((uint8_t*)EEPROM_UVLO, 1);

    st_synchronize();
    printf_P(_N("stps%d\n"), tmc2130_rd_MSCNT(Z_AXIS));
    
    // Increment power failure counter
	eeprom_update_byte((uint8_t*)EEPROM_POWER_COUNT, eeprom_read_byte((uint8_t*)EEPROM_POWER_COUNT) + 1);
	eeprom_update_word((uint16_t*)EEPROM_POWER_COUNT_TOT, eeprom_read_word((uint16_t*)EEPROM_POWER_COUNT_TOT) + 1);
      printf_P(_N("UVLO - end %d\n"), _millis() - time_start);

#if 0
    // Move the print head to the side of the print until all the power stored in the power supply capacitors is depleted.
    current_position[X_AXIS] = (current_position[X_AXIS] < 0.5f * (X_MIN_POS + X_MAX_POS)) ? X_MIN_POS : X_MAX_POS;
    plan_buffer_line_curposXYZE(500, active_extruder);
    st_synchronize();
#endif
wdt_enable(WDTO_500MS);
WRITE(BEEPER,HIGH);
while(1)
     ;
}


void uvlo_tiny()
{
uint16_t z_microsteps=0;

// Conserve power as soon as possible.
disable_x();
disable_y();
disable_e0();
    
#ifdef TMC2130
tmc2130_set_current_h(Z_AXIS, 20);
tmc2130_set_current_r(Z_AXIS, 20);
#endif //TMC2130

// Read out the current Z motor microstep counter
#ifdef TMC2130
z_microsteps=tmc2130_rd_MSCNT(Z_TMC2130_CS);
#endif //TMC2130
planner_abort_hard();

//save current position only in case, where the printer is moving on Z axis, which is only when EEPROM_UVLO is 1
//EEPROM_UVLO is 1 after normal uvlo or after recover_print(), when the extruder is moving on Z axis after rehome
if(eeprom_read_byte((uint8_t*)EEPROM_UVLO)!=2){
  eeprom_update_float((float*)(EEPROM_UVLO_TINY_CURRENT_POSITION_Z), current_position[Z_AXIS]);
  eeprom_update_word((uint16_t*)(EEPROM_UVLO_TINY_Z_MICROSTEPS),z_microsteps);
}

//after multiple power panics current Z axis is unknow
//in this case we set EEPROM_UVLO_TINY_CURRENT_POSITION_Z to last know position which is EEPROM_UVLO_CURRENT_POSITION_Z 
if(eeprom_read_float((float*)EEPROM_UVLO_TINY_CURRENT_POSITION_Z) < 0.001f){
  eeprom_update_float((float*)(EEPROM_UVLO_TINY_CURRENT_POSITION_Z), eeprom_read_float((float*)EEPROM_UVLO_CURRENT_POSITION_Z));
  eeprom_update_word((uint16_t*)(EEPROM_UVLO_TINY_Z_MICROSTEPS), eeprom_read_word((uint16_t*)EEPROM_UVLO_Z_MICROSTEPS));
}

// Finaly store the "power outage" flag.
eeprom_update_byte((uint8_t*)EEPROM_UVLO,2);

// Increment power failure counter
eeprom_update_byte((uint8_t*)EEPROM_POWER_COUNT, eeprom_read_byte((uint8_t*)EEPROM_POWER_COUNT) + 1);
eeprom_update_word((uint16_t*)EEPROM_POWER_COUNT_TOT, eeprom_read_word((uint16_t*)EEPROM_POWER_COUNT_TOT) + 1);
wdt_enable(WDTO_500MS);
WRITE(BEEPER,HIGH);
while(1)
     ;
}
#endif //UVLO_SUPPORT

#if (defined(FANCHECK) && defined(TACH_1) && (TACH_1 >-1))

void setup_fan_interrupt() {
//INT7
	DDRE &= ~(1 << 7); //input pin
	PORTE &= ~(1 << 7); //no internal pull-up

	//start with sensing rising edge
	EICRB &= ~(1 << 6);
	EICRB |= (1 << 7);

	//enable INT7 interrupt
	EIMSK |= (1 << 7);
}

// The fan interrupt is triggered at maximum 325Hz (may be a bit more due to component tollerances),
// and it takes 4.24 us to process (the interrupt invocation overhead not taken into account).
ISR(INT7_vect) {
	//measuring speed now works for fanSpeed > 18 (approximately), which is sufficient because MIN_PRINT_FAN_SPEED is higher
#ifdef FAN_SOFT_PWM
	if (!fan_measuring || (fanSpeedSoftPwm < MIN_PRINT_FAN_SPEED)) return;
#else //FAN_SOFT_PWM
	if (fanSpeed < MIN_PRINT_FAN_SPEED) return;
#endif //FAN_SOFT_PWM

	if ((1 << 6) & EICRB) { //interrupt was triggered by rising edge
		t_fan_rising_edge = millis_nc();
	}
	else { //interrupt was triggered by falling edge
		if ((millis_nc() - t_fan_rising_edge) >= FAN_PULSE_WIDTH_LIMIT) {//this pulse was from sensor and not from pwm
			fan_edge_counter[1] += 2; //we are currently counting all edges so lets count two edges for one pulse
		}
	}	
	EICRB ^= (1 << 6); //change edge
}

#endif

#ifdef UVLO_SUPPORT
void setup_uvlo_interrupt() {
	DDRE &= ~(1 << 4); //input pin
	PORTE &= ~(1 << 4); //no internal pull-up

						//sensing falling edge
	EICRB |= (1 << 0);
	EICRB &= ~(1 << 1);

	//enable INT4 interrupt
	EIMSK |= (1 << 4);
}

ISR(INT4_vect) {
	EIMSK &= ~(1 << 4); //disable INT4 interrupt to make sure that this code will be executed just once 
	SERIAL_ECHOLNPGM("INT4");
    //fire normal uvlo only in case where EEPROM_UVLO is 0 or if IS_SD_PRINTING is 1. 
     if(PRINTER_ACTIVE && (!(eeprom_read_byte((uint8_t*)EEPROM_UVLO)))) uvlo_();
     if(eeprom_read_byte((uint8_t*)EEPROM_UVLO)) uvlo_tiny();
}

void recover_print(uint8_t automatic) {
	char cmd[30];
	lcd_update_enable(true);
	lcd_update(2);
  lcd_setstatuspgm(_i("Recovering print    "));////MSG_RECOVERING_PRINT c=20 r=1

      bool bTiny=(eeprom_read_byte((uint8_t*)EEPROM_UVLO)==2);
      recover_machine_state_after_power_panic(bTiny); //recover position, temperatures and extrude_multipliers
  // Lift the print head, so one may remove the excess priming material.
      if(!bTiny&&(current_position[Z_AXIS]<25))
          enquecommand_P(PSTR("G1 Z25 F800"));

  // Home X and Y axes. Homing just X and Y shall not touch the babystep and the world2machine transformation status.
	enquecommand_P(PSTR("G28 X Y"));
  // Set the target bed and nozzle temperatures and wait.
	sprintf_P(cmd, PSTR("M109 S%d"), target_temperature[active_extruder]);
	enquecommand(cmd);
	sprintf_P(cmd, PSTR("M190 S%d"), target_temperature_bed);
	enquecommand(cmd);
	enquecommand_P(PSTR("M83")); //E axis relative mode
	//enquecommand_P(PSTR("G1 E5 F120")); //Extrude some filament to stabilize pessure
    // If not automatically recoreverd (long power loss), extrude extra filament to stabilize 
    if(automatic == 0){ 
        enquecommand_P(PSTR("G1 E5 F120")); //Extrude some filament to stabilize pessure 
    } 
	enquecommand_P(PSTR("G1 E"  STRINGIFY(-default_retraction)" F480"));

	printf_P(_N("After waiting for temp:\nCurrent pos X_AXIS:%.3f\nCurrent pos Y_AXIS:%.3f\n"), current_position[X_AXIS], current_position[Y_AXIS]);

  // Restart the print.
	restore_print_from_eeprom();
  printf_P(_N("Current pos Z_AXIS:%.3f\nCurrent pos E_AXIS:%.3f\n"), current_position[Z_AXIS], current_position[E_AXIS]);
}

void recover_machine_state_after_power_panic(bool bTiny)
{
  char cmd[30];
  // 1) Recover the logical cordinates at the time of the power panic.
  // The logical XY coordinates are needed to recover the machine Z coordinate corrected by the mesh bed leveling.
  current_position[X_AXIS] = eeprom_read_float((float*)(EEPROM_UVLO_CURRENT_POSITION + 0));
  current_position[Y_AXIS] = eeprom_read_float((float*)(EEPROM_UVLO_CURRENT_POSITION + 4));

  // 2) Restore the mesh bed leveling offsets. This is 2*7*7=98 bytes, which takes 98*3.4us=333us in worst case.
  mbl.active = false;
  for (int8_t mesh_point = 0; mesh_point < MESH_NUM_X_POINTS * MESH_NUM_Y_POINTS; ++ mesh_point) {
    uint8_t ix = mesh_point % MESH_NUM_X_POINTS; // from 0 to MESH_NUM_X_POINTS - 1
    uint8_t iy = mesh_point / MESH_NUM_X_POINTS;
    // Scale the z value to 10u resolution.
    int16_t v;
    eeprom_read_block(&v, (void*)(EEPROM_UVLO_MESH_BED_LEVELING_FULL+2*mesh_point), 2);
    if (v != 0)
      mbl.active = true;
    mbl.z_values[iy][ix] = float(v) * 0.001f;
  }

  // Recover the logical coordinate of the Z axis at the time of the power panic.
  // The current position after power panic is moved to the next closest 0th full step.
  if(bTiny){    
    current_position[Z_AXIS] = eeprom_read_float((float*)(EEPROM_UVLO_TINY_CURRENT_POSITION_Z))
     + float((1024 - eeprom_read_word((uint16_t*)(EEPROM_UVLO_TINY_Z_MICROSTEPS)) 
    + 7) >> 4) / cs.axis_steps_per_unit[Z_AXIS];

    //after multiple power panics the print is slightly in the air so get it little bit down. 
    //Not exactly sure why is this happening, but it has something to do with bed leveling and world2machine coordinates 
    current_position[Z_AXIS] -= 0.4*mbl.get_z(current_position[X_AXIS], current_position[Y_AXIS]); 
  }
  else{
    current_position[Z_AXIS] = eeprom_read_float((float*)(EEPROM_UVLO_CURRENT_POSITION_Z)) + 
    UVLO_Z_AXIS_SHIFT + float((1024 - eeprom_read_word((uint16_t*)(EEPROM_UVLO_Z_MICROSTEPS)) 
    + 7) >> 4) / cs.axis_steps_per_unit[Z_AXIS];
  }
  if (eeprom_read_byte((uint8_t*)EEPROM_UVLO_E_ABS)) {
	  current_position[E_AXIS] = eeprom_read_float((float*)(EEPROM_UVLO_CURRENT_POSITION_E));
	  sprintf_P(cmd, PSTR("G92 E"));
	  dtostrf(current_position[E_AXIS], 6, 3, cmd + strlen(cmd));
	  enquecommand(cmd);
  }

  memcpy(destination, current_position, sizeof(destination));

  SERIAL_ECHOPGM("recover_machine_state_after_power_panic, initial ");
  print_world_coordinates();

  // 3) Initialize the logical to physical coordinate system transformation.
  world2machine_initialize();
//  SERIAL_ECHOPGM("recover_machine_state_after_power_panic, initial ");
//  print_mesh_bed_leveling_table();

  // 4) Load the baby stepping value, which is expected to be active at the time of power panic.
  // The baby stepping value is used to reset the physical Z axis when rehoming the Z axis.
  babystep_load();

  // 5) Set the physical positions from the logical positions using the world2machine transformation and the active bed leveling.
  plan_set_position(current_position[X_AXIS], current_position[Y_AXIS], current_position[Z_AXIS], current_position[E_AXIS]);

  // 6) Power up the motors, mark their positions as known.
  //FIXME Verfiy, whether the X and Y axes should be powered up here, as they will later be re-homed anyway.
  axis_known_position[X_AXIS] = true; enable_x();
  axis_known_position[Y_AXIS] = true; enable_y();
  axis_known_position[Z_AXIS] = true; enable_z();
  
  SERIAL_ECHOPGM("recover_machine_state_after_power_panic, initial ");
  print_physical_coordinates();

  // 7) Recover the target temperatures.
  target_temperature[active_extruder] = eeprom_read_byte((uint8_t*)EEPROM_UVLO_TARGET_HOTEND);
  target_temperature_bed = eeprom_read_byte((uint8_t*)EEPROM_UVLO_TARGET_BED);

  // 8) Recover extruder multipilers
  extruder_multiplier[0] = eeprom_read_float((float*)(EEPROM_EXTRUDER_MULTIPLIER_0));
#if EXTRUDERS > 1
  extruder_multiplier[1] = eeprom_read_float((float*)(EEPROM_EXTRUDER_MULTIPLIER_1));
#if EXTRUDERS > 2
  extruder_multiplier[2] = eeprom_read_float((float*)(EEPROM_EXTRUDER_MULTIPLIER_2));
#endif
#endif
  extrudemultiply = (int)eeprom_read_word((uint16_t*)(EEPROM_EXTRUDEMULTIPLY));

  // 9) Recover the saved target
  saved_target[X_AXIS] = eeprom_read_float((float*)(EEPROM_UVLO_SAVED_TARGET+0*4));
  saved_target[Y_AXIS] = eeprom_read_float((float*)(EEPROM_UVLO_SAVED_TARGET+1*4));
  saved_target[Z_AXIS] = eeprom_read_float((float*)(EEPROM_UVLO_SAVED_TARGET+2*4));
  saved_target[E_AXIS] = eeprom_read_float((float*)(EEPROM_UVLO_SAVED_TARGET+3*4));
}

void restore_print_from_eeprom() {
	int feedrate_rec;
	int feedmultiply_rec;
	uint8_t fan_speed_rec;
	char cmd[30];
	char filename[13];
	uint8_t depth = 0;
	char dir_name[9];

	fan_speed_rec = eeprom_read_byte((uint8_t*)EEPROM_UVLO_FAN_SPEED);
    feedrate_rec = eeprom_read_word((uint16_t*)EEPROM_UVLO_FEEDRATE);
	EEPROM_read_B(EEPROM_UVLO_FEEDMULTIPLY, &feedmultiply_rec);
	SERIAL_ECHOPGM("Feedrate:");
	MYSERIAL.print(feedrate_rec);
	SERIAL_ECHOPGM(", feedmultiply:");
	MYSERIAL.println(feedmultiply_rec);

	depth = eeprom_read_byte((uint8_t*)EEPROM_DIR_DEPTH);
	
	MYSERIAL.println(int(depth));
	for (int i = 0; i < depth; i++) {
		for (int j = 0; j < 8; j++) {
			dir_name[j] = eeprom_read_byte((uint8_t*)EEPROM_DIRS + j + 8 * i);
		}
		dir_name[8] = '\0';
		MYSERIAL.println(dir_name);
		strcpy(dir_names[i], dir_name);
		card.chdir(dir_name);
	}

	for (int i = 0; i < 8; i++) {
		filename[i] = eeprom_read_byte((uint8_t*)EEPROM_FILENAME + i);
	}
	filename[8] = '\0';

	MYSERIAL.print(filename);
	strcat_P(filename, PSTR(".gco"));
	sprintf_P(cmd, PSTR("M23 %s"), filename);
	enquecommand(cmd);
	uint32_t position = eeprom_read_dword((uint32_t*)(EEPROM_FILE_POSITION));
	SERIAL_ECHOPGM("Position read from eeprom:");
	MYSERIAL.println(position);	
  // E axis relative mode.
	enquecommand_P(PSTR("M83"));
  // Move to the XY print position in logical coordinates, where the print has been killed.
	strcpy_P(cmd, PSTR("G1 X")); strcat(cmd, ftostr32(eeprom_read_float((float*)(EEPROM_UVLO_CURRENT_POSITION + 0))));
	strcat_P(cmd, PSTR(" Y"));   strcat(cmd, ftostr32(eeprom_read_float((float*)(EEPROM_UVLO_CURRENT_POSITION + 4))));
	strcat_P(cmd, PSTR(" F2000"));
	enquecommand(cmd);
  //moving on Z axis ahead, set EEPROM_UVLO to 1, so normal uvlo can fire
  eeprom_update_byte((uint8_t*)EEPROM_UVLO,1);
  // Move the Z axis down to the print, in logical coordinates.
	strcpy_P(cmd, PSTR("G1 Z")); strcat(cmd, ftostr32(eeprom_read_float((float*)(EEPROM_UVLO_CURRENT_POSITION_Z))));
	enquecommand(cmd);
  // Unretract.
	enquecommand_P(PSTR("G1 E"  STRINGIFY(2*default_retraction)" F480"));
  // Set the feedrates saved at the power panic.
	sprintf_P(cmd, PSTR("G1 F%d"), feedrate_rec);
	enquecommand(cmd);
	sprintf_P(cmd, PSTR("M220 S%d"), feedmultiply_rec);
	enquecommand(cmd);
	if (eeprom_read_byte((uint8_t*)EEPROM_UVLO_E_ABS))
	{
	  enquecommand_P(PSTR("M82")); //E axis abslute mode
	}
  // Set the fan speed saved at the power panic.
	strcpy_P(cmd, PSTR("M106 S"));
	strcat(cmd, itostr3(int(fan_speed_rec)));
	enquecommand(cmd);

  // Set a position in the file.
  sprintf_P(cmd, PSTR("M26 S%lu"), position);
  enquecommand(cmd);
  enquecommand_P(PSTR("G4 S0")); 
  enquecommand_P(PSTR("PRUSA uvlo"));
}
#endif //UVLO_SUPPORT


//! @brief Immediately stop print moves
//!
//! Immediately stop print moves, save current extruder temperature and position to RAM.
//! If printing from sd card, position in file is saved.
//! If printing from USB, line number is saved.
//!
//! @param z_move
//! @param e_move
void stop_and_save_print_to_ram(float z_move, float e_move)
{
	if (saved_printing) return;
#if 0
	unsigned char nplanner_blocks;
#endif
	unsigned char nlines;
	uint16_t sdlen_planner;
	uint16_t sdlen_cmdqueue;
	

	cli();
	if (card.sdprinting) {
#if 0
		nplanner_blocks = number_of_blocks();
#endif
		saved_sdpos = sdpos_atomic; //atomic sd position of last command added in queue
		sdlen_planner = planner_calc_sd_length(); //length of sd commands in planner
		saved_sdpos -= sdlen_planner;
		sdlen_cmdqueue = cmdqueue_calc_sd_length(); //length of sd commands in cmdqueue
		saved_sdpos -= sdlen_cmdqueue;
		saved_printing_type = PRINTING_TYPE_SD;

	}
	else if (is_usb_printing) { //reuse saved_sdpos for storing line number
		 saved_sdpos = gcode_LastN; //start with line number of command added recently to cmd queue
		 //reuse planner_calc_sd_length function for getting number of lines of commands in planner:
		 nlines = planner_calc_sd_length(); //number of lines of commands in planner 
		 saved_sdpos -= nlines;
		 saved_sdpos -= buflen; //number of blocks in cmd buffer
		 saved_printing_type = PRINTING_TYPE_USB;
	}
	else {
		 saved_printing_type = PRINTING_TYPE_NONE;
		 //not sd printing nor usb printing
	}

#if 0
  SERIAL_ECHOPGM("SDPOS_ATOMIC="); MYSERIAL.println(sdpos_atomic, DEC);
  SERIAL_ECHOPGM("SDPOS="); MYSERIAL.println(card.get_sdpos(), DEC);
  SERIAL_ECHOPGM("SDLEN_PLAN="); MYSERIAL.println(sdlen_planner, DEC);
  SERIAL_ECHOPGM("SDLEN_CMDQ="); MYSERIAL.println(sdlen_cmdqueue, DEC);
  SERIAL_ECHOPGM("PLANNERBLOCKS="); MYSERIAL.println(int(nplanner_blocks), DEC);
  SERIAL_ECHOPGM("SDSAVED="); MYSERIAL.println(saved_sdpos, DEC);
  //SERIAL_ECHOPGM("SDFILELEN="); MYSERIAL.println(card.fileSize(), DEC);


  {
    card.setIndex(saved_sdpos);
    SERIAL_ECHOLNPGM("Content of planner buffer: ");
    for (unsigned int idx = 0; idx < sdlen_planner; ++ idx)
      MYSERIAL.print(char(card.get()));
    SERIAL_ECHOLNPGM("Content of command buffer: ");
    for (unsigned int idx = 0; idx < sdlen_cmdqueue; ++ idx)
      MYSERIAL.print(char(card.get()));
    SERIAL_ECHOLNPGM("End of command buffer");
  }
  {
    // Print the content of the planner buffer, line by line:
    card.setIndex(saved_sdpos);
    int8_t iline = 0;
    for (unsigned char idx = block_buffer_tail; idx != block_buffer_head; idx = (idx + 1) & (BLOCK_BUFFER_SIZE - 1), ++ iline) {
      SERIAL_ECHOPGM("Planner line (from file): ");
      MYSERIAL.print(int(iline), DEC);
      SERIAL_ECHOPGM(", length: ");
      MYSERIAL.print(block_buffer[idx].sdlen, DEC);
      SERIAL_ECHOPGM(", steps: (");
      MYSERIAL.print(block_buffer[idx].steps_x, DEC);
      SERIAL_ECHOPGM(",");
      MYSERIAL.print(block_buffer[idx].steps_y, DEC);
      SERIAL_ECHOPGM(",");
      MYSERIAL.print(block_buffer[idx].steps_z, DEC);
      SERIAL_ECHOPGM(",");
      MYSERIAL.print(block_buffer[idx].steps_e, DEC);
      SERIAL_ECHOPGM("), events: ");
      MYSERIAL.println(block_buffer[idx].step_event_count, DEC);
      for (int len = block_buffer[idx].sdlen; len > 0; -- len)
        MYSERIAL.print(char(card.get()));
    }
  }
  {
    // Print the content of the command buffer, line by line:
    int8_t iline = 0;
    union {
        struct {
            char lo;
            char hi;
        } lohi;
        uint16_t value;
    } sdlen_single;
    int _bufindr = bufindr;
	for (int _buflen  = buflen; _buflen > 0; ++ iline) {
        if (cmdbuffer[_bufindr] == CMDBUFFER_CURRENT_TYPE_SDCARD) {
            sdlen_single.lohi.lo = cmdbuffer[_bufindr + 1];
            sdlen_single.lohi.hi = cmdbuffer[_bufindr + 2];
        }		 
        SERIAL_ECHOPGM("Buffer line (from buffer): ");
        MYSERIAL.print(int(iline), DEC);
        SERIAL_ECHOPGM(", type: ");
        MYSERIAL.print(int(cmdbuffer[_bufindr]), DEC);
        SERIAL_ECHOPGM(", len: ");
        MYSERIAL.println(sdlen_single.value, DEC);
        // Print the content of the buffer line.
        MYSERIAL.println(cmdbuffer + _bufindr + CMDHDRSIZE);

        SERIAL_ECHOPGM("Buffer line (from file): ");
        MYSERIAL.println(int(iline), DEC);
        for (; sdlen_single.value > 0; -- sdlen_single.value)
          MYSERIAL.print(char(card.get()));

        if (-- _buflen == 0)
          break;
        // First skip the current command ID and iterate up to the end of the string.
        for (_bufindr += CMDHDRSIZE; cmdbuffer[_bufindr] != 0; ++ _bufindr) ;
        // Second, skip the end of string null character and iterate until a nonzero command ID is found.
        for (++ _bufindr; _bufindr < sizeof(cmdbuffer) && cmdbuffer[_bufindr] == 0; ++ _bufindr) ;
        // If the end of the buffer was empty,
        if (_bufindr == sizeof(cmdbuffer)) {
            // skip to the start and find the nonzero command.
            for (_bufindr = 0; cmdbuffer[_bufindr] == 0; ++ _bufindr) ;
        }
    }
  }
#endif

  // save the global state at planning time
  if (blocks_queued())
  {
      memcpy(saved_target, current_block->gcode_target, sizeof(saved_target));
      saved_feedrate2 = current_block->gcode_feedrate;
  }
  else
  {
      saved_target[0] = SAVED_TARGET_UNSET;
      saved_feedrate2 = feedrate;
  }

	planner_abort_hard(); //abort printing
	memcpy(saved_pos, current_position, sizeof(saved_pos));
    saved_feedmultiply2 = feedmultiply; //save feedmultiply
	saved_active_extruder = active_extruder; //save active_extruder
	saved_extruder_temperature = degTargetHotend(active_extruder);

	saved_extruder_under_pressure = extruder_under_pressure; //extruder under pressure flag - currently unused
	saved_extruder_relative_mode = axis_relative_modes[E_AXIS];
	saved_fanSpeed = fanSpeed;
	cmdqueue_reset(); //empty cmdqueue
	card.sdprinting = false;
//	card.closefile();
	saved_printing = true;
  // We may have missed a stepper timer interrupt. Be safe than sorry, reset the stepper timer before re-enabling interrupts.
  st_reset_timer();
	sei();
	if ((z_move != 0) || (e_move != 0)) { // extruder or z move
#if 1
    // Rather than calling plan_buffer_line directly, push the move into the command queue so that
    // the caller can continue processing. This is used during powerpanic to save the state as we
    // move away from the print.
    char buf[48];

	// First unretract (relative extrusion)
	if(!saved_extruder_relative_mode){
		enquecommand(PSTR("M83"), true);
	}
	//retract 45mm/s
	// A single sprintf may not be faster, but is definitely 20B shorter
	// than a sequence of commands building the string piece by piece
	// A snprintf would have been a safer call, but since it is not used
	// in the whole program, its implementation would bring more bytes to the total size
	// The behavior of dtostrf 8,3 should be roughly the same as %-0.3
	sprintf_P(buf, PSTR("G1 E%-0.3f F2700"), e_move);
	enquecommand(buf, false);

	// Then lift Z axis
	sprintf_P(buf, PSTR("G1 Z%-0.3f F%-0.3f"), saved_pos[Z_AXIS] + z_move, homing_feedrate[Z_AXIS]); 
    // At this point the command queue is empty.
    enquecommand(buf, false);
    // If this call is invoked from the main Arduino loop() function, let the caller know that the command
    // in the command queue is not the original command, but a new one, so it should not be removed from the queue.
    repeatcommand_front();
#else
		plan_buffer_line(saved_pos[X_AXIS], saved_pos[Y_AXIS], saved_pos[Z_AXIS] + z_move, saved_pos[E_AXIS] + e_move, homing_feedrate[Z_AXIS], active_extruder);
    st_synchronize(); //wait moving
    memcpy(current_position, saved_pos, sizeof(saved_pos));
    memcpy(destination, current_position, sizeof(destination));
#endif
    waiting_inside_plan_buffer_line_print_aborted = true; //unroll the stack
  }
}

//! @brief Restore print from ram
//!
//! Restore print saved by stop_and_save_print_to_ram(). Is blocking, restores
//! print fan speed, waits for extruder temperature restore, then restores
//! position and continues print moves.
//!
//! Internally lcd_update() is called by wait_for_heater().
//!
//! @param e_move
void restore_print_from_ram_and_continue(float e_move)
{
	if (!saved_printing) return;
	
#ifdef FANCHECK
	// Do not allow resume printing if fans are still not ok
	if ((fan_check_error != EFCE_OK) && (fan_check_error != EFCE_FIXED)) return;
    if (fan_check_error == EFCE_FIXED) fan_check_error = EFCE_OK; //reenable serial stream processing if printing from usb
#endif
	
//	for (int axis = X_AXIS; axis <= E_AXIS; axis++)
//	    current_position[axis] = st_get_position_mm(axis);
	active_extruder = saved_active_extruder; //restore active_extruder
	fanSpeed = saved_fanSpeed;
	if (degTargetHotend(saved_active_extruder) != saved_extruder_temperature)
	{
		setTargetHotendSafe(saved_extruder_temperature, saved_active_extruder);
		heating_status = 1;
		wait_for_heater(_millis(), saved_active_extruder);
		heating_status = 2;
	}
	axis_relative_modes[E_AXIS] = saved_extruder_relative_mode;
	float e = saved_pos[E_AXIS] - e_move;
	plan_set_e_position(e);
  
  #ifdef FANCHECK
    fans_check_enabled = false;
  #endif

	//first move print head in XY to the saved position:
	plan_buffer_line(saved_pos[X_AXIS], saved_pos[Y_AXIS], current_position[Z_AXIS], saved_pos[E_AXIS] - e_move, homing_feedrate[Z_AXIS]/13, active_extruder);
	st_synchronize();
	//then move Z
	plan_buffer_line(saved_pos[X_AXIS], saved_pos[Y_AXIS], saved_pos[Z_AXIS], saved_pos[E_AXIS] - e_move, homing_feedrate[Z_AXIS]/13, active_extruder);
	st_synchronize();
	//and finaly unretract (35mm/s)
	plan_buffer_line(saved_pos[X_AXIS], saved_pos[Y_AXIS], saved_pos[Z_AXIS], saved_pos[E_AXIS], 35, active_extruder);
	st_synchronize();

  #ifdef FANCHECK
    fans_check_enabled = true;
  #endif

    // restore original feedrate/feedmultiply _after_ restoring the extruder position
	feedrate = saved_feedrate2;
	feedmultiply = saved_feedmultiply2;

	memcpy(current_position, saved_pos, sizeof(saved_pos));
	memcpy(destination, current_position, sizeof(destination));
	if (saved_printing_type == PRINTING_TYPE_SD) { //was sd printing
		card.setIndex(saved_sdpos);
		sdpos_atomic = saved_sdpos;
		card.sdprinting = true;
	}
	else if (saved_printing_type == PRINTING_TYPE_USB) { //was usb printing
		gcode_LastN = saved_sdpos; //saved_sdpos was reused for storing line number when usb printing
		serial_count = 0; 
		FlushSerialRequestResend();
	}
	else {
		//not sd printing nor usb printing
	}

	SERIAL_PROTOCOLLNRPGM(MSG_OK); //dummy response because of octoprint is waiting for this
	lcd_setstatuspgm(_T(WELCOME_MSG));
    saved_printing_type = PRINTING_TYPE_NONE;
	saved_printing = false;
    waiting_inside_plan_buffer_line_print_aborted = true; //unroll the stack
}

// Cancel the state related to a currently saved print
void cancel_saved_printing()
{
    saved_target[0] = SAVED_TARGET_UNSET;
    saved_printing_type = PRINTING_TYPE_NONE;
    saved_printing = false;
}

void print_world_coordinates()
{
	printf_P(_N("world coordinates: (%.3f, %.3f, %.3f)\n"), current_position[X_AXIS], current_position[Y_AXIS], current_position[Z_AXIS]);
}

void print_physical_coordinates()
{
	printf_P(_N("physical coordinates: (%.3f, %.3f, %.3f)\n"), st_get_position_mm(X_AXIS), st_get_position_mm(Y_AXIS), st_get_position_mm(Z_AXIS));
}

void print_mesh_bed_leveling_table()
{
  SERIAL_ECHOPGM("mesh bed leveling: ");
  for (int8_t y = 0; y < MESH_NUM_Y_POINTS; ++ y)
    for (int8_t x = 0; x < MESH_NUM_Y_POINTS; ++ x) {
      MYSERIAL.print(mbl.z_values[y][x], 3);
      SERIAL_ECHOPGM(" ");
    }
  SERIAL_ECHOLNPGM("");
}

uint16_t print_time_remaining() {
	uint16_t print_t = PRINT_TIME_REMAINING_INIT;
#ifdef TMC2130 
	if (SilentModeMenu == SILENT_MODE_OFF) print_t = print_time_remaining_normal;
	else print_t = print_time_remaining_silent;
#else
	print_t = print_time_remaining_normal;
#endif //TMC2130
	if ((print_t != PRINT_TIME_REMAINING_INIT) && (feedmultiply != 0)) print_t = 100ul * print_t / feedmultiply;
	return print_t;
}

uint8_t calc_percent_done()
{
	//in case that we have information from M73 gcode return percentage counted by slicer, else return percentage counted as byte_printed/filesize
	uint8_t percent_done = 0;
#ifdef TMC2130
	if (SilentModeMenu == SILENT_MODE_OFF && print_percent_done_normal <= 100) {
		percent_done = print_percent_done_normal;
	}
	else if (print_percent_done_silent <= 100) {
		percent_done = print_percent_done_silent;
	}
#else
	if (print_percent_done_normal <= 100) {
		percent_done = print_percent_done_normal;
	}
#endif //TMC2130
	else {
		percent_done = card.percentDone();
	}
	return percent_done;
}

static void print_time_remaining_init()
{
	print_time_remaining_normal = PRINT_TIME_REMAINING_INIT;
	print_time_remaining_silent = PRINT_TIME_REMAINING_INIT;
	print_percent_done_normal = PRINT_PERCENT_DONE_INIT;
	print_percent_done_silent = PRINT_PERCENT_DONE_INIT;
}

void load_filament_final_feed()
{
	current_position[E_AXIS]+= FILAMENTCHANGE_FINALFEED;
	plan_buffer_line_curposXYZE(FILAMENTCHANGE_EFEED_FINAL, active_extruder);
}

//! @brief Wait for user to check the state
//! @par nozzle_temp nozzle temperature to load filament
void M600_check_state(float nozzle_temp)
{
    lcd_change_fil_state = 0;
    while (lcd_change_fil_state != 1)
    {
        lcd_change_fil_state = 0;
        KEEPALIVE_STATE(PAUSED_FOR_USER);
        lcd_alright();
        KEEPALIVE_STATE(IN_HANDLER);
        switch(lcd_change_fil_state)
        {
        // Filament failed to load so load it again
        case 2:
            if (mmu_enabled)
                mmu_M600_load_filament(false, nozzle_temp); //nonautomatic load; change to "wrong filament loaded" option?
            else
                M600_load_filament_movements();
            break;

        // Filament loaded properly but color is not clear
        case 3:
            st_synchronize();
            load_filament_final_feed();
            lcd_loading_color();
            st_synchronize();
            break;

        // Everything good
        default:
            lcd_change_success();
            break;
        }
    }
}

//! @brief Wait for user action
//!
//! Beep, manage nozzle heater and wait for user to start unload filament
//! If times out, active extruder temperature is set to 0.
//!
//! @param HotendTempBckp Temperature to be restored for active extruder, after user resolves MMU problem.
void M600_wait_for_user(float HotendTempBckp) {

		KEEPALIVE_STATE(PAUSED_FOR_USER);

		int counterBeep = 0;
		unsigned long waiting_start_time = _millis();
		uint8_t wait_for_user_state = 0;
		lcd_display_message_fullscreen_P(_T(MSG_PRESS_TO_UNLOAD));
		bool bFirst=true;

		while (!(wait_for_user_state == 0 && lcd_clicked())){
			manage_heater();
			manage_inactivity(true);

			#if BEEPER > 0
			if (counterBeep == 500) {
				counterBeep = 0;
			}
			SET_OUTPUT(BEEPER);
			if (counterBeep == 0) {
				if((eSoundMode==e_SOUND_MODE_BLIND)|| (eSoundMode==e_SOUND_MODE_LOUD)||((eSoundMode==e_SOUND_MODE_ONCE)&&bFirst))
				{
					bFirst=false;
					WRITE(BEEPER, HIGH);
				}
			}
			if (counterBeep == 20) {
				WRITE(BEEPER, LOW);
			}
				
			counterBeep++;
			#endif //BEEPER > 0
			
			switch (wait_for_user_state) {
			case 0: //nozzle is hot, waiting for user to press the knob to unload filament
				delay_keep_alive(4);

				if (_millis() > waiting_start_time + (unsigned long)M600_TIMEOUT * 1000) {
					lcd_display_message_fullscreen_P(_i("Press knob to preheat nozzle and continue."));////MSG_PRESS_TO_PREHEAT c=20 r=4
					wait_for_user_state = 1;
					setAllTargetHotends(0);
					st_synchronize();
					disable_e0();
					disable_e1();
					disable_e2();
				}
				break;
			case 1: //nozzle target temperature is set to zero, waiting for user to start nozzle preheat
				delay_keep_alive(4);
		
				if (lcd_clicked()) {
					setTargetHotend(HotendTempBckp, active_extruder);
					lcd_wait_for_heater();

					wait_for_user_state = 2;
				}
				break;
			case 2: //waiting for nozzle to reach target temperature

				if (abs(degTargetHotend(active_extruder) - degHotend(active_extruder)) < 1) {
					lcd_display_message_fullscreen_P(_T(MSG_PRESS_TO_UNLOAD));
					waiting_start_time = _millis();
					wait_for_user_state = 0;
				}
				else {
					counterBeep = 20; //beeper will be inactive during waiting for nozzle preheat
					lcd_set_cursor(1, 4);
					lcd_print(ftostr3(degHotend(active_extruder)));
				}
				break;

			}

		}
		WRITE(BEEPER, LOW);
}

void M600_load_filament_movements()
{
#ifdef SNMM
	display_loading();
	do
	{
		current_position[E_AXIS] += 0.002;
		plan_buffer_line_curposXYZE(500, active_extruder);
		delay_keep_alive(2);
	}
	while (!lcd_clicked());
	st_synchronize();
	current_position[E_AXIS] += bowden_length[mmu_extruder];
	plan_buffer_line_curposXYZE(3000, active_extruder);
	current_position[E_AXIS] += FIL_LOAD_LENGTH - 60;
	plan_buffer_line_curposXYZE(1400, active_extruder);
	current_position[E_AXIS] += 40;
	plan_buffer_line_curposXYZE(400, active_extruder);
	current_position[E_AXIS] += 10;
	plan_buffer_line_curposXYZE(50, active_extruder);
#else
	current_position[E_AXIS]+= FILAMENTCHANGE_FIRSTFEED ;
	plan_buffer_line_curposXYZE(FILAMENTCHANGE_EFEED_FIRST, active_extruder); 
#endif                
	load_filament_final_feed();
	lcd_loading_filament();
	st_synchronize();
}

void M600_load_filament() {
	//load filament for single material and SNMM 
	lcd_wait_interact();

	//load_filament_time = _millis();
	KEEPALIVE_STATE(PAUSED_FOR_USER);

#ifdef PAT9125
	fsensor_autoload_check_start();
#endif //PAT9125
	while(!lcd_clicked())
	{
		manage_heater();
		manage_inactivity(true);
#ifdef FILAMENT_SENSOR
		if (fsensor_check_autoload())
		{
      Sound_MakeCustom(50,1000,false);
			break;
		}
#endif //FILAMENT_SENSOR
	}
#ifdef PAT9125
	fsensor_autoload_check_stop();
#endif //PAT9125
	KEEPALIVE_STATE(IN_HANDLER);

#ifdef FSENSOR_QUALITY
	fsensor_oq_meassure_start(70);
#endif //FSENSOR_QUALITY

	M600_load_filament_movements();

      Sound_MakeCustom(50,1000,false);

#ifdef FSENSOR_QUALITY
	fsensor_oq_meassure_stop();

	if (!fsensor_oq_result())
	{
		bool disable = lcd_show_fullscreen_message_yes_no_and_wait_P(_i("Fil. sensor response is poor, disable it?"), false, true);
		lcd_update_enable(true);
		lcd_update(2);
		if (disable)
			fsensor_disable();
	}
#endif //FSENSOR_QUALITY
	lcd_update_enable(false);
}


//! @brief Wait for click
//!
//! Set
void marlin_wait_for_click()
{
    int8_t busy_state_backup = busy_state;
    KEEPALIVE_STATE(PAUSED_FOR_USER);
    lcd_consume_click();
    while(!lcd_clicked())
    {
        manage_heater();
        manage_inactivity(true);
        lcd_update(0);
    }
    KEEPALIVE_STATE(busy_state_backup);
}

#define FIL_LOAD_LENGTH 60

#ifdef PSU_Delta
bool bEnableForce_z;

void init_force_z()
{
WRITE(Z_ENABLE_PIN,Z_ENABLE_ON);
bEnableForce_z=true;                              // "true"-value enforce "disable_force_z()" executing
disable_force_z();
}

void check_force_z()
{
if(!(bEnableForce_z||eeprom_read_byte((uint8_t*)EEPROM_SILENT)))
     init_force_z();                              // causes enforced switching into disable-state
}

void disable_force_z()
{
    uint16_t z_microsteps=0;

    if(!bEnableForce_z) return;   // motor already disabled (may be ;-p )

    bEnableForce_z=false;

    // switching to silent mode
#ifdef TMC2130
    tmc2130_mode=TMC2130_MODE_SILENT;
    update_mode_profile();
    tmc2130_init(true);
#endif // TMC2130

    axis_known_position[Z_AXIS]=false;
}


void enable_force_z()
{
if(bEnableForce_z)
     return;                                      // motor already enabled (may be ;-p )
bEnableForce_z=true;

// mode recovering
#ifdef TMC2130
tmc2130_mode=eeprom_read_byte((uint8_t*)EEPROM_SILENT)?TMC2130_MODE_SILENT:TMC2130_MODE_NORMAL;
update_mode_profile();
tmc2130_init(true);
#endif // TMC2130

WRITE(Z_ENABLE_PIN,Z_ENABLE_ON);                  // slightly redundant ;-p
}
#endif // PSU_Delta<|MERGE_RESOLUTION|>--- conflicted
+++ resolved
@@ -5349,7 +5349,7 @@
 
 #endif  // ENABLE_MESH_BED_LEVELING
             
-<<<<<<< HEAD
+
     /*!
 	### G90 - Switch off relative mode <a href="https://reprap.org/wiki/G-code#G90:_Set_to_Absolute_Positioning">G90: Set to Absolute Positioning</a>
 	#### Usage
@@ -5358,37 +5358,25 @@
 	
 	All coordinates from now on are absolute relative to the origin of the machine.
     */
-    case 90:
-      relative_mode = false;
-      break;
-
-    /*! ### G91 - Switch on relative mode <a href="https://reprap.org/wiki/G-code#G91:_Set_to_Relative_Positioning">G91: Set to Relative Positioning</a>
+    case 90: {
+        for(uint8_t i = 0; i != NUM_AXIS; ++i)
+            axis_relative_modes[i] = false;
+    }
+    break;
+
+    /*!
+	### G91 - Switch on relative mode <a href="https://reprap.org/wiki/G-code#G91:_Set_to_Relative_Positioning">G91: Set to Relative Positioning</a>
 	#### Usage
 	
 	      G91
 	
     All coordinates from now on are relative to the last position. 
 	*/
-    case 91:
-      relative_mode = true;
-      break;
-=======
-    //! ### G90 - Switch off relative mode
-    // -------------------------------
-    case 90: {
-        for(uint8_t i = 0; i != NUM_AXIS; ++i)
-            axis_relative_modes[i] = false;
-    }
-    break;
-
-    //! ### G91 - Switch on relative mode
-    // -------------------------------
     case 91: {
         for(uint8_t i = 0; i != NUM_AXIS; ++i)
             axis_relative_modes[i] = true;
     }
     break;
->>>>>>> df300a24
 
     /*!
 	### G92 - Set position <a href="https://reprap.org/wiki/G-code#G92:_Set_Position">G92: Set Position</a>
