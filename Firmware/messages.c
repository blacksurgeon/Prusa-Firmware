//messages.c
#include "language.h"

//this is because we need include Configuration_prusa.h (CUSTOM_MENDEL_NAME)
#define bool char
#define true 1
#define false 0
#include "Configuration_prusa.h"

//internationalized messages
const char MSG_AUTO_HOME[] PROGMEM_I1 = ISTR("Auto home"); ////
const char MSG_BABYSTEP_Z[] PROGMEM_I1 = ISTR("Live adjust Z"); //// c=18
const char MSG_BABYSTEP_Z_NOT_SET[] PROGMEM_I1 = ISTR("Distance between tip of the nozzle and the bed surface has not been set yet. Please follow the manual, chapter First steps, section First layer calibration."); ////c=20 r=12
const char MSG_BED[] PROGMEM_I1 = ISTR("Bed"); ////
const char MSG_BED_DONE[] PROGMEM_I1 = ISTR("Bed done"); ////
const char MSG_BED_HEATING[] PROGMEM_I1 = ISTR("Bed Heating"); ////
const char MSG_BED_LEVELING_FAILED_POINT_LOW[] PROGMEM_I1 = ISTR("Bed leveling failed. Sensor didnt trigger. Debris on nozzle? Waiting for reset."); ////c=20 r=4
const char MSG_BED_SKEW_OFFSET_DETECTION_FITTING_FAILED[] PROGMEM_I1 = ISTR("XYZ calibration failed. Please consult the manual."); ////c=20 r=8
const char MSG_CALIBRATE_Z_AUTO[] PROGMEM_I1 = ISTR("Calibrating Z"); ////c=20 r=2
const char MSG_CARD_MENU[] PROGMEM_I1 = ISTR("Print from SD"); ////
const char MSG_CONFIRM_NOZZLE_CLEAN[] PROGMEM_I1 = ISTR("Please clean the nozzle for calibration. Click when done."); ////c=20 r=8
const char MSG_COOLDOWN[] PROGMEM_I1 = ISTR("Cooldown"); ////
const char MSG_CRASH_DETECTED[] PROGMEM_I1 = ISTR("Crash detected."); ////c=20 r=1
const char MSG_CRASHDETECT[] PROGMEM_I1 = ISTR("Crash det."); ////
const char MSG_ERROR[] PROGMEM_I1 = ISTR("ERROR:"); ////
const char MSG_EXTRUDER[] PROGMEM_I1 = ISTR("Extruder"); ////c=17 r=1
const char MSG_FILAMENT[] PROGMEM_I1 = ISTR("Filament"); ////c=17 r=1
const char MSG_FAN_SPEED[] PROGMEM_I1 = ISTR("Fan speed"); ////c=14
const char MSG_FILAMENT_CLEAN[] PROGMEM_I1 = ISTR("Filament extruding & with correct color?"); ////c=20 r=2
const char MSG_FILAMENT_LOADING_T0[] PROGMEM_I1 = ISTR("Insert filament into extruder 1. Click when done."); ////c=20 r=4
const char MSG_FILAMENT_LOADING_T1[] PROGMEM_I1 = ISTR("Insert filament into extruder 2. Click when done."); ////c=20 r=4
const char MSG_FILAMENT_LOADING_T2[] PROGMEM_I1 = ISTR("Insert filament into extruder 3. Click when done."); ////c=20 r=4
const char MSG_FILAMENT_LOADING_T3[] PROGMEM_I1 = ISTR("Insert filament into extruder 4. Click when done."); ////c=20 r=4
const char MSG_FILAMENTCHANGE[] PROGMEM_I1 = ISTR("Change filament"); ////
const char MSG_FIND_BED_OFFSET_AND_SKEW_LINE1[] PROGMEM_I1 = ISTR("Searching bed calibration point"); ////c=60
const char MSG_FIND_BED_OFFSET_AND_SKEW_LINE2[] PROGMEM_I1 = ISTR(" of 4"); ////c=14
const char MSG_FINISHING_MOVEMENTS[] PROGMEM_I1 = ISTR("Finishing movements"); ////c=20 r=1
const char MSG_FOLLOW_CALIBRATION_FLOW[] PROGMEM_I1 = ISTR("Printer has not been calibrated yet. Please follow the manual, chapter First steps, section Calibration flow."); ////c=20 r=8
const char MSG_FOLLOW_Z_CALIBRATION_FLOW[] PROGMEM_I1 = ISTR("There is still a need to make Z calibration. Please follow the manual, chapter First steps, section Calibration flow."); ////c=20 r=8
const char MSG_FSENSOR_AUTOLOAD[] PROGMEM_I1 = ISTR("F. autoload"); ////c=17 r=1
const char MSG_FSENSOR[] PROGMEM_I1 = ISTR("Fil. sensor"); ////
const char MSG_HEATING[] PROGMEM_I1 = ISTR("Heating"); ////
const char MSG_HEATING_COMPLETE[] PROGMEM_I1 = ISTR("Heating done."); ////c=20
const char MSG_HOMEYZ[] PROGMEM_I1 = ISTR("Calibrate Z"); ////
const char MSG_CHOOSE_EXTRUDER[] PROGMEM_I1 = ISTR("Choose extruder:"); ////c=20 r=1
const char MSG_CHOOSE_FILAMENT[] PROGMEM_I1 = ISTR("Choose filament:"); ////c=20 r=1
const char MSG_LOAD_FILAMENT[] PROGMEM_I1 = ISTR("Load filament"); //// Number 1 to 5 is added behind text e.g. "Load filament 1" c=16
const char MSG_LOADING_FILAMENT[] PROGMEM_I1 = ISTR("Loading filament"); ////c=20
const char MSG_EJECT_FILAMENT[] PROGMEM_I1 = ISTR("Eject filament"); //// Number 1 to 5 is added behind text e.g. "Eject filament 1" c=16
const char MSG_CUT_FILAMENT[] PROGMEM_I1 = ISTR("Cut filament"); //// Number 1 to 5 is added behind text e.g. "Cut filament 1" c=16
const char MSG_M117_V2_CALIBRATION[] PROGMEM_I1 = ISTR("M117 First layer cal."); ////c=25 r=1
const char MSG_MAIN[] PROGMEM_I1 = ISTR("Main"); ////
const char MSG_BACK[] PROGMEM_I1 = ISTR("Back"); ////
const char MSG_SHEET[] PROGMEM_I1 = ISTR("Sheet"); ////c=10
const char MSG_MEASURE_BED_REFERENCE_HEIGHT_LINE1[] PROGMEM_I1 = ISTR("Measuring reference height of calibration point"); ////c=60
const char MSG_MEASURE_BED_REFERENCE_HEIGHT_LINE2[] PROGMEM_I1 = ISTR(" of 9"); ////c=14
const char MSG_MENU_CALIBRATION[] PROGMEM_I1 = ISTR("Calibration"); ////
const char MSG_NO[] PROGMEM_I1 = ISTR("No"); ////
const char MSG_NOZZLE[] PROGMEM_I1 = ISTR("Nozzle"); ////
const char MSG_PAPER[] PROGMEM_I1 = ISTR("Place a sheet of paper under the nozzle during the calibration of first 4 points. If the nozzle catches the paper, power off the printer immediately."); ////c=20 r=8
const char MSG_PLACE_STEEL_SHEET[] PROGMEM_I1 = ISTR("Please place steel sheet on heatbed."); ////c=20 r=4
const char MSG_PLEASE_WAIT[] PROGMEM_I1 = ISTR("Please wait"); ////c=20
const char MSG_PREHEAT_NOZZLE[] PROGMEM_I1 = ISTR("Preheat the nozzle!"); ////c=20
const char MSG_PRESS_TO_UNLOAD[] PROGMEM_I1 = ISTR("Please press the knob to unload filament"); ////c=20 r=4
const char MSG_PRINT_ABORTED[] PROGMEM_I1 = ISTR("Print aborted"); ////c=20
const char MSG_PULL_OUT_FILAMENT[] PROGMEM_I1 = ISTR("Please pull out filament immediately"); ////c=20 r=4
const char MSG_RECOVER_PRINT[] PROGMEM_I1 = ISTR("Blackout occurred. Recover print?"); ////c=20 r=2
const char MSG_REFRESH[] PROGMEM_I1 = ISTR("\xF8" "Refresh"); ////
const char MSG_RESUMING_PRINT[] PROGMEM_I1 = ISTR("Resuming print"); ////
const char MSG_REMOVE_STEEL_SHEET[] PROGMEM_I1 = ISTR("Please remove steel sheet from heatbed."); ////c=20 r=4
const char MSG_SELFTEST_COOLING_FAN[] PROGMEM_I1 = ISTR("Front print fan?"); ////c=20
const char MSG_SELFTEST_EXTRUDER_FAN[] PROGMEM_I1 = ISTR("Left hotend fan?"); ////c=20
const char MSG_SELFTEST_FAILED[] PROGMEM_I1 = ISTR("Selftest failed  "); ////c=20
const char MSG_SELFTEST_FAN[] PROGMEM_I1 = ISTR("Fan test"); ////c=20
const char MSG_SELFTEST_FAN_NO[] PROGMEM_I1 = ISTR("Not spinning"); ////c=19
const char MSG_SELFTEST_FAN_YES[] PROGMEM_I1 = ISTR("Spinning"); ////c=19
const char MSG_SELFTEST_CHECK_BED[] PROGMEM_I1 = ISTR("Checking bed     "); ////c=20
const char MSG_SELFTEST_CHECK_FSENSOR[] PROGMEM_I1 = ISTR("Checking sensors "); ////c=20
const char MSG_SELFTEST_MOTOR[] PROGMEM_I1 = ISTR("Motor"); ////
const char MSG_SELFTEST_FILAMENT_SENSOR[] PROGMEM_I1 = ISTR("Filament sensor"); ////c=17
const char MSG_SELFTEST_WIRINGERROR[] PROGMEM_I1 = ISTR("Wiring error"); ////
const char MSG_SETTINGS[] PROGMEM_I1 = ISTR("Settings"); ////
const char MSG_HW_SETUP[] PROGMEM_I1 = ISTR("HW Setup"); ////
const char MSG_MODE[] PROGMEM_I1 = ISTR("Mode"); ////
const char MSG_HIGH_POWER[] PROGMEM_I1 = ISTR("High power"); ////
const char MSG_AUTO_POWER[] PROGMEM_I1 = ISTR("Auto power"); ////
const char MSG_SILENT[] PROGMEM_I1 = ISTR("Silent"); ////
const char MSG_NORMAL[] PROGMEM_I1 = ISTR("Normal"); ////
const char MSG_STEALTH[] PROGMEM_I1 = ISTR("Stealth"); ////
const char MSG_STEEL_SHEET_CHECK[] PROGMEM_I1 = ISTR("Is steel sheet on heatbed?"); ////c=20 r=2
const char MSG_STOP_PRINT[] PROGMEM_I1 = ISTR("Stop print"); ////
const char MSG_STOPPED[] PROGMEM_I1 = ISTR("STOPPED. "); ////
const char MSG_TEMP_CALIBRATION[] PROGMEM_I1 = ISTR("Temp. cal."); ////c=12 r=1
const char MSG_TEMP_CALIBRATION_DONE[] PROGMEM_I1 = ISTR("Temperature calibration is finished and active. Temp. calibration can be disabled in menu Settings->Temp. cal."); ////c=20 r=12
const char MSG_UNLOAD_FILAMENT[] PROGMEM_I1 = ISTR("Unload filament"); ////c=17
const char MSG_UNLOADING_FILAMENT[] PROGMEM_I1 = ISTR("Unloading filament"); ////c=20 r=1
const char MSG_WATCH[] PROGMEM_I1 = ISTR("Info screen"); ////
const char MSG_WIZARD_CALIBRATION_FAILED[] PROGMEM_I1 = ISTR("Please check our handbook and fix the problem. Then resume the Wizard by rebooting the printer."); ////c=20 r=8
const char MSG_WIZARD_DONE[] PROGMEM_I1 = ISTR("All is done. Happy printing!"); ////c=20 r=8
const char MSG_WIZARD_HEATING[] PROGMEM_I1 = ISTR("Preheating nozzle. Please wait."); ////c=20 r=3
const char MSG_WIZARD_QUIT[] PROGMEM_I1 = ISTR("You can always resume the Wizard from Calibration -> Wizard."); ////c=20 r=8
const char MSG_YES[] PROGMEM_I1 = ISTR("Yes"); ////
const char MSG_V2_CALIBRATION[] PROGMEM_I1 = ISTR("First layer cal."); ////c=17 r=1
const char WELCOME_MSG[] PROGMEM_I1 = ISTR(CUSTOM_MENDEL_NAME " OK."); ////c=20
const char MSG_OFF[] PROGMEM_I1 = ISTR("Off"); ////
const char MSG_ON[] PROGMEM_I1 = ISTR("On"); ////
const char MSG_NA[] PROGMEM_I1 = ISTR("N/A"); ////
const char MSG_AUTO_DEPLETE[] PROGMEM_I1 = ISTR("SpoolJoin"); ////
const char MSG_CUTTER[] PROGMEM_I1 = ISTR("Cutter"); ////
const char MSG_NONE[] PROGMEM_I1 = ISTR("None"); ////
const char MSG_WARN[] PROGMEM_I1 = ISTR("Warn"); ////
const char MSG_STRICT[] PROGMEM_I1 = ISTR("Strict"); ////
const char MSG_MODEL[] PROGMEM_I1 = ISTR("Model"); ////
const char MSG_FIRMWARE[] PROGMEM_I1 = ISTR("Firmware"); ////
const char MSG_GCODE[] PROGMEM_I1 = ISTR("Gcode"); ////
const char MSG_NOZZLE_DIAMETER[] PROGMEM_I1 = ISTR("Nozzle d."); ////
const char MSG_MMU_MODE[] PROGMEM_I1 = ISTR("MMU Mode"); ////
const char MSG_SD_CARD[] PROGMEM_I1 = ISTR("SD card"); ////
const char MSG_TOSHIBA_FLASH_AIR_COMPATIBILITY[] PROGMEM_I1 = ISTR("FlashAir"); ////
const char MSG_SORT[] PROGMEM_I1 = ISTR("Sort"); ////
const char MSG_SORT_TIME[] PROGMEM_I1 = ISTR("Time"); ////
const char MSG_SORT_ALPHA[] PROGMEM_I1 = ISTR("Alphabet"); ////
const char MSG_RPI_PORT[] PROGMEM_I1 = ISTR("RPi port"); ////
const char MSG_SOUND[] PROGMEM_I1 = ISTR("Sound"); ////
const char MSG_SOUND_LOUD[] PROGMEM_I1 = ISTR("Loud"); ////
const char MSG_SOUND_ONCE[] PROGMEM_I1 = ISTR("Once"); ////
const char MSG_SOUND_BLIND[] PROGMEM_I1 = ISTR("Assist"); ////
const char MSG_MESH[] PROGMEM_I1 = ISTR("Mesh"); ////
const char MSG_Z_PROBE_NR[] PROGMEM_I1 = ISTR("Z-probe nr."); ////
const char MSG_MAGNETS_COMP[] PROGMEM_I1 = ISTR("Magnets comp."); ////
<<<<<<< HEAD
const char MSG_BRIGHTNESS[] PROGMEM_I1 = ISTR("Brightness"); ////
const char MSG_BL_HIGH[] PROGMEM_I1 = ISTR("Level Bright"); ////
const char MSG_BL_LOW[] PROGMEM_I1 = ISTR("Level Dimmed"); ////
const char MSG_TIMEOUT[] PROGMEM_I1 = ISTR("Timeout"); ////
const char MSG_BRIGHT[] PROGMEM_I1 = ISTR("Bright"); ////
const char MSG_DIM[] PROGMEM_I1 = ISTR("Dim"); ////
const char MSG_AUTO[] PROGMEM_I1 = ISTR("Auto"); ////
=======
const char MSG_FS_ACTION[] PROGMEM_I1 = ISTR("FS Action"); ////
const char MSG_FS_CONTINUE[] PROGMEM_I1 = ISTR("Cont."); ////
const char MSG_FS_PAUSE[] PROGMEM_I1 = ISTR("Pause"); ////
>>>>>>> 35ce2896

//not internationalized messages
const char MSG_SD_WORKDIR_FAIL[] PROGMEM_N1 = "workDir open failed"; ////
const char MSG_BROWNOUT_RESET[] PROGMEM_N1 = " Brown out Reset"; ////
const char MSG_EXTERNAL_RESET[] PROGMEM_N1 = " External Reset"; ////
const char MSG_FILE_SAVED[] PROGMEM_N1 = "Done saving file."; ////
const char MSG_POSITION_UNKNOWN[] PROGMEM_N1 = "Home X/Y before Z"; ////
const char MSG_SOFTWARE_RESET[] PROGMEM_N1 = " Software Reset"; ////
const char MSG_UNKNOWN_COMMAND[] PROGMEM_N1 = "Unknown command: \""; ////
const char MSG_WATCHDOG_RESET[] PROGMEM_N1 = " Watchdog Reset"; ////
const char MSG_Z_MAX[] PROGMEM_N1 = "z_max: "; ////
const char MSG_Z_MIN[] PROGMEM_N1 = "z_min: "; ////
const char MSG_ZPROBE_OUT[] PROGMEM_N1 = "Z probe out. bed"; ////
const char MSG_ZPROBE_ZOFFSET[] PROGMEM_N1 = "Z Offset"; ////
const char MSG_TMC_OVERTEMP[] PROGMEM_N1 = "TMC DRIVER OVERTEMP"; ////
const char MSG_Enqueing[] PROGMEM_N1 = "enqueing \""; ////
const char MSG_ENDSTOPS_HIT[] PROGMEM_N1 = "endstops hit: "; ////
const char MSG_SD_ERR_WRITE_TO_FILE[] PROGMEM_N1 = "error writing to file"; ////
const char MSG_OK[] PROGMEM_N1 = "ok"; ////
const char MSG_SD_OPEN_FILE_FAIL[] PROGMEM_N1 = "open failed, File: "; ////
const char MSG_ENDSTOP_OPEN[] PROGMEM_N1 = "open"; ////
const char MSG_POWERUP[] PROGMEM_N1 = "PowerUp"; ////
const char MSG_ERR_STOPPED[] PROGMEM_N1 = "Printer stopped due to errors. Fix the error and use M999 to restart. (Temperature is reset. Set it after restarting)"; ////
const char MSG_ENDSTOP_HIT[] PROGMEM_N1 = "TRIGGERED"; ////
const char MSG_OCTOPRINT_PAUSED[] PROGMEM_N1 = "// action:paused"; ////
const char MSG_OCTOPRINT_RESUMED[] PROGMEM_N1 = "// action:resumed"; ////
const char MSG_OCTOPRINT_CANCEL[] PROGMEM_N1 = "// action:cancel"; ////
const char MSG_FANCHECK_EXTRUDER[] PROGMEM_N1 = "Err: EXTR. FAN ERROR"; ////c=20
const char MSG_FANCHECK_PRINT[] PROGMEM_N1 = "Err: PRINT FAN ERROR"; ////c=20<|MERGE_RESOLUTION|>--- conflicted
+++ resolved
@@ -128,7 +128,9 @@
 const char MSG_MESH[] PROGMEM_I1 = ISTR("Mesh"); ////
 const char MSG_Z_PROBE_NR[] PROGMEM_I1 = ISTR("Z-probe nr."); ////
 const char MSG_MAGNETS_COMP[] PROGMEM_I1 = ISTR("Magnets comp."); ////
-<<<<<<< HEAD
+const char MSG_FS_ACTION[] PROGMEM_I1 = ISTR("FS Action"); ////
+const char MSG_FS_CONTINUE[] PROGMEM_I1 = ISTR("Cont."); ////
+const char MSG_FS_PAUSE[] PROGMEM_I1 = ISTR("Pause"); ////
 const char MSG_BRIGHTNESS[] PROGMEM_I1 = ISTR("Brightness"); ////
 const char MSG_BL_HIGH[] PROGMEM_I1 = ISTR("Level Bright"); ////
 const char MSG_BL_LOW[] PROGMEM_I1 = ISTR("Level Dimmed"); ////
@@ -136,11 +138,6 @@
 const char MSG_BRIGHT[] PROGMEM_I1 = ISTR("Bright"); ////
 const char MSG_DIM[] PROGMEM_I1 = ISTR("Dim"); ////
 const char MSG_AUTO[] PROGMEM_I1 = ISTR("Auto"); ////
-=======
-const char MSG_FS_ACTION[] PROGMEM_I1 = ISTR("FS Action"); ////
-const char MSG_FS_CONTINUE[] PROGMEM_I1 = ISTR("Cont."); ////
-const char MSG_FS_PAUSE[] PROGMEM_I1 = ISTR("Pause"); ////
->>>>>>> 35ce2896
 
 //not internationalized messages
 const char MSG_SD_WORKDIR_FAIL[] PROGMEM_N1 = "workDir open failed"; ////
