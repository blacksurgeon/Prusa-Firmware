//messages.c
#include "language.h"

//this is because we need include Configuration_prusa.h (CUSTOM_MENDEL_NAME)
#define bool char
#define true 1
#define false 0
#include "Configuration_prusa.h"

//internationalized messages
const char MSG_AUTO_HOME[] PROGMEM_I1 = ISTR("Auto home"); ////
const char MSG_BABYSTEP_Z[] PROGMEM_I1 = ISTR("Live adjust Z"); //// c=18
const char MSG_BABYSTEP_Z_NOT_SET[] PROGMEM_I1 = ISTR("Distance between tip of the nozzle and the bed surface has not been set yet. Please follow the manual, chapter First steps, section First layer calibration."); ////c=20 r=12
const char MSG_BED[] PROGMEM_I1 = ISTR("Bed"); ////
const char MSG_BED_DONE[] PROGMEM_I1 = ISTR("Bed done"); ////
const char MSG_BED_HEATING[] PROGMEM_I1 = ISTR("Bed Heating"); ////
const char MSG_BED_LEVELING_FAILED_POINT_LOW[] PROGMEM_I1 = ISTR("Bed leveling failed. Sensor didnt trigger. Debris on nozzle? Waiting for reset."); ////c=20 r=5
const char MSG_BED_SKEW_OFFSET_DETECTION_FITTING_FAILED[] PROGMEM_I1 = ISTR("XYZ calibration failed. Please consult the manual."); ////c=20 r=8
const char MSG_BELT_STATUS[] PROGMEM_I1 = ISTR("Belt Status");////c=18
const char MSG_CALIBRATE_Z_AUTO[] PROGMEM_I1 = ISTR("Calibrating Z"); ////c=20 r=2
const char MSG_CARD_MENU[] PROGMEM_I1 = ISTR("Print from SD"); ////
const char MSG_CHECKING_X[] PROGMEM_I1 = ISTR("Checking X axis"); ////c=20
const char MSG_CHECKING_Y[] PROGMEM_I1 = ISTR("Checking Y axis"); ////c=20
const char MSG_CONFIRM_NOZZLE_CLEAN[] PROGMEM_I1 = ISTR("Please clean the nozzle for calibration. Click when done."); ////c=20 r=8
const char MSG_COOLDOWN[] PROGMEM_I1 = ISTR("Cooldown"); ////
const char MSG_CRASH[] PROGMEM_I1 = ISTR("Crash"); ////c=7
const char MSG_CRASH_DETECTED[] PROGMEM_I1 = ISTR("Crash detected."); ////c=20 r=1
const char MSG_CRASHDETECT[] PROGMEM_I1 = ISTR("Crash det."); ////c=13
const char MSG_ERROR[] PROGMEM_I1 = ISTR("ERROR:"); ////
const char MSG_EXTRUDER[] PROGMEM_I1 = ISTR("Extruder"); ////c=17
const char MSG_FANS_CHECK[] PROGMEM_I1 = ISTR("Fans check"); ////c=13
const char MSG_FIL_RUNOUTS[] PROGMEM_I1 = ISTR("Fil. runouts"); ////c=14
const char MSG_FILAMENT[] PROGMEM_I1 = ISTR("Filament"); ////c=17 r=1
const char MSG_FAN_SPEED[] PROGMEM_I1 = ISTR("Fan speed"); ////c=14
const char MSG_FILAMENT_CLEAN[] PROGMEM_I1 = ISTR("Filament extruding & with correct color?"); ////c=20 r=2
const char MSG_FILAMENT_LOADED[] PROGMEM_I1 = ISTR("Is filament loaded?"); ////c=20 r=2
const char MSG_FILAMENT_LOADING_T0[] PROGMEM_I1 = ISTR("Insert filament into extruder 1. Click when done."); ////c=20 r=4
const char MSG_FILAMENT_LOADING_T1[] PROGMEM_I1 = ISTR("Insert filament into extruder 2. Click when done."); ////c=20 r=4
const char MSG_FILAMENT_LOADING_T2[] PROGMEM_I1 = ISTR("Insert filament into extruder 3. Click when done."); ////c=20 r=4
const char MSG_FILAMENT_LOADING_T3[] PROGMEM_I1 = ISTR("Insert filament into extruder 4. Click when done."); ////c=20 r=4
const char MSG_FILAMENTCHANGE[] PROGMEM_I1 = ISTR("Change filament"); ////
const char MSG_FIND_BED_OFFSET_AND_SKEW_LINE1[] PROGMEM_I1 = ISTR("Searching bed calibration point"); ////c=60
const char MSG_FIND_BED_OFFSET_AND_SKEW_LINE2[] PROGMEM_I1 = ISTR(" of 4"); ////c=14
const char MSG_FINISHING_MOVEMENTS[] PROGMEM_I1 = ISTR("Finishing movements"); ////c=20
const char MSG_FOLLOW_CALIBRATION_FLOW[] PROGMEM_I1 = ISTR("Printer has not been calibrated yet. Please follow the manual, chapter First steps, section Calibration flow."); ////c=20 r=8
const char MSG_FOLLOW_Z_CALIBRATION_FLOW[] PROGMEM_I1 = ISTR("There is still a need to make Z calibration. Please follow the manual, chapter First steps, section Calibration flow."); ////c=20 r=9
const char MSG_FSENSOR_AUTOLOAD[] PROGMEM_I1 = ISTR("F. autoload"); ////c=13
const char MSG_FSENSOR[] PROGMEM_I1 = ISTR("Fil. sensor"); ////
const char MSG_HEATING[] PROGMEM_I1 = ISTR("Heating"); ////
const char MSG_HEATING_COMPLETE[] PROGMEM_I1 = ISTR("Heating done."); ////c=20
const char MSG_HOMEYZ[] PROGMEM_I1 = ISTR("Calibrate Z"); ////
const char MSG_CHOOSE_EXTRUDER[] PROGMEM_I1 = ISTR("Choose extruder:"); ////c=20 r=1
const char MSG_CHOOSE_FILAMENT[] PROGMEM_I1 = ISTR("Choose filament:"); ////c=20 r=1
const char MSG_LAST_PRINT[] PROGMEM_I1 = ISTR("Last print"); ////c=18
const char MSG_LAST_PRINT_FAILURES[] PROGMEM_I1 = ISTR("Last print failures"); ////c=20
const char MSG_LOAD_FILAMENT[] PROGMEM_I1 = ISTR("Load filament"); //// Number 1 to 5 is added behind text e.g. "Load filament 1" c=16
const char MSG_LOADING_FILAMENT[] PROGMEM_I1 = ISTR("Loading filament"); ////c=20
const char MSG_EJECT_FILAMENT[] PROGMEM_I1 = ISTR("Eject filament"); //// Number 1 to 5 is added behind text e.g. "Eject filament 1" c=16
const char MSG_CUT_FILAMENT[] PROGMEM_I1 = ISTR("Cut filament"); //// Number 1 to 5 is added behind text e.g. "Cut filament 1" c=16
const char MSG_M117_V2_CALIBRATION[] PROGMEM_I1 = ISTR("M117 First layer cal."); ////c=25
const char MSG_MAIN[] PROGMEM_I1 = ISTR("Main"); ////
const char MSG_BACK[] PROGMEM_I1 = ISTR("Back"); ////
const char MSG_SHEET[] PROGMEM_I1 = ISTR("Sheet"); ////c=10
const char MSG_STEEL_SHEETS[] PROGMEM_I1 = ISTR("Steel sheets"); ////c=18
const char MSG_MEASURE_BED_REFERENCE_HEIGHT_LINE1[] PROGMEM_I1 = ISTR("Measuring reference height of calibration point"); ////c=60
const char MSG_MEASURE_BED_REFERENCE_HEIGHT_LINE2[] PROGMEM_I1 = ISTR(" of 9"); ////c=14
const char MSG_MENU_CALIBRATION[] PROGMEM_I1 = ISTR("Calibration"); ////
const char MSG_MMU_FAILS[] PROGMEM_I1 = ISTR("MMU fails"); ////c=14
const char MSG_MMU_LOAD_FAILS[] PROGMEM_I1 = ISTR("MMU load fails"); ////c=14
const char MSG_NO[] PROGMEM_I1 = ISTR("No"); ////
const char MSG_NOZZLE[] PROGMEM_I1 = ISTR("Nozzle"); ////
const char MSG_PAPER[] PROGMEM_I1 = ISTR("Place a sheet of paper under the nozzle during the calibration of first 4 points. If the nozzle catches the paper, power off the printer immediately."); ////c=20 r=10
const char MSG_PLACE_STEEL_SHEET[] PROGMEM_I1 = ISTR("Please place steel sheet on heatbed."); ////c=20 r=4
const char MSG_PLEASE_WAIT[] PROGMEM_I1 = ISTR("Please wait"); ////c=20
const char MSG_POWER_FAILURES[] PROGMEM_I1 = ISTR("Power failures"); ////c=14
const char MSG_PREHEAT_NOZZLE[] PROGMEM_I1 = ISTR("Preheat the nozzle!"); ////c=20
const char MSG_PRESS_TO_UNLOAD[] PROGMEM_I1 = ISTR("Please press the knob to unload filament"); ////c=20 r=4
const char MSG_PRINT_ABORTED[] PROGMEM_I1 = ISTR("Print aborted"); ////c=20
const char MSG_PULL_OUT_FILAMENT[] PROGMEM_I1 = ISTR("Please pull out filament immediately"); ////c=20 r=4
const char MSG_RECOVER_PRINT[] PROGMEM_I1 = ISTR("Blackout occurred. Recover print?"); ////c=20 r=2
<<<<<<< HEAD
const char MSG_REFRESH[] PROGMEM_I1 = ISTR("\x04" "Refresh"); ////
const char MSG_RESUMING_PRINT[] PROGMEM_I1 = ISTR("Resuming print"); ////
=======
const char MSG_REFRESH[] PROGMEM_I1 = ISTR("\xF8" "Refresh"); ////
>>>>>>> f7fd7a53
const char MSG_REMOVE_STEEL_SHEET[] PROGMEM_I1 = ISTR("Please remove steel sheet from heatbed."); ////c=20 r=4
const char MSG_RESET[] PROGMEM_I1 = ISTR("Reset"); ////c=14
const char MSG_RESUME_PRINT[] PROGMEM_I1 = ISTR("Resume print"); ////c=18
const char MSG_RESUMING_PRINT[] PROGMEM_I1 = ISTR("Resuming print"); ////
const char MSG_SELFTEST_COOLING_FAN[] PROGMEM_I1 = ISTR("Front print fan?"); ////c=20
const char MSG_SELFTEST_EXTRUDER_FAN[] PROGMEM_I1 = ISTR("Left hotend fan?"); ////c=20
const char MSG_SELFTEST_FAILED[] PROGMEM_I1 = ISTR("Selftest failed  "); ////c=20
const char MSG_SELFTEST_FAN[] PROGMEM_I1 = ISTR("Fan test"); ////c=20
const char MSG_SELFTEST_FAN_NO[] PROGMEM_I1 = ISTR("Not spinning"); ////c=19
const char MSG_SELFTEST_FAN_YES[] PROGMEM_I1 = ISTR("Spinning"); ////c=19
const char MSG_SELFTEST_CHECK_BED[] PROGMEM_I1 = ISTR("Checking bed     "); ////c=20
const char MSG_SELFTEST_CHECK_FSENSOR[] PROGMEM_I1 = ISTR("Checking sensors "); ////c=20
const char MSG_SELFTEST_MOTOR[] PROGMEM_I1 = ISTR("Motor"); ////
const char MSG_SELFTEST_FILAMENT_SENSOR[] PROGMEM_I1 = ISTR("Filament sensor"); ////c=17
const char MSG_SELFTEST_WIRINGERROR[] PROGMEM_I1 = ISTR("Wiring error"); ////
const char MSG_SETTINGS[] PROGMEM_I1 = ISTR("Settings"); ////
const char MSG_TOTAL[] PROGMEM_I1 = ISTR("Total"); ////c=6
const char MSG_TOTAL_FAILURES[] PROGMEM_I1 = ISTR("Total failures"); ////c=20
const char MSG_HW_SETUP[] PROGMEM_I1 = ISTR("HW Setup"); ////c=18
const char MSG_MODE[] PROGMEM_I1 = ISTR("Mode"); ////
const char MSG_HIGH_POWER[] PROGMEM_I1 = ISTR("High power"); ////
const char MSG_AUTO_POWER[] PROGMEM_I1 = ISTR("Auto power"); ////
const char MSG_SILENT[] PROGMEM_I1 = ISTR("Silent"); ////
const char MSG_NORMAL[] PROGMEM_I1 = ISTR("Normal"); ////
const char MSG_STEALTH[] PROGMEM_I1 = ISTR("Stealth"); ////
const char MSG_STEEL_SHEET_CHECK[] PROGMEM_I1 = ISTR("Is steel sheet on heatbed?"); ////c=20 r=2
const char MSG_STOP_PRINT[] PROGMEM_I1 = ISTR("Stop print"); ////
const char MSG_STOPPED[] PROGMEM_I1 = ISTR("STOPPED. "); ////
const char MSG_TEMP_CALIBRATION[] PROGMEM_I1 = ISTR("Temp. cal."); ////c=14
const char MSG_TEMP_CALIBRATION_DONE[] PROGMEM_I1 = ISTR("Temperature calibration is finished and active. Temp. calibration can be disabled in menu Settings->Temp. cal."); ////c=20 r=12
const char MSG_UNLOAD_FILAMENT[] PROGMEM_I1 = ISTR("Unload filament"); ////c=17
const char MSG_UNLOADING_FILAMENT[] PROGMEM_I1 = ISTR("Unloading filament"); ////c=20 r=1
const char MSG_WATCH[] PROGMEM_I1 = ISTR("Info screen"); ////
const char MSG_WIZARD_CALIBRATION_FAILED[] PROGMEM_I1 = ISTR("Please check our handbook and fix the problem. Then resume the Wizard by rebooting the printer."); ////c=20 r=8
const char MSG_WIZARD_DONE[] PROGMEM_I1 = ISTR("All is done. Happy printing!"); ////c=20 r=8
const char MSG_WIZARD_HEATING[] PROGMEM_I1 = ISTR("Preheating nozzle. Please wait."); ////c=20 r=3
const char MSG_WIZARD_QUIT[] PROGMEM_I1 = ISTR("You can always resume the Wizard from Calibration -> Wizard."); ////c=20 r=8
const char MSG_YES[] PROGMEM_I1 = ISTR("Yes"); ////
const char MSG_V2_CALIBRATION[] PROGMEM_I1 = ISTR("First layer cal."); ////c=18
const char WELCOME_MSG[] PROGMEM_I1 = ISTR(CUSTOM_MENDEL_NAME " OK."); ////c=20
const char MSG_OFF[] PROGMEM_I1 = ISTR("Off"); ////
const char MSG_ON[] PROGMEM_I1 = ISTR("On"); ////
const char MSG_NA[] PROGMEM_I1 = ISTR("N/A"); ////
const char MSG_AUTO_DEPLETE[] PROGMEM_I1 = ISTR("SpoolJoin"); ////
const char MSG_CUTTER[] PROGMEM_I1 = ISTR("Cutter"); ////c=9
const char MSG_NONE[] PROGMEM_I1 = ISTR("None"); ////
const char MSG_WARN[] PROGMEM_I1 = ISTR("Warn"); ////
const char MSG_STRICT[] PROGMEM_I1 = ISTR("Strict"); ////
const char MSG_MODEL[] PROGMEM_I1 = ISTR("Model"); ////
const char MSG_FIRMWARE[] PROGMEM_I1 = ISTR("Firmware"); ////
const char MSG_GCODE[] PROGMEM_I1 = ISTR("Gcode"); ////
const char MSG_GCODE_DIFF_PRINTER_CONTINUE[] PROGMEM_I1 = ISTR("G-code sliced for a different printer type. Continue?"); ////c=20 r=5
const char MSG_GCODE_DIFF_PRINTER_CANCELLED[] PROGMEM_I1 =ISTR("G-code sliced for a different printer type. Please re-slice the model again. Print cancelled."); ////c=20 r=6
const char MSG_NOZZLE_DIAMETER[] PROGMEM_I1 = ISTR("Nozzle d."); ////
const char MSG_MMU_MODE[] PROGMEM_I1 = ISTR("MMU Mode"); ////
const char MSG_SD_CARD[] PROGMEM_I1 = ISTR("SD card"); ////
const char MSG_TOSHIBA_FLASH_AIR_COMPATIBILITY[] PROGMEM_I1 = ISTR("FlashAir"); ////
const char MSG_SORT[] PROGMEM_I1 = ISTR("Sort"); ////
const char MSG_SORT_TIME[] PROGMEM_I1 = ISTR("Time"); ////
const char MSG_SORT_ALPHA[] PROGMEM_I1 = ISTR("Alphabet"); ////
const char MSG_RPI_PORT[] PROGMEM_I1 = ISTR("RPi port"); ////
const char MSG_SOUND[] PROGMEM_I1 = ISTR("Sound"); ////
const char MSG_SOUND_LOUD[] PROGMEM_I1 = ISTR("Loud"); ////
const char MSG_SOUND_ONCE[] PROGMEM_I1 = ISTR("Once"); ////
const char MSG_SOUND_BLIND[] PROGMEM_I1 = ISTR("Assist"); ////
const char MSG_MESH[] PROGMEM_I1 = ISTR("Mesh"); ////
const char MSG_MESH_BED_LEVELING[] PROGMEM_I1 = ISTR("Mesh Bed Leveling"); ////c=18
const char MSG_Z_PROBE_NR[] PROGMEM_I1 = ISTR("Z-probe nr."); ////
const char MSG_MAGNETS_COMP[] PROGMEM_I1 = ISTR("Magnets comp."); ////
const char MSG_FS_ACTION[] PROGMEM_I1 = ISTR("FS Action"); ////c=10
const char MSG_FS_CONTINUE[] PROGMEM_I1 = ISTR("Cont."); ////c=5
const char MSG_FS_PAUSE[] PROGMEM_I1 = ISTR("Pause"); ////c=5
const char MSG_BRIGHTNESS[] PROGMEM_I1 = ISTR("Brightness"); ////c=18
const char MSG_BL_HIGH[] PROGMEM_I1 = ISTR("Level Bright"); ////c=12
const char MSG_BL_LOW[] PROGMEM_I1 = ISTR("Level Dimmed"); ////c=12
const char MSG_TIMEOUT[] PROGMEM_I1 = ISTR("Timeout"); ////c=12
const char MSG_BRIGHT[] PROGMEM_I1 = ISTR("Bright"); ////c=6
const char MSG_DIM[] PROGMEM_I1 = ISTR("Dim"); ////c=6
const char MSG_AUTO[] PROGMEM_I1 = ISTR("Auto"); ////c=6
#ifdef IR_SENSOR_ANALOG
// Beware - the space at the beginning is necessary since it is reused in LCD menu items which are to be with a space
const char MSG_IR_04_OR_NEWER[] PROGMEM_I1 = ISTR(" 0.4 or newer");////c=18
const char MSG_IR_03_OR_OLDER[] PROGMEM_I1 = ISTR(" 0.3 or older");////c=18
const char MSG_IR_UNKNOWN[] PROGMEM_I1 = ISTR("unknown state");////c=18
#endif

//not internationalized messages
const char MSG_SD_WORKDIR_FAIL[] PROGMEM_N1 = "workDir open failed"; ////
const char MSG_BROWNOUT_RESET[] PROGMEM_N1 = " Brown out Reset"; ////
const char MSG_EXTERNAL_RESET[] PROGMEM_N1 = " External Reset"; ////
const char MSG_FILE_SAVED[] PROGMEM_N1 = "Done saving file."; ////
const char MSG_POSITION_UNKNOWN[] PROGMEM_N1 = "Home X/Y before Z"; ////
const char MSG_SOFTWARE_RESET[] PROGMEM_N1 = " Software Reset"; ////
const char MSG_UNKNOWN_COMMAND[] PROGMEM_N1 = "Unknown command: \""; ////
const char MSG_WATCHDOG_RESET[] PROGMEM_N1 = " Watchdog Reset"; ////
const char MSG_Z_MAX[] PROGMEM_N1 = "z_max: "; ////
const char MSG_Z_MIN[] PROGMEM_N1 = "z_min: "; ////
const char MSG_ZPROBE_OUT[] PROGMEM_N1 = "Z probe out. bed"; ////
const char MSG_ZPROBE_ZOFFSET[] PROGMEM_N1 = "Z Offset"; ////
const char MSG_TMC_OVERTEMP[] PROGMEM_N1 = "TMC DRIVER OVERTEMP"; ////
const char MSG_Enqueing[] PROGMEM_N1 = "enqueing \""; ////
const char MSG_ENDSTOPS_HIT[] PROGMEM_N1 = "endstops hit: "; ////
const char MSG_SD_ERR_WRITE_TO_FILE[] PROGMEM_N1 = "error writing to file"; ////
const char MSG_OK[] PROGMEM_N1 = "ok"; ////
const char MSG_SD_OPEN_FILE_FAIL[] PROGMEM_N1 = "open failed, File: "; ////
const char MSG_ENDSTOP_OPEN[] PROGMEM_N1 = "open"; ////
const char MSG_POWERUP[] PROGMEM_N1 = "PowerUp"; ////
const char MSG_ERR_STOPPED[] PROGMEM_N1 = "Printer stopped due to errors. Fix the error and use M999 to restart. (Temperature is reset. Set it after restarting)"; ////
const char MSG_ENDSTOP_HIT[] PROGMEM_N1 = "TRIGGERED"; ////
const char MSG_OCTOPRINT_PAUSED[] PROGMEM_N1 = "// action:paused"; ////
const char MSG_OCTOPRINT_RESUMED[] PROGMEM_N1 = "// action:resumed"; ////
const char MSG_OCTOPRINT_CANCEL[] PROGMEM_N1 = "// action:cancel"; ////
const char MSG_FANCHECK_EXTRUDER[] PROGMEM_N1 = "Err: EXTR. FAN ERROR"; ////c=20
const char MSG_FANCHECK_PRINT[] PROGMEM_N1 = "Err: PRINT FAN ERROR"; ////c=20
const char MSG_M112_KILL[] PROGMEM_N1 = "M112 called. Emergency Stop."; ////c=20
const char MSG_ADVANCE_K[] PROGMEM_N1 = "Advance K:"; ////c=13
const char MSG_POWERPANIC_DETECTED[] PROGMEM_N1 = "POWER PANIC DETECTED"; ////c=20
const char MSG_LCD_STATUS_CHANGED[] PROGMEM_N1 = "LCD status changed";<|MERGE_RESOLUTION|>--- conflicted
+++ resolved
@@ -78,12 +78,7 @@
 const char MSG_PRINT_ABORTED[] PROGMEM_I1 = ISTR("Print aborted"); ////c=20
 const char MSG_PULL_OUT_FILAMENT[] PROGMEM_I1 = ISTR("Please pull out filament immediately"); ////c=20 r=4
 const char MSG_RECOVER_PRINT[] PROGMEM_I1 = ISTR("Blackout occurred. Recover print?"); ////c=20 r=2
-<<<<<<< HEAD
 const char MSG_REFRESH[] PROGMEM_I1 = ISTR("\x04" "Refresh"); ////
-const char MSG_RESUMING_PRINT[] PROGMEM_I1 = ISTR("Resuming print"); ////
-=======
-const char MSG_REFRESH[] PROGMEM_I1 = ISTR("\xF8" "Refresh"); ////
->>>>>>> f7fd7a53
 const char MSG_REMOVE_STEEL_SHEET[] PROGMEM_I1 = ISTR("Please remove steel sheet from heatbed."); ////c=20 r=4
 const char MSG_RESET[] PROGMEM_I1 = ISTR("Reset"); ////c=14
 const char MSG_RESUME_PRINT[] PROGMEM_I1 = ISTR("Resume print"); ////c=18
