--- conflicted
+++ resolved
@@ -4517,10 +4517,7 @@
 	}
 	if (state != 9) {
 		lcd_show_fullscreen_message_and_wait_P(msg);
-<<<<<<< HEAD
-=======
 		wizard_active = false;
->>>>>>> 6804f540
 	}
 	lcd_update_enable(true);
 	lcd_return_to_status();
