--- conflicted
+++ resolved
@@ -6998,7 +6998,6 @@
 
 void lcd_sdcard_menu()
 {
-<<<<<<< HEAD
 	enum menuState_t : uint8_t {_uninitialized, _standard, _scrolling};
 	typedef struct
 	{
@@ -7019,9 +7018,9 @@
 	{
 		case _uninitialized: //Initialize menu data
 		{
-			if (presort_flag == true) //used to force resorting if sorting type is changed.
+			if (card.presort_flag == true) //used to force resorting if sorting type is changed.
 			{
-				presort_flag = false;
+				card.presort_flag = false;
 				card.presort();
 			}
 			_md->fileCnt = card.getnrfilenames();
@@ -7057,25 +7056,6 @@
 			card.getWorkDirName();
 			if (card.filename[0] == '/')
 			{
-=======
-  uint8_t sdSort = eeprom_read_byte((uint8_t*)EEPROM_SD_SORT);
-
-  if (card.presort_flag == true) {
-	  card.presort_flag = false;
-	  card.presort();
-  }
-  if (lcd_draw_update == 0 && LCD_CLICKED == 0)
-    //_delay(100);
-    return; // nothing to do (so don't thrash the SD card)
-  uint16_t fileCnt = card.getnrfilenames();
-
-
-  MENU_BEGIN();
-  MENU_ITEM_BACK_P(_T(bMain?MSG_MAIN:MSG_BACK));  // i.e. default menu-item / menu-item after card insertion
-  card.getWorkDirName();
-  if (card.filename[0] == '/')
-  {
->>>>>>> a47c971c
 #if SDCARDDETECT == -1
 				MENU_ITEM_FUNCTION_P(_T(MSG_REFRESH), lcd_sd_refresh);
 #else
@@ -8502,21 +8482,9 @@
 
 void menu_action_sddirectory(const char* filename)
 {
-<<<<<<< HEAD
-	bool success = card.chdir(filename);
-
-	if (success)
-	{
-		strcpy(dir_names[card.getWorkDirDepth()], filename);
-		MYSERIAL.println(filename);
-	}
-
+	card.chdir(filename, true);
 	lcd_encoder = 0;
 	menu_data_reset(); //Forces reloading of cached variables.
-=======
-	card.chdir(filename, true);
-	lcd_encoder = 0;
->>>>>>> a47c971c
 }
 
 /** LCD API **/
