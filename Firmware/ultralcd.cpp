--- conflicted
+++ resolved
@@ -1699,17 +1699,10 @@
 	if (mmu_power_fails > 999) mmu_power_fails = 999;
     lcd_home();
     lcd_printf_P(PSTR("%S\n" " %-16.16S%-3d\n" " %-16.16S%-3d\n" " %-16.16S%-3d"), 
-<<<<<<< HEAD
-        _i("Total failures"), ////c=20 r=1
-        _i("MMU fails"), fails, ////c=14 r=1
-        _i("MMU load fails"), load_fails, ////c=14 r=1
-        _i("MMU power fails"), mmu_power_fails); ////c=14 r=1
-=======
         _T(MSG_TOTAL_FAILURES), ////c=20
         _T(MSG_MMU_FAILS), fails, ////c=14
         _T(MSG_MMU_LOAD_FAILS), load_fails, ////c=14
         _i("MMU power fails"), mmu_power_failures); ////c=14 r=1
->>>>>>> 5c3683b4
     menu_back_if_clicked_fb();
 }
 
