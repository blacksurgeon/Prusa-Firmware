--- conflicted
+++ resolved
@@ -7553,18 +7553,10 @@
 	#ifdef TMC2130
 	  FORCE_HIGH_POWER_START;
 	#endif // TMC2130
-<<<<<<< HEAD
 	FORCE_BL_ON_START;
 #if !IR_SENSOR_ANALOG
      _delay(2000);
 #endif //!IR_SENSOR_ANALOG
-=======
-     _delay(2000);
-    
-    FORCE_BL_ON_START;
-    
-	_delay(2000);
->>>>>>> d30960b8
 	KEEPALIVE_STATE(IN_HANDLER);
 
 	_progress = lcd_selftest_screen(TestScreen::ExtruderFan, _progress, 3, true, 2000);
