//! @file

#include "temperature.h"
#include "ultralcd.h"
#include "fsensor.h"
#include "Marlin.h"
#include "language.h"
#include "cardreader.h"
#include "temperature.h"
#include "stepper.h"
#include "ConfigurationStore.h"
#include <string.h>


#include "lcd.h"
#include "menu.h"

#include "util.h"
#include "mesh_bed_leveling.h"
#include "mesh_bed_calibration.h"

//#include "Configuration.h"
#include "cmdqueue.h"

#include "SdFatUtil.h"

#ifdef FILAMENT_SENSOR
#include "pat9125.h"
#include "fsensor.h"
#endif //FILAMENT_SENSOR

#ifdef TMC2130
#include "tmc2130.h"
#endif //TMC2130

#include "sound.h"

#include "mmu.h"

#include "static_assert.h"
#include "io_atmega2560.h"

extern bool fans_check_enabled;


int scrollstuff = 0;
char longFilenameOLD[LONG_FILENAME_LENGTH];


static void lcd_sd_updir();

int8_t ReInitLCD = 0;


int8_t SilentModeMenu = SILENT_MODE_OFF;

int8_t FSensorStateMenu = 1;

int8_t CrashDetectMenu = 1;


extern bool fsensor_enable();
extern void fsensor_disable();

#ifdef TMC2130
extern void crashdet_enable();
extern void crashdet_disable();
#endif //TMC2130


#ifdef SDCARD_SORT_ALPHA
bool presort_flag = false;
#endif

int lcd_commands_type = LCD_COMMAND_IDLE;
int lcd_commands_step = 0;

unsigned int custom_message_type = CUSTOM_MSG_TYPE_STATUS;
unsigned int custom_message_state = 0;


bool isPrintPaused = false;
uint8_t farm_mode = 0;
int farm_no = 0;
int farm_timer = 8;
int farm_status = 0;
bool printer_connected = true;

unsigned long display_time; //just timer for showing pid finished message on lcd;
float pid_temp = DEFAULT_PID_TEMP;

static bool forceMenuExpire = false;
static bool lcd_autoDeplete;


static float manual_feedrate[] = MANUAL_FEEDRATE;

/* !Configuration settings */

uint8_t lcd_status_message_level;
char lcd_status_message[LCD_WIDTH + 1] = ""; //////WELCOME!
unsigned char firstrun = 1;


static const char separator[] PROGMEM = "--------------------";

/** forward declarations **/

static const char* lcd_display_message_fullscreen_nonBlocking_P(const char *msg, uint8_t &nlines);
// void copy_and_scalePID_i();
// void copy_and_scalePID_d();

/* Different menus */
static void lcd_status_screen();
static void lcd_language_menu();
static void lcd_main_menu();
static void lcd_tune_menu();
//static void lcd_move_menu();
static void lcd_settings_menu();
static void lcd_calibration_menu();
#ifdef LINEARITY_CORRECTION
static void lcd_settings_menu_back();
#endif //LINEARITY_CORRECTION
static void lcd_control_temperature_menu();
static void lcd_control_temperature_preheat_pla_settings_menu();
static void lcd_control_temperature_preheat_abs_settings_menu();
static void lcd_control_motion_menu();
static void lcd_control_volumetric_menu();
static void lcd_settings_linearity_correction_menu_save();
static void prusa_stat_printerstatus(int _status);
static void prusa_stat_farm_number();
static void prusa_stat_temperatures();
static void prusa_stat_printinfo();
static void lcd_farm_no();
static void lcd_menu_extruder_info();
static void lcd_menu_xyz_y_min();
static void lcd_menu_xyz_skew();
static void lcd_menu_xyz_offset();
static void lcd_menu_fails_stats_mmu();
static void lcd_menu_fails_stats_mmu_print();
static void lcd_menu_fails_stats_mmu_total();
static void lcd_menu_show_sensors_state();

#if defined(TMC2130) || defined(FILAMENT_SENSOR)
static void lcd_menu_fails_stats();
#endif //TMC2130 or FILAMENT_SENSOR

static void lcd_selftest_v();

#ifdef TMC2130
static void reset_crash_det(unsigned char axis);
static bool lcd_selfcheck_axis_sg(unsigned char axis);
static bool lcd_selfcheck_axis(int _axis, int _travel);
#else
static bool lcd_selfcheck_endstops();
static bool lcd_selfcheck_axis(int _axis, int _travel);
static bool lcd_selfcheck_pulleys(int axis);
#endif //TMC2130

static bool lcd_selfcheck_check_heater(bool _isbed);
static int  lcd_selftest_screen(int _step, int _progress, int _progress_scale, bool _clear, int _delay);
static void lcd_selftest_screen_step(int _row, int _col, int _state, const char *_name, const char *_indicator);
static bool lcd_selftest_manual_fan_check(int _fan, bool check_opposite);
static bool lcd_selftest_fan_dialog(int _fan);
static bool lcd_selftest_fsensor();
static bool selftest_irsensor();
static void lcd_selftest_error(int _error_no, const char *_error_1, const char *_error_2);
static void lcd_colorprint_change();
#ifdef SNMM
static int get_ext_nr();
#endif //SNMM
#if defined (SNMM) || defined(SNMM_V2)
static void fil_load_menu();
static void fil_unload_menu();
#endif // SNMM || SNMM_V2
static void lcd_disable_farm_mode();
static void lcd_set_fan_check();
static char snmm_stop_print_menu();
#ifdef SDCARD_SORT_ALPHA
 static void lcd_sort_type_set();
#endif
static float count_e(float layer_heigth, float extrusion_width, float extrusion_length);
static void lcd_babystep_z();
static void lcd_send_status();
#ifdef FARM_CONNECT_MESSAGE
static void lcd_connect_printer();
#endif //FARM_CONNECT_MESSAGE

void lcd_finishstatus();

static void lcd_sdcard_menu();

#ifdef DELTA_CALIBRATION_MENU
static void lcd_delta_calibrate_menu();
#endif // DELTA_CALIBRATION_MENU


/* Different types of actions that can be used in menu items. */
static void menu_action_sdfile(const char* filename);
static void menu_action_sddirectory(const char* filename);

#define ENCODER_FEEDRATE_DEADZONE 10

#define STATE_NA 255
#define STATE_OFF 0
#define STATE_ON 1

/*
#define MENU_ITEM(type, label, args...) do { \
    if (menu_item == menu_line) { \
      if (lcd_draw_update) { \
        const char* _label_pstr = (label); \
        if (lcd_encoder == menu_item) { \
          lcd_implementation_drawmenu_ ## type ## _selected (menu_row, _label_pstr , ## args ); \
        }else{\
          lcd_implementation_drawmenu_ ## type (menu_row, _label_pstr , ## args ); \
        }\
      }\
      if (menu_clicked && (lcd_encoder == menu_item)) {\
        lcd_quick_feedback(); \
        menu_action_ ## type ( args ); \
        return;\
      }\
    }\
    menu_item++;\
  } while(0)
*/

#if (SDCARDDETECT > 0)
bool lcd_oldcardstatus;
#endif

bool ignore_click = false;
bool wait_for_unclick;

// place-holders for Ki and Kd edits
#ifdef PIDTEMP
// float raw_Ki, raw_Kd;
#endif

bool bMain;                                       // flag (i.e. 'fake parameter') for 'lcd_sdcard_menu()' function



const char STR_SEPARATOR[] PROGMEM = "------------";


static void lcd_implementation_drawmenu_sdfile_selected(uint8_t row, char* longFilename)
{
    char c;
    int enc_dif = lcd_encoder_diff;
    uint8_t n = LCD_WIDTH - 1;
    for(int g = 0; g<4;g++){
      lcd_set_cursor(0, g);
    lcd_print(' ');
    }

    lcd_set_cursor(0, row);
    lcd_print('>');
    int i = 1;
    int j = 0;
    char* longFilenameTMP = longFilename;

    while((c = *longFilenameTMP) != '\0')
    {
        lcd_set_cursor(i, row);
        lcd_print(c);
        i++;
        longFilenameTMP++;
        if(i==LCD_WIDTH){
          i=1;
          j++;
          longFilenameTMP = longFilename + j;          
          n = LCD_WIDTH - 1;
          for(int g = 0; g<300 ;g++){
			  manage_heater();
            if(LCD_CLICKED || ( enc_dif != lcd_encoder_diff )){
				longFilenameTMP = longFilename;
				*(longFilenameTMP + LCD_WIDTH - 2) = '\0';
				i = 1;
				j = 0;
				break;
            }else{
				if (j == 1) delay(3);	//wait around 1.2 s to start scrolling text
				delay(1);				//then scroll with redrawing every 300 ms 
            }

          }
        }
    }
    if(c!='\0'){
      lcd_set_cursor(i, row);
        lcd_print(c);
        i++;
    }
    n=n-i+1;
    while(n--)
        lcd_print(' ');
}
static void lcd_implementation_drawmenu_sdfile(uint8_t row, const char* filename, char* longFilename)
{
    char c;
    uint8_t n = LCD_WIDTH - 1;
    lcd_set_cursor(0, row);
    lcd_print(' ');
    if (longFilename[0] != '\0')
    {
        filename = longFilename;
        longFilename[LCD_WIDTH-1] = '\0';
    }
    while( ((c = *filename) != '\0') && (n>0) )
    {
        lcd_print(c);
        filename++;
        n--;
    }
    while(n--)
        lcd_print(' ');
}
static void lcd_implementation_drawmenu_sddirectory_selected(uint8_t row, const char* filename, char* longFilename)
{
    char c;
    uint8_t n = LCD_WIDTH - 2;
    lcd_set_cursor(0, row);
    lcd_print('>');
    lcd_print(LCD_STR_FOLDER[0]);
    if (longFilename[0] != '\0')
    {
        filename = longFilename;
        longFilename[LCD_WIDTH-2] = '\0';
    }
    while( ((c = *filename) != '\0') && (n>0) )
    {
        lcd_print(c);
        filename++;
        n--;
    }
    while(n--)
        lcd_print(' ');
}
static void lcd_implementation_drawmenu_sddirectory(uint8_t row, const char* filename, char* longFilename)
{
    char c;
    uint8_t n = LCD_WIDTH - 2;
    lcd_set_cursor(0, row);
    lcd_print(' ');
    lcd_print(LCD_STR_FOLDER[0]);
    if (longFilename[0] != '\0')
    {
        filename = longFilename;
        longFilename[LCD_WIDTH-2] = '\0';
    }
    while( ((c = *filename) != '\0') && (n>0) )
    {
        lcd_print(c);
        filename++;
        n--;
    }
    while(n--)
        lcd_print(' ');
}



#define MENU_ITEM_SDDIR(str_fn, str_fnl) do { if (menu_item_sddir(str_fn, str_fnl)) return; } while (0)
//#define MENU_ITEM_SDDIR(str, str_fn, str_fnl) MENU_ITEM(sddirectory, str, str_fn, str_fnl)
//extern uint8_t menu_item_sddir(const char* str, const char* str_fn, char* str_fnl);

#define MENU_ITEM_SDFILE(str, str_fn, str_fnl) do { if (menu_item_sdfile(str, str_fn, str_fnl)) return; } while (0)
//#define MENU_ITEM_SDFILE(str, str_fn, str_fnl) MENU_ITEM(sdfile, str, str_fn, str_fnl)
//extern uint8_t menu_item_sdfile(const char* str, const char* str_fn, char* str_fnl);


uint8_t menu_item_sddir(const char* str_fn, char* str_fnl)
{
#ifdef NEW_SD_MENU
//	str_fnl[18] = 0;
//	printf_P(PSTR("menu dir %d '%s' '%s'\n"), menu_row, str_fn, str_fnl);
	if (menu_item == menu_line)
	{
		if (lcd_draw_update)
		{
			lcd_set_cursor(0, menu_row);
			int cnt = lcd_printf_P(PSTR("%c%c%-18s"), (lcd_encoder == menu_item)?'>':' ', LCD_STR_FOLDER[0], str_fnl[0]?str_fnl:str_fn);
//			int cnt = lcd_printf_P(PSTR("%c%c%-18s"), (lcd_encoder == menu_item)?'>':' ', LCD_STR_FOLDER[0], str_fn);
		}
		if (menu_clicked && (lcd_encoder == menu_item))
		{
			uint8_t depth = (uint8_t)card.getWorkDirDepth();
			strcpy(dir_names[depth], str_fn);
//			printf_P(PSTR("%s\n"), dir_names[depth]);
			card.chdir(str_fn);
			lcd_encoder = 0;
			return menu_item_ret();
		}
	}
	menu_item++;
	return 0;
#else //NEW_SD_MENU
	if (menu_item == menu_line)
	{
		if (lcd_draw_update)
		{
			if (lcd_encoder == menu_item)
				lcd_implementation_drawmenu_sddirectory_selected(menu_row, str_fn, str_fnl);
			else
				lcd_implementation_drawmenu_sddirectory(menu_row, str_fn, str_fnl);
		}
		if (menu_clicked && (lcd_encoder == menu_item))
		{
			menu_clicked = false;
			lcd_update_enabled = 0;
			menu_action_sddirectory(str_fn);
			lcd_update_enabled = 1;
			return menu_item_ret();
		}
	}
	menu_item++;
	return 0;

#endif //NEW_SD_MENU
}

static uint8_t menu_item_sdfile(const char*
#ifdef NEW_SD_MENU
        str
#endif //NEW_SD_MENU
         ,const char* str_fn, char* str_fnl)
{
#ifdef NEW_SD_MENU
//	printf_P(PSTR("menu sdfile\n"));
//	str_fnl[19] = 0;
//	printf_P(PSTR("menu file %d '%s' '%s'\n"), menu_row, str_fn, str_fnl);
	if (menu_item == menu_line)
	{
		if (lcd_draw_update)
		{
//			printf_P(PSTR("menu file %d %d '%s'\n"), menu_row, menuData.sdcard_menu.viewState, str_fnl[0]?str_fnl:str_fn);
			lcd_set_cursor(0, menu_row);
/*			if (lcd_encoder == menu_item)
			{
				lcd_printf_P(PSTR("%c%-19s"), (lcd_encoder == menu_item)?'>':' ', (str_fnl[0]?str_fnl:str_fn) + 1);
				if (menuData.sdcard_menu.viewState == 0)
				{
					menuData.sdcard_menu.viewState++;
					lcd_printf_P(PSTR("%c%-19s"), (lcd_encoder == menu_item)?'>':' ', (str_fnl[0]?str_fnl:str_fn) + 1);
				}
				else if (menuData.sdcard_menu.viewState == 1)
				{
					lcd_printf_P(PSTR("%c%-19s"), (lcd_encoder == menu_item)?'>':' ', (str_fnl[0]?str_fnl:str_fn) + 2);
				}
			}
			else*/
			{
				str_fnl[19] = 0;
				lcd_printf_P(PSTR("%c%-19s"), (lcd_encoder == menu_item)?'>':' ', str_fnl[0]?str_fnl:str_fn);
			}

//			int cnt = lcd_printf_P(PSTR("%c%-19s"), (lcd_encoder == menu_item)?'>':' ', str_fnl);
//			int cnt = lcd_printf_P(PSTR("%cTESTIK.gcode"), (lcd_encoder == menu_item)?'>':' ');
		}
		if (menu_clicked && (lcd_encoder == menu_item))
		{
			return menu_item_ret();
		}
	}
	menu_item++;
	return 0;
#else //NEW_SD_MENU
	if (menu_item == menu_line)
	{
		if (lcd_draw_update)
		{
			if (lcd_encoder == menu_item)
				lcd_implementation_drawmenu_sdfile_selected(menu_row, str_fnl);
			else
				lcd_implementation_drawmenu_sdfile(menu_row, str_fn, str_fnl);
		}
		if (menu_clicked && (lcd_encoder == menu_item))
		{
		    lcd_consume_click();
			menu_action_sdfile(str_fn);
			return menu_item_ret();
		}
	}
	menu_item++;
	return 0;
#endif //NEW_SD_MENU
}

// Print temperature (nozzle/bed) (9 chars total)
void lcdui_print_temp(char type, int val_current, int val_target)
{
	int chars = lcd_printf_P(_N("%c%3d/%d%c"), type, val_current, val_target, LCD_STR_DEGREE[0]);
	lcd_space(9 - chars);
}

// Print Z-coordinate (8 chars total)
void lcdui_print_Z_coord(void)
{
    if (custom_message_type == CUSTOM_MSG_TYPE_MESHBL)
        lcd_puts_P(_N("Z   --- "));
    else
		lcd_printf_P(_N("Z%6.2f "), current_position[Z_AXIS]);
}

#ifdef PLANNER_DIAGNOSTICS
// Print planner diagnostics (8 chars total)
void lcdui_print_planner_diag(void)
{
	lcd_set_cursor(LCD_WIDTH - 8-2, 1);
	lcd_print(LCD_STR_FEEDRATE[0]);
	lcd_print(itostr3(feedmultiply));
	lcd_puts_P(PSTR("%  Q"));
	{
		uint8_t queue = planner_queue_min();
		if (queue < (BLOCK_BUFFER_SIZE >> 1))
		lcd_putc('!');
		else
		{
			lcd_putc((char)(queue / 10) + '0');
			queue %= 10;
		}
		lcd_putc((char)queue + '0');
		planner_queue_min_reset();
	}
}
#endif // PLANNER_DIAGNOSTICS

// Print feedrate (8 chars total)
void lcdui_print_feedrate(void)
{
	int chars = lcd_printf_P(_N("%c%3d%%"), LCD_STR_FEEDRATE[0], feedmultiply);
	lcd_space(8 - chars);
}

// Print percent done in form "USB---%", " SD---%", "   ---%" (7 chars total)
void lcdui_print_percent_done(void)
{
	const char* src = is_usb_printing?_N("USB"):(IS_SD_PRINTING?_N(" SD"):_N("   "));
	char per[4];
	bool num = IS_SD_PRINTING || (PRINTER_ACTIVE && (print_percent_done_normal != PRINT_PERCENT_DONE_INIT));
	sprintf_P(per, num?_N("%3hhd"):_N("---"), calc_percent_done());
	lcd_printf_P(_N("%3S%3s%%"), src, per);
}

// Print extruder status (5 chars total)
void lcdui_print_extruder(void)
{
	int chars = 0;
	if (mmu_extruder == tmp_extruder) {
		if (mmu_extruder == MMU_FILAMENT_UNKNOWN) chars = lcd_printf_P(_N(" F?"));
		else chars = lcd_printf_P(_N(" F%u"), mmu_extruder + 1);
	}
	else
	{
		if (mmu_extruder == MMU_FILAMENT_UNKNOWN) chars = lcd_printf_P(_N(" ?>%u"), tmp_extruder + 1);
		else chars = lcd_printf_P(_N(" %u>%u"), mmu_extruder + 1, tmp_extruder + 1);
	}
	lcd_space(5 - chars);
}

// Print farm number (5 chars total)
void lcdui_print_farm(void)
{
	int chars = lcd_printf_P(_N(" F0  "));
//	lcd_space(5 - chars);
/*
	// Farm number display
	if (farm_mode)
	{
		lcd_set_cursor(6, 2);
		lcd_puts_P(PSTR(" F"));
		lcd_print(farm_no);
		lcd_puts_P(PSTR("  "));
        
        // Beat display
        lcd_set_cursor(LCD_WIDTH - 1, 0);
        if ( (millis() - kicktime) < 60000 ) {
        
            lcd_puts_P(PSTR("L"));
        
        }else{
            lcd_puts_P(PSTR(" "));
        }
        
	}
	else {
#ifdef SNMM
		lcd_puts_P(PSTR(" E"));
		lcd_print(get_ext_nr() + 1);

#else
		lcd_set_cursor(LCD_WIDTH - 8 - 2, 2);
		lcd_puts_P(PSTR(" "));
#endif
	}
*/
}

#ifdef CMD_DIAGNOSTICS
// Print CMD queue diagnostic (8 chars total)
void lcdui_print_cmd_diag(void)
{
	lcd_set_cursor(LCD_WIDTH - 8 -1, 2);
	lcd_puts_P(PSTR("      C"));
	lcd_print(buflen);	// number of commands in cmd buffer
	if (buflen < 9) lcd_puts_P(" ");
}
#endif //CMD_DIAGNOSTICS

// Print time (8 chars total)
void lcdui_print_time(void)
{
	//if remaining print time estimation is available print it else print elapsed time
	uint16_t print_t = 0;
	if (print_time_remaining_normal != PRINT_TIME_REMAINING_INIT)
		print_t = print_time_remaining();
	else if(starttime != 0)
		print_t = millis() / 60000 - starttime / 60000;
	int chars = 0;
	if ((PRINTER_ACTIVE) && ((print_time_remaining_normal != PRINT_TIME_REMAINING_INIT) || (starttime != 0)))
	{
          char suff = ' ';
          char suff_doubt = ' ';
		if (print_time_remaining_normal != PRINT_TIME_REMAINING_INIT)
          {
               suff = 'R';
               if (feedmultiply != 100)
                    suff_doubt = '?';
          }
		if (print_t < 6000) //time<100h
			chars = lcd_printf_P(_N("%c%02u:%02u%c%c"), LCD_STR_CLOCK[0], print_t / 60, print_t % 60, suff, suff_doubt);
		else //time>=100h
			chars = lcd_printf_P(_N("%c%3uh %c%c"), LCD_STR_CLOCK[0], print_t / 60, suff, suff_doubt);
	}
	else
		chars = lcd_printf_P(_N("%c--:--  "), LCD_STR_CLOCK[0]);
	lcd_space(8 - chars);
}

//Print status line on status screen
void lcdui_print_status_line(void)
{
	if (IS_SD_PRINTING)
	{
		if (strcmp(longFilenameOLD, card.longFilename) != 0)
		{
			memset(longFilenameOLD, '\0', strlen(longFilenameOLD));
			sprintf_P(longFilenameOLD, PSTR("%s"), card.longFilename);
			scrollstuff = 0;
		}
	}

	if (heating_status)
	{ // If heating flag, show progress of heating
		heating_status_counter++;
		if (heating_status_counter > 13)
		{
			heating_status_counter = 0;
		}
		lcd_set_cursor(7, 3);
		lcd_puts_P(PSTR("             "));

		for (unsigned int dots = 0; dots < heating_status_counter; dots++)
		{
			lcd_set_cursor(7 + dots, 3);
			lcd_print('.');
		}
		switch (heating_status)
		{
		case 1:
			lcd_set_cursor(0, 3);
			lcd_puts_P(_T(MSG_HEATING));
			break;
		case 2:
			lcd_set_cursor(0, 3);
			lcd_puts_P(_T(MSG_HEATING_COMPLETE));
			heating_status = 0;
			heating_status_counter = 0;
			break;
		case 3:
			lcd_set_cursor(0, 3);
			lcd_puts_P(_T(MSG_BED_HEATING));
			break;
		case 4:
			lcd_set_cursor(0, 3);
			lcd_puts_P(_T(MSG_BED_DONE));
			heating_status = 0;
			heating_status_counter = 0;
			break;
		default:
			break;
		}
	}
	else if ((IS_SD_PRINTING) && (custom_message_type == CUSTOM_MSG_TYPE_STATUS))
	{ // If printing from SD, show what we are printing
		if(strlen(card.longFilename) > LCD_WIDTH)
		{
			int inters = 0;
			int gh = scrollstuff;
			while (((gh - scrollstuff) < LCD_WIDTH) && (inters == 0))
			{
				if (card.longFilename[gh] == '\0')
				{
					lcd_set_cursor(gh - scrollstuff, 3);
					lcd_print(card.longFilename[gh - 1]);
					scrollstuff = 0;
					gh = scrollstuff;
					inters = 1;
				}
				else
				{
					lcd_set_cursor(gh - scrollstuff, 3);
					lcd_print(card.longFilename[gh - 1]);
					gh++;
				}
			}
			scrollstuff++;
		}
		else
		{
			lcd_print(longFilenameOLD);
		}
	}
	else
	{ // Otherwise check for other special events
   		switch (custom_message_type)
		{
		case CUSTOM_MSG_TYPE_STATUS: // Nothing special, print status message normally
			lcd_print(lcd_status_message);
			break;
		case CUSTOM_MSG_TYPE_MESHBL: // If mesh bed leveling in progress, show the status
			if (custom_message_state > 10)
			{
				lcd_set_cursor(0, 3);
				lcd_puts_P(PSTR("                    "));
				lcd_set_cursor(0, 3);
				lcd_puts_P(_T(MSG_CALIBRATE_Z_AUTO));
				lcd_puts_P(PSTR(" : "));
				lcd_print(custom_message_state-10);
			}
			else
			{
				if (custom_message_state == 3)
				{
					lcd_puts_P(_T(WELCOME_MSG));
					lcd_setstatuspgm(_T(WELCOME_MSG));
					custom_message_type = CUSTOM_MSG_TYPE_STATUS;
				}
				if (custom_message_state > 3 && custom_message_state <= 10 )
				{
					lcd_set_cursor(0, 3);
					lcd_puts_P(PSTR("                   "));
					lcd_set_cursor(0, 3);
					lcd_puts_P(_i("Calibration done"));////MSG_HOMEYZ_DONE c=0 r=0
					custom_message_state--;
				}
			}
			break;
		case CUSTOM_MSG_TYPE_F_LOAD: // If loading filament, print status
			lcd_print(lcd_status_message);
			break;
		case CUSTOM_MSG_TYPE_PIDCAL: // PID tuning in progress
			lcd_print(lcd_status_message);
			if (pid_cycle <= pid_number_of_cycles && custom_message_state > 0)
			{
				lcd_set_cursor(10, 3);
				lcd_print(itostr3(pid_cycle));
				lcd_print('/');
				lcd_print(itostr3left(pid_number_of_cycles));
			}
			break;
		case CUSTOM_MSG_TYPE_TEMCAL: // PINDA temp calibration in progress
			{
				char progress[4];
				lcd_set_cursor(0, 3);
				lcd_puts_P(_T(MSG_TEMP_CALIBRATION));
				lcd_set_cursor(12, 3);
				sprintf(progress, "%d/6", custom_message_state);
				lcd_print(progress);
			}
			break;
		case CUSTOM_MSG_TYPE_TEMPRE: // temp compensation preheat
			lcd_set_cursor(0, 3);
			lcd_puts_P(_i("PINDA Heating"));////MSG_PINDA_PREHEAT c=20 r=1
			if (custom_message_state <= PINDA_HEAT_T)
			{
				lcd_puts_P(PSTR(": "));
				lcd_print(custom_message_state); //seconds
				lcd_print(' ');
			}
			break;
		}
	}
    
    // Fill the rest of line to have nice and clean output
	for(int fillspace = 0; fillspace < 20; fillspace++)
		if ((lcd_status_message[fillspace] <= 31 ))
			lcd_print(' ');
}

void lcdui_print_status_screen(void)
{
//|01234567890123456789|
//|N 000/000D  Z000.0  |
//|B 000/000D  F100%   |
//|USB100% T0  t--:--  |
//|Status line.........|
//----------------------
//N - nozzle temp symbol LCD_STR_THERMOMETER
//B - bed temp symbol LCD_STR_BEDTEMP
//F - feedrate symbol LCD_STR_FEEDRATE
//t - clock symbol LCD_STR_THERMOMETER

    lcd_set_cursor(0, 0); //line 0

    //Print the hotend temperature (9 chars total)
	lcdui_print_temp(LCD_STR_THERMOMETER[0], (int)(degHotend(0) + 0.5), (int)(degTargetHotend(0) + 0.5));

	lcd_space(3); //3 spaces

    //Print Z-coordinate (8 chars total)
	lcdui_print_Z_coord();

    lcd_set_cursor(0, 1); //line 1

	//Print the Bed temperature (9 chars total)
	lcdui_print_temp(LCD_STR_BEDTEMP[0], (int)(degBed() + 0.5), (int)(degTargetBed() + 0.5));

	lcd_space(3); //3 spaces

#ifdef PLANNER_DIAGNOSTICS
	//Print planner diagnostics (8 chars)
	lcdui_print_planner_diag();
#else // PLANNER_DIAGNOSTICS
    //Print Feedrate (8 chars)
	lcdui_print_feedrate();
#endif // PLANNER_DIAGNOSTICS

	lcd_set_cursor(0, 2); //line 2

	//Print SD status (7 chars)
	lcdui_print_percent_done();

	if (mmu_enabled)
		//Print extruder status (5 chars)
		lcdui_print_extruder();
	else if (farm_mode)
		//Print farm number (5 chars)
		lcdui_print_farm();
	else
		lcd_space(5); //5 spaces

#ifdef CMD_DIAGNOSTICS
    //Print cmd queue diagnostics (8chars)
	lcdui_print_cmd_diag();
#else
    //Print time (8chars)
	lcdui_print_time();
#endif //CMD_DIAGNOSTICS

    lcd_set_cursor(0, 3); //line 3

#ifndef DEBUG_DISABLE_LCD_STATUS_LINE
	lcdui_print_status_line();
#endif //DEBUG_DISABLE_LCD_STATUS_LINE

}

// Main status screen. It's up to the implementation specific part to show what is needed. As this is very display dependent
static void lcd_status_screen()
{
	if (firstrun == 1) 
	{
		firstrun = 0;
		if(lcd_status_message_level == 0)
		{
			strncpy_P(lcd_status_message, _T(WELCOME_MSG), LCD_WIDTH);
			lcd_finishstatus();
		}
		if (eeprom_read_byte((uint8_t *)EEPROM_TOTALTIME) == 255 && eeprom_read_byte((uint8_t *)EEPROM_TOTALTIME + 1) == 255 && eeprom_read_byte((uint8_t *)EEPROM_TOTALTIME + 2) == 255 && eeprom_read_byte((uint8_t *)EEPROM_TOTALTIME + 3) == 255)
		{
			eeprom_update_dword((uint32_t *)EEPROM_TOTALTIME, 0);
			eeprom_update_dword((uint32_t *)EEPROM_FILAMENTUSED, 0);
		}
	}

	if (lcd_status_update_delay)
		lcd_status_update_delay--;
	else
		lcd_draw_update = 1;


	if (lcd_draw_update)
	{
		ReInitLCD++;
		if (ReInitLCD == 30)
		{
			lcd_refresh(); // to maybe revive the LCD if static electricity killed it.
			ReInitLCD = 0 ;
		}
		else
		{
			if ((ReInitLCD % 10) == 0)
				lcd_refresh_noclear(); //to maybe revive the LCD if static electricity killed it.
		}

		lcdui_print_status_screen();

		if (farm_mode)
		{
			farm_timer--;
			if (farm_timer < 1)
			{
				farm_timer = 10;
				prusa_statistics(0);
			}
			switch (farm_timer)
			{
			case 8:
				prusa_statistics(21);
				break;
			case 5:
				if (IS_SD_PRINTING)
					prusa_statistics(20);
				break;
			}
		} // end of farm_mode

		lcd_status_update_delay = 10;   /* redraw the main screen every second. This is easier then trying keep track of all things that change on the screen */
		if (lcd_commands_type != LCD_COMMAND_IDLE)
			lcd_commands();
	} // end of lcd_draw_update

	bool current_click = LCD_CLICKED;

	if (ignore_click)
	{
		if (wait_for_unclick)
		{
			if (!current_click)
				ignore_click = wait_for_unclick = false;
			else
				current_click = false;
		}
		else if (current_click)
		{
			lcd_quick_feedback();
			wait_for_unclick = true;
			current_click = false;
		}
	}

	if (current_click && (lcd_commands_type != LCD_COMMAND_STOP_PRINT)) //click is aborted unless stop print finishes
	{
		menu_depth = 0; //redundant, as already done in lcd_return_to_status(), just to be sure
		menu_submenu(lcd_main_menu);
		lcd_refresh(); // to maybe revive the LCD if static electricity killed it.
	}

#ifdef ULTIPANEL_FEEDMULTIPLY
	// Dead zone at 100% feedrate
	if ((feedmultiply < 100 && (feedmultiply + int(lcd_encoder)) > 100) ||
		(feedmultiply > 100 && (feedmultiply + int(lcd_encoder)) < 100))
	{
		lcd_encoder = 0;
		feedmultiply = 100;
	}
	if (feedmultiply == 100 && int(lcd_encoder) > ENCODER_FEEDRATE_DEADZONE)
	{
		feedmultiply += int(lcd_encoder) - ENCODER_FEEDRATE_DEADZONE;
		lcd_encoder = 0;
	}
	else if (feedmultiply == 100 && int(lcd_encoder) < -ENCODER_FEEDRATE_DEADZONE)
	{
		feedmultiply += int(lcd_encoder) + ENCODER_FEEDRATE_DEADZONE;
		lcd_encoder = 0;
	}
	else if (feedmultiply != 100)
	{
		feedmultiply += int(lcd_encoder);
		lcd_encoder = 0;
	}
#endif //ULTIPANEL_FEEDMULTIPLY

	if (feedmultiply < 10)
		feedmultiply = 10;
	else if (feedmultiply > 999)
		feedmultiply = 999;
}


void lcd_commands()
{	
	if (lcd_commands_type == LCD_COMMAND_LONG_PAUSE)
	{
		if (!blocks_queued() && !homing_flag)
		{
			lcd_setstatuspgm(_i("Print paused"));////MSG_PRINT_PAUSED c=20 r=1
			long_pause();
			lcd_commands_type = 0;
			lcd_commands_step = 0;
		}
	}


#ifdef SNMM
	if (lcd_commands_type == LCD_COMMAND_V2_CAL)
	{
		char cmd1[30];
		float width = 0.4;
		float length = 20 - width;
		float extr = count_e(0.2, width, length);
		float extr_short_segment = count_e(0.2, width, width);

		if (lcd_commands_step>1) lcd_timeoutToStatus.start(); //if user dont confirm live adjust Z value by pressing the knob, we are saving last value by timeout to status screen
		if (lcd_commands_step == 0)
		{
			lcd_commands_step = 10;
		}
		if (lcd_commands_step == 10 && !blocks_queued() && cmd_buffer_empty())
		{
			enquecommand_P(PSTR("M107"));
			enquecommand_P(PSTR("M104 S" STRINGIFY(PLA_PREHEAT_HOTEND_TEMP)));
			enquecommand_P(PSTR("M140 S" STRINGIFY(PLA_PREHEAT_HPB_TEMP)));
			enquecommand_P(PSTR("M190 S" STRINGIFY(PLA_PREHEAT_HPB_TEMP)));
			enquecommand_P(PSTR("M109 S" STRINGIFY(PLA_PREHEAT_HOTEND_TEMP)));
			enquecommand_P(PSTR("T0"));
			enquecommand_P(_T(MSG_M117_V2_CALIBRATION));
			enquecommand_P(PSTR("G87")); //sets calibration status
			enquecommand_P(PSTR("G28"));
			enquecommand_P(PSTR("G21")); //set units to millimeters
			enquecommand_P(PSTR("G90")); //use absolute coordinates
			enquecommand_P(PSTR("M83")); //use relative distances for extrusion
			enquecommand_P(PSTR("G92 E0"));
			enquecommand_P(PSTR("M203 E100"));
			enquecommand_P(PSTR("M92 E140"));
			lcd_commands_step = 9;
		}
		if (lcd_commands_step == 9 && !blocks_queued() && cmd_buffer_empty())
		{
			lcd_timeoutToStatus.start();
			enquecommand_P(PSTR("G1 Z0.250 F7200.000"));
			enquecommand_P(PSTR("G1 X50.0 E80.0 F1000.0"));
			enquecommand_P(PSTR("G1 X160.0 E20.0 F1000.0"));
			enquecommand_P(PSTR("G1 Z0.200 F7200.000"));
			enquecommand_P(PSTR("G1 X220.0 E13 F1000.0"));
			enquecommand_P(PSTR("G1 X240.0 E0 F1000.0"));
			enquecommand_P(PSTR("G92 E0.0"));
			enquecommand_P(PSTR("G21"));
			enquecommand_P(PSTR("G90"));
			enquecommand_P(PSTR("M83"));
			enquecommand_P(PSTR("G1 E-4 F2100.00000"));
			enquecommand_P(PSTR("G1 Z0.150 F7200.000"));
			enquecommand_P(PSTR("M204 S1000"));
			enquecommand_P(PSTR("G1 F4000"));

			lcd_clear();
			menu_goto(lcd_babystep_z, 0, false, true);


			lcd_commands_step = 8;
		}
		if (lcd_commands_step == 8 && !blocks_queued() && cmd_buffer_empty()) //draw meander
		{
			lcd_timeoutToStatus.start();


			enquecommand_P(PSTR("G1 X50 Y155"));
			enquecommand_P(PSTR("G1 X60 Y155 E4"));
			enquecommand_P(PSTR("G1 F1080"));
			enquecommand_P(PSTR("G1 X75 Y155 E2.5"));
			enquecommand_P(PSTR("G1 X100 Y155 E2"));
			enquecommand_P(PSTR("G1 X200 Y155 E2.62773"));
			enquecommand_P(PSTR("G1 X200 Y135 E0.66174"));
			enquecommand_P(PSTR("G1 X50 Y135 E3.62773"));
			enquecommand_P(PSTR("G1 X50 Y115 E0.49386"));
			enquecommand_P(PSTR("G1 X200 Y115 E3.62773"));
			enquecommand_P(PSTR("G1 X200 Y95 E0.49386"));
			enquecommand_P(PSTR("G1 X50 Y95 E3.62773"));
			enquecommand_P(PSTR("G1 X50 Y75 E0.49386"));
			enquecommand_P(PSTR("G1 X200 Y75 E3.62773"));
			enquecommand_P(PSTR("G1 X200 Y55 E0.49386"));
			enquecommand_P(PSTR("G1 X50 Y55 E3.62773"));

			lcd_commands_step = 7;
		}

		if (lcd_commands_step == 7 && !blocks_queued() && cmd_buffer_empty())
		{
			lcd_timeoutToStatus.start();
			strcpy(cmd1, "G1 X50 Y35 E");
			strcat(cmd1, ftostr43(extr));
			enquecommand(cmd1);

			for (int i = 0; i < 4; i++) {
				strcpy(cmd1, "G1 X70 Y");
				strcat(cmd1, ftostr32(35 - i*width * 2));
				strcat(cmd1, " E");
				strcat(cmd1, ftostr43(extr));
				enquecommand(cmd1);
				strcpy(cmd1, "G1 Y");
				strcat(cmd1, ftostr32(35 - (2 * i + 1)*width));
				strcat(cmd1, " E");
				strcat(cmd1, ftostr43(extr_short_segment));
				enquecommand(cmd1);
				strcpy(cmd1, "G1 X50 Y");
				strcat(cmd1, ftostr32(35 - (2 * i + 1)*width));
				strcat(cmd1, " E");
				strcat(cmd1, ftostr43(extr));
				enquecommand(cmd1);
				strcpy(cmd1, "G1 Y");
				strcat(cmd1, ftostr32(35 - (i + 1)*width * 2));
				strcat(cmd1, " E");
				strcat(cmd1, ftostr43(extr_short_segment));
				enquecommand(cmd1);
			}

			lcd_commands_step = 6;
		}

		if (lcd_commands_step == 6 && !blocks_queued() && cmd_buffer_empty())
		{
			lcd_timeoutToStatus.start();
			for (int i = 4; i < 8; i++) {
				strcpy(cmd1, "G1 X70 Y");
				strcat(cmd1, ftostr32(35 - i*width * 2));
				strcat(cmd1, " E");
				strcat(cmd1, ftostr43(extr));
				enquecommand(cmd1);
				strcpy(cmd1, "G1 Y");
				strcat(cmd1, ftostr32(35 - (2 * i + 1)*width));
				strcat(cmd1, " E");
				strcat(cmd1, ftostr43(extr_short_segment));
				enquecommand(cmd1);
				strcpy(cmd1, "G1 X50 Y");
				strcat(cmd1, ftostr32(35 - (2 * i + 1)*width));
				strcat(cmd1, " E");
				strcat(cmd1, ftostr43(extr));
				enquecommand(cmd1);
				strcpy(cmd1, "G1 Y");
				strcat(cmd1, ftostr32(35 - (i + 1)*width * 2));
				strcat(cmd1, " E");
				strcat(cmd1, ftostr43(extr_short_segment));
				enquecommand(cmd1);
			}

			lcd_commands_step = 5;
		}

		if (lcd_commands_step == 5 && !blocks_queued() && cmd_buffer_empty())
		{
			lcd_timeoutToStatus.start();
			for (int i = 8; i < 12; i++) {
				strcpy(cmd1, "G1 X70 Y");
				strcat(cmd1, ftostr32(35 - i*width * 2));
				strcat(cmd1, " E");
				strcat(cmd1, ftostr43(extr));
				enquecommand(cmd1);
				strcpy(cmd1, "G1 Y");
				strcat(cmd1, ftostr32(35 - (2 * i + 1)*width));
				strcat(cmd1, " E");
				strcat(cmd1, ftostr43(extr_short_segment));
				enquecommand(cmd1);
				strcpy(cmd1, "G1 X50 Y");
				strcat(cmd1, ftostr32(35 - (2 * i + 1)*width));
				strcat(cmd1, " E");
				strcat(cmd1, ftostr43(extr));
				enquecommand(cmd1);
				strcpy(cmd1, "G1 Y");
				strcat(cmd1, ftostr32(35 - (i + 1)*width * 2));
				strcat(cmd1, " E");
				strcat(cmd1, ftostr43(extr_short_segment));
				enquecommand(cmd1);
			}

			lcd_commands_step = 4;
		}

		if (lcd_commands_step == 4 && !blocks_queued() && cmd_buffer_empty())
		{
			lcd_timeoutToStatus.start();
			for (int i = 12; i < 16; i++) {
				strcpy(cmd1, "G1 X70 Y");
				strcat(cmd1, ftostr32(35 - i*width * 2));
				strcat(cmd1, " E");
				strcat(cmd1, ftostr43(extr));
				enquecommand(cmd1);
				strcpy(cmd1, "G1 Y");
				strcat(cmd1, ftostr32(35 - (2 * i + 1)*width));
				strcat(cmd1, " E");
				strcat(cmd1, ftostr43(extr_short_segment));
				enquecommand(cmd1);
				strcpy(cmd1, "G1 X50 Y");
				strcat(cmd1, ftostr32(35 - (2 * i + 1)*width));
				strcat(cmd1, " E");
				strcat(cmd1, ftostr43(extr));
				enquecommand(cmd1);
				strcpy(cmd1, "G1 Y");
				strcat(cmd1, ftostr32(35 - (i + 1)*width * 2));
				strcat(cmd1, " E");
				strcat(cmd1, ftostr43(extr_short_segment));
				enquecommand(cmd1);
			}

			lcd_commands_step = 3;
		}

		if (lcd_commands_step == 3 && !blocks_queued() && cmd_buffer_empty())
		{
			lcd_timeoutToStatus.start();
			enquecommand_P(PSTR("G1 E-0.07500 F2100.00000"));
			enquecommand_P(PSTR("G4 S0"));
			enquecommand_P(PSTR("G1 E-4 F2100.00000"));
			enquecommand_P(PSTR("G1 Z0.5 F7200.000"));
			enquecommand_P(PSTR("G1 X245 Y1"));
			enquecommand_P(PSTR("G1 X240 E4"));
			enquecommand_P(PSTR("G1 F4000"));
			enquecommand_P(PSTR("G1 X190 E2.7"));
			enquecommand_P(PSTR("G1 F4600"));
			enquecommand_P(PSTR("G1 X110 E2.8"));
			enquecommand_P(PSTR("G1 F5200"));
			enquecommand_P(PSTR("G1 X40 E3"));
			enquecommand_P(PSTR("G1 E-15.0000 F5000"));
			enquecommand_P(PSTR("G1 E-50.0000 F5400"));
			enquecommand_P(PSTR("G1 E-15.0000 F3000"));
			enquecommand_P(PSTR("G1 E-12.0000 F2000"));
			enquecommand_P(PSTR("G1 F1600"));

			lcd_commands_step = 2;
		}
		if (lcd_commands_step == 2 && !blocks_queued() && cmd_buffer_empty())
		{
			lcd_timeoutToStatus.start();

			enquecommand_P(PSTR("G1 X0 Y1 E3.0000"));
			enquecommand_P(PSTR("G1 X50 Y1 E-5.0000"));
			enquecommand_P(PSTR("G1 F2000"));
			enquecommand_P(PSTR("G1 X0 Y1 E5.0000"));
			enquecommand_P(PSTR("G1 X50 Y1 E-5.0000"));
			enquecommand_P(PSTR("G1 F2400"));
			enquecommand_P(PSTR("G1 X0 Y1 E5.0000"));
			enquecommand_P(PSTR("G1 X50 Y1 E-5.0000"));
			enquecommand_P(PSTR("G1 F2400"));
			enquecommand_P(PSTR("G1 X0 Y1 E5.0000"));
			enquecommand_P(PSTR("G1 X50 Y1 E-3.0000"));
			enquecommand_P(PSTR("G4 S0"));
			enquecommand_P(PSTR("M107"));
			enquecommand_P(PSTR("M104 S0"));
			enquecommand_P(PSTR("M140 S0"));
			enquecommand_P(PSTR("G1 X10 Y180 F4000"));
			enquecommand_P(PSTR("G1 Z10 F1300.000"));
			enquecommand_P(PSTR("M84"));

			lcd_commands_step = 1;

		}

		if (lcd_commands_step == 1 && !blocks_queued() && cmd_buffer_empty())
		{
			lcd_setstatuspgm(_T(WELCOME_MSG));
			lcd_commands_step = 0;
			lcd_commands_type = 0;
			if (eeprom_read_byte((uint8_t*)EEPROM_WIZARD_ACTIVE) == 1) {
				lcd_wizard(WizState::RepeatLay1Cal);
			}
		}

	}

#else //if not SNMM

	if (lcd_commands_type == LCD_COMMAND_V2_CAL)
	{
		char cmd1[30];
		static uint8_t filament = 0;
		float width = 0.4;
		float length = 20 - width;
		float extr = count_e(0.2, width, length);
		float extr_short_segment = count_e(0.2, width, width);
		if(lcd_commands_step>1) lcd_timeoutToStatus.start(); //if user dont confirm live adjust Z value by pressing the knob, we are saving last value by timeout to status screen

		if (lcd_commands_step == 0 && !blocks_queued() && cmd_buffer_empty())
		{
			lcd_commands_step = 10;
		}
		if (lcd_commands_step == 20 && !blocks_queued() && cmd_buffer_empty())
		{
            filament = 0;
            lcd_commands_step = 10;
		}
        if (lcd_commands_step == 21 && !blocks_queued() && cmd_buffer_empty())
        {
            filament = 1;
            lcd_commands_step = 10;
        }
        if (lcd_commands_step == 22 && !blocks_queued() && cmd_buffer_empty())
        {
            filament = 2;
            lcd_commands_step = 10;
        }
        if (lcd_commands_step == 23 && !blocks_queued() && cmd_buffer_empty())
        {
            filament = 3;
            lcd_commands_step = 10;
        }
        if (lcd_commands_step == 24 && !blocks_queued() && cmd_buffer_empty())
        {
            filament = 4;
            lcd_commands_step = 10;
        }

		if (lcd_commands_step == 10)
		{
			enquecommand_P(PSTR("M107"));
			enquecommand_P(PSTR("M104 S" STRINGIFY(PLA_PREHEAT_HOTEND_TEMP)));
			enquecommand_P(PSTR("M140 S" STRINGIFY(PLA_PREHEAT_HPB_TEMP)));
			enquecommand_P(PSTR("M190 S" STRINGIFY(PLA_PREHEAT_HPB_TEMP)));
            enquecommand_P(PSTR("M109 S" STRINGIFY(PLA_PREHEAT_HOTEND_TEMP)));
			enquecommand_P(_T(MSG_M117_V2_CALIBRATION));
			enquecommand_P(PSTR("G28"));
			enquecommand_P(PSTR("G92 E0.0"));

            lcd_commands_step = 9;
		}
        if (lcd_commands_step == 9 && !blocks_queued() && cmd_buffer_empty())
        {
            lcd_clear();
            menu_depth = 0;
            menu_submenu(lcd_babystep_z);

            if (mmu_enabled)
            {
                enquecommand_P(PSTR("M83")); //intro line
                enquecommand_P(PSTR("G1 Y-3.0 F1000.0")); //intro line
                enquecommand_P(PSTR("G1 Z0.4 F1000.0")); //intro line
                strcpy(cmd1, "T");
                strcat(cmd1, itostr3left(filament));
                enquecommand(cmd1);
                enquecommand_P(PSTR("G1 X55.0 E32.0 F1073.0")); //intro line
                enquecommand_P(PSTR("G1 X5.0 E32.0 F1800.0")); //intro line
                enquecommand_P(PSTR("G1 X55.0 E8.0 F2000.0")); //intro line
                enquecommand_P(PSTR("G1 Z0.3 F1000.0")); //intro line
                enquecommand_P(PSTR("G92 E0.0")); //intro line
                enquecommand_P(PSTR("G1 X240.0 E25.0  F2200.0")); //intro line
                enquecommand_P(PSTR("G1 Y-2.0 F1000.0")); //intro line
                enquecommand_P(PSTR("G1 X55.0 E25 F1400.0")); //intro line
                enquecommand_P(PSTR("G1 Z0.20 F1000.0")); //intro line
                enquecommand_P(PSTR("G1 X5.0 E4.0 F1000.0")); //intro line

            } else
            {
                enquecommand_P(PSTR("G1 X60.0 E9.0 F1000.0")); //intro line
                enquecommand_P(PSTR("G1 X100.0 E12.5 F1000.0")); //intro line
            }

            lcd_commands_step = 8;
        }
		if (lcd_commands_step == 8 && !blocks_queued() && cmd_buffer_empty())
		{

			enquecommand_P(PSTR("G92 E0.0"));
			enquecommand_P(PSTR("G21")); //set units to millimeters
			enquecommand_P(PSTR("G90")); //use absolute coordinates
			enquecommand_P(PSTR("M83")); //use relative distances for extrusion
			enquecommand_P(PSTR("G1 E-1.50000 F2100.00000"));
			enquecommand_P(PSTR("G1 Z5 F7200.000"));
			enquecommand_P(PSTR("M204 S1000")); //set acceleration
			enquecommand_P(PSTR("G1 F4000"));
			lcd_commands_step = 7;
		}
		if (lcd_commands_step == 7 && !blocks_queued() && cmd_buffer_empty()) //draw meander
		{
			lcd_timeoutToStatus.start();


			//just opposite direction
			/*enquecommand_P(PSTR("G1 X50 Y55"));
			enquecommand_P(PSTR("G1 F1080"));
			enquecommand_P(PSTR("G1 X200 Y55 E3.62773"));
			enquecommand_P(PSTR("G1 X200 Y75 E0.49386"));
			enquecommand_P(PSTR("G1 X50 Y75 E3.62773"));
			enquecommand_P(PSTR("G1 X50 Y95 E0.49386"));
			enquecommand_P(PSTR("G1 X200 Y95 E3.62773"));
			enquecommand_P(PSTR("G1 X200 Y115 E0.49386"));
			enquecommand_P(PSTR("G1 X50 Y115 E3.62773"));
			enquecommand_P(PSTR("G1 X50 Y135 E0.49386"));
			enquecommand_P(PSTR("G1 X200 Y135 E3.62773"));
			enquecommand_P(PSTR("G1 X200 Y155 E0.66174"));
			enquecommand_P(PSTR("G1 X100 Y155 E2.62773"));
			enquecommand_P(PSTR("G1 X75 Y155 E2"));
			enquecommand_P(PSTR("G1 X50 Y155 E2.5"));
			enquecommand_P(PSTR("G1 E - 0.07500 F2100.00000"));*/


			enquecommand_P(PSTR("G1 X50 Y155"));
			enquecommand_P(PSTR("G1 Z0.150 F7200.000"));
			enquecommand_P(PSTR("G1 F1080"));
			enquecommand_P(PSTR("G1 X75 Y155 E2.5"));
			enquecommand_P(PSTR("G1 X100 Y155 E2"));
			enquecommand_P(PSTR("G1 X200 Y155 E2.62773"));
			enquecommand_P(PSTR("G1 X200 Y135 E0.66174"));
			enquecommand_P(PSTR("G1 X50 Y135 E3.62773"));
			enquecommand_P(PSTR("G1 X50 Y115 E0.49386"));
			enquecommand_P(PSTR("G1 X200 Y115 E3.62773"));
			enquecommand_P(PSTR("G1 X200 Y95 E0.49386"));
			enquecommand_P(PSTR("G1 X50 Y95 E3.62773"));
			enquecommand_P(PSTR("G1 X50 Y75 E0.49386"));
			enquecommand_P(PSTR("G1 X200 Y75 E3.62773"));
			enquecommand_P(PSTR("G1 X200 Y55 E0.49386"));
			enquecommand_P(PSTR("G1 X50 Y55 E3.62773"));

			strcpy(cmd1, "G1 X50 Y35 E");
			strcat(cmd1, ftostr43(extr));
			enquecommand(cmd1);

			lcd_commands_step = 6;
		}

		if (lcd_commands_step == 6 && !blocks_queued() && cmd_buffer_empty())
		{

			lcd_timeoutToStatus.start();

			for (int i = 0; i < 4; i++) {
				strcpy(cmd1, "G1 X70 Y");
				strcat(cmd1, ftostr32(35 - i*width * 2));
				strcat(cmd1, " E");
				strcat(cmd1, ftostr43(extr));
				enquecommand(cmd1);
				strcpy(cmd1, "G1 Y");
				strcat(cmd1, ftostr32(35 - (2 * i + 1)*width));
				strcat(cmd1, " E");
				strcat(cmd1, ftostr43(extr_short_segment));
				enquecommand(cmd1);
				strcpy(cmd1, "G1 X50 Y");
				strcat(cmd1, ftostr32(35 - (2 * i + 1)*width));
				strcat(cmd1, " E");
				strcat(cmd1, ftostr43(extr));
				enquecommand(cmd1);
				strcpy(cmd1, "G1 Y");
				strcat(cmd1, ftostr32(35 - (i + 1)*width * 2));
				strcat(cmd1, " E");
				strcat(cmd1, ftostr43(extr_short_segment));
				enquecommand(cmd1);
			}

			lcd_commands_step = 5;
		}

		if (lcd_commands_step == 5 && !blocks_queued() && cmd_buffer_empty())
		{
			lcd_timeoutToStatus.start();
			for (int i = 4; i < 8; i++) {
				strcpy(cmd1, "G1 X70 Y");
				strcat(cmd1, ftostr32(35 - i*width * 2));
				strcat(cmd1, " E");
				strcat(cmd1, ftostr43(extr));
				enquecommand(cmd1);
				strcpy(cmd1, "G1 Y");
				strcat(cmd1, ftostr32(35 - (2 * i + 1)*width));
				strcat(cmd1, " E");
				strcat(cmd1, ftostr43(extr_short_segment));
				enquecommand(cmd1);
				strcpy(cmd1, "G1 X50 Y");
				strcat(cmd1, ftostr32(35 - (2 * i + 1)*width));
				strcat(cmd1, " E");
				strcat(cmd1, ftostr43(extr));
				enquecommand(cmd1);
				strcpy(cmd1, "G1 Y");
				strcat(cmd1, ftostr32(35 - (i + 1)*width * 2));
				strcat(cmd1, " E");
				strcat(cmd1, ftostr43(extr_short_segment));
				enquecommand(cmd1);
			}

			lcd_commands_step = 4;
		}

		if (lcd_commands_step == 4 && !blocks_queued() && cmd_buffer_empty())
		{
			lcd_timeoutToStatus.start();
			for (int i = 8; i < 12; i++) {
				strcpy(cmd1, "G1 X70 Y");
				strcat(cmd1, ftostr32(35 - i*width * 2));
				strcat(cmd1, " E");
				strcat(cmd1, ftostr43(extr));
				enquecommand(cmd1);
				strcpy(cmd1, "G1 Y");
				strcat(cmd1, ftostr32(35 - (2 * i + 1)*width));
				strcat(cmd1, " E");
				strcat(cmd1, ftostr43(extr_short_segment));
				enquecommand(cmd1);
				strcpy(cmd1, "G1 X50 Y");
				strcat(cmd1, ftostr32(35 - (2 * i + 1)*width));
				strcat(cmd1, " E");
				strcat(cmd1, ftostr43(extr));
				enquecommand(cmd1);
				strcpy(cmd1, "G1 Y");
				strcat(cmd1, ftostr32(35 - (i + 1)*width * 2));
				strcat(cmd1, " E");
				strcat(cmd1, ftostr43(extr_short_segment));
				enquecommand(cmd1);
			}

			lcd_commands_step = 3;
		}

		if (lcd_commands_step == 3 && !blocks_queued() && cmd_buffer_empty())
		{
			lcd_timeoutToStatus.start();
			for (int i = 12; i < 16; i++) {
				strcpy(cmd1, "G1 X70 Y");
				strcat(cmd1, ftostr32(35 - i*width * 2));
				strcat(cmd1, " E");
				strcat(cmd1, ftostr43(extr));
				enquecommand(cmd1);
				strcpy(cmd1, "G1 Y");
				strcat(cmd1, ftostr32(35 - (2 * i + 1)*width));
				strcat(cmd1, " E");
				strcat(cmd1, ftostr43(extr_short_segment));
				enquecommand(cmd1);
				strcpy(cmd1, "G1 X50 Y");
				strcat(cmd1, ftostr32(35 - (2 * i + 1)*width));
				strcat(cmd1, " E");
				strcat(cmd1, ftostr43(extr));
				enquecommand(cmd1);
				strcpy(cmd1, "G1 Y");
				strcat(cmd1, ftostr32(35 - (i + 1)*width * 2));
				strcat(cmd1, " E");
				strcat(cmd1, ftostr43(extr_short_segment));
				enquecommand(cmd1);
			}

			lcd_commands_step = 2;
		}

		if (lcd_commands_step == 2 && !blocks_queued() && cmd_buffer_empty())
		{
			lcd_timeoutToStatus.start();
			enquecommand_P(PSTR("M107")); //turn off printer fan			
			enquecommand_P(PSTR("G1 E-0.07500 F2100.00000")); //retract
			enquecommand_P(PSTR("M104 S0")); // turn off temperature
			enquecommand_P(PSTR("M140 S0")); // turn off heatbed
			enquecommand_P(PSTR("G1 Z10 F1300.000")); //lift Z
			enquecommand_P(PSTR("G1 X10 Y180 F4000")); //Go to parking position
			if (mmu_enabled) enquecommand_P(PSTR("M702 C")); //unload from nozzle
			enquecommand_P(PSTR("M84"));// disable motors
			forceMenuExpire = true; //if user dont confirm live adjust Z value by pressing the knob, we are saving last value by timeout to status screen
			lcd_commands_step = 1;
		}
		if (lcd_commands_step == 1 && !blocks_queued() && cmd_buffer_empty())
		{
			lcd_setstatuspgm(_T(WELCOME_MSG));
			lcd_commands_step = 0;
			lcd_commands_type = 0;			
			if (eeprom_read_byte((uint8_t*)EEPROM_WIZARD_ACTIVE) == 1) {
				lcd_wizard(WizState::RepeatLay1Cal);
			}
		}

	}

#endif // not SNMM

	if (lcd_commands_type == LCD_COMMAND_STOP_PRINT)   /// stop print
	{
		

		if (lcd_commands_step == 0) 
		{ 
			lcd_commands_step = 6; 
		}

		if (lcd_commands_step == 1 && !blocks_queued())
		{
			lcd_commands_step = 0;
			lcd_commands_type = 0;
			lcd_setstatuspgm(_T(WELCOME_MSG));
			custom_message_type = CUSTOM_MSG_TYPE_STATUS;
			isPrintPaused = false;
		}
		if (lcd_commands_step == 2 && !blocks_queued())
		{
			setTargetBed(0);
			enquecommand_P(PSTR("M104 S0")); //set hotend temp to 0

			manage_heater();
			lcd_setstatuspgm(_T(WELCOME_MSG));
			cancel_heatup = false;
			lcd_commands_step = 1;
		}
		if (lcd_commands_step == 3 && !blocks_queued())
		{
      // M84: Disable steppers.
			enquecommand_P(PSTR("M84"));
			autotempShutdown();
			lcd_commands_step = 2;
		}
		if (lcd_commands_step == 4 && !blocks_queued())
		{
			lcd_setstatuspgm(_T(MSG_PLEASE_WAIT));
      // G90: Absolute positioning.
			enquecommand_P(PSTR("G90"));
      // M83: Set extruder to relative mode.
			enquecommand_P(PSTR("M83"));
			#ifdef X_CANCEL_POS 
			enquecommand_P(PSTR("G1 X"  STRINGIFY(X_CANCEL_POS) " Y" STRINGIFY(Y_CANCEL_POS) " E0 F7000"));
			#else
			enquecommand_P(PSTR("G1 X50 Y" STRINGIFY(Y_MAX_POS) " E0 F7000"));
			#endif
			lcd_ignore_click(false);
			if (mmu_enabled)
				lcd_commands_step = 8;
			else
				lcd_commands_step = 3;
		}
		if (lcd_commands_step == 5 && !blocks_queued())
		{
			lcd_setstatuspgm(_T(MSG_PRINT_ABORTED));
      // G91: Set to relative positioning.
			enquecommand_P(PSTR("G91"));
      // Lift up.
			enquecommand_P(PSTR("G1 Z15 F1500"));
			if (axis_known_position[X_AXIS] && axis_known_position[Y_AXIS]) lcd_commands_step = 4;
			else lcd_commands_step = 3;
		}
		if (lcd_commands_step == 6 && !blocks_queued())
		{
			lcd_setstatuspgm(_T(MSG_PRINT_ABORTED));
			cancel_heatup = true;
			setTargetBed(0);
			if (mmu_enabled)
				setAllTargetHotends(0);
			manage_heater();
			custom_message_type = CUSTOM_MSG_TYPE_F_LOAD;
			lcd_commands_step = 5;
		}
		if (lcd_commands_step == 7 && !blocks_queued())
		{
			if (mmu_enabled)
				enquecommand_P(PSTR("M702 C")); //current
			else
				switch(snmm_stop_print_menu())
				{
				case 0: enquecommand_P(PSTR("M702")); break;//all 
				case 1: enquecommand_P(PSTR("M702 U")); break; //used
				case 2: enquecommand_P(PSTR("M702 C")); break; //current
				default: enquecommand_P(PSTR("M702")); break;
				}
			lcd_commands_step = 3;
		}
		if (lcd_commands_step == 8 && !blocks_queued()) { //step 8 is here for delay (going to next step after execution of all gcodes from step 4)
			lcd_commands_step = 7; 
		}
	}

	if (lcd_commands_type == 3)
	{
		lcd_commands_type = 0;
	}

	if (lcd_commands_type == LCD_COMMAND_FARM_MODE_CONFIRM)   /// farm mode confirm
	{

		if (lcd_commands_step == 0) { lcd_commands_step = 6; }

		if (lcd_commands_step == 1 && !blocks_queued())
		{
			lcd_confirm_print();
			lcd_commands_step = 0;
			lcd_commands_type = 0;
		}
		if (lcd_commands_step == 2 && !blocks_queued())
		{
			lcd_commands_step = 1;
		}
		if (lcd_commands_step == 3 && !blocks_queued())
		{
			lcd_commands_step = 2;
		}
		if (lcd_commands_step == 4 && !blocks_queued())
		{
			enquecommand_P(PSTR("G90"));
			enquecommand_P(PSTR("G1 X"  STRINGIFY(X_CANCEL_POS) " Y" STRINGIFY(Y_CANCEL_POS) " E0 F7000"));
			lcd_commands_step = 3;
		}
		if (lcd_commands_step == 5 && !blocks_queued())
		{
			lcd_commands_step = 4;
		}
		if (lcd_commands_step == 6 && !blocks_queued())
		{
			enquecommand_P(PSTR("G91"));
			enquecommand_P(PSTR("G1 Z15 F1500"));
			st_synchronize();
			#ifdef SNMM
			lcd_commands_step = 7;
			#else
			lcd_commands_step = 5;
			#endif
		}

	}
	if (lcd_commands_type == LCD_COMMAND_PID_EXTRUDER) {
		char cmd1[30];
		
		if (lcd_commands_step == 0) {
			custom_message_type = CUSTOM_MSG_TYPE_PIDCAL;
			custom_message_state = 1;
			lcd_draw_update = 3;
			lcd_commands_step = 3;
		}
		if (lcd_commands_step == 3 && !blocks_queued()) { //PID calibration
			strcpy(cmd1, "M303 E0 S");
			strcat(cmd1, ftostr3(pid_temp));
			enquecommand(cmd1);
			lcd_setstatuspgm(_i("PID cal.           "));////MSG_PID_RUNNING c=20 r=1
			lcd_commands_step = 2;
		}
		if (lcd_commands_step == 2 && pid_tuning_finished) { //saving to eeprom
			pid_tuning_finished = false;
			custom_message_state = 0;
			lcd_setstatuspgm(_i("PID cal. finished"));////MSG_PID_FINISHED c=20 r=1
			if (_Kp != 0 || _Ki != 0 || _Kd != 0) {
			strcpy(cmd1, "M301 P");
			strcat(cmd1, ftostr32(_Kp));
			strcat(cmd1, " I");
			strcat(cmd1, ftostr32(_Ki));
			strcat(cmd1, " D");
			strcat(cmd1, ftostr32(_Kd));
			enquecommand(cmd1);
			enquecommand_P(PSTR("M500"));
			}
			else {
				SERIAL_ECHOPGM("Invalid PID cal. results. Not stored to EEPROM.");
			}
			display_time = millis();
			lcd_commands_step = 1;
		}
		if ((lcd_commands_step == 1) && ((millis()- display_time)>2000)) { //calibration finished message
			lcd_setstatuspgm(_T(WELCOME_MSG));
			custom_message_type = CUSTOM_MSG_TYPE_STATUS;
			pid_temp = DEFAULT_PID_TEMP;
			lcd_commands_step = 0;
			lcd_commands_type = 0;
		}
	}


}

static float count_e(float layer_heigth, float extrusion_width, float extrusion_length) {
	//returns filament length in mm which needs to be extrude to form line with extrusion_length * extrusion_width * layer heigth dimensions
	float extr = extrusion_length * layer_heigth * extrusion_width / (M_PI * pow(1.75, 2) / 4);
	return extr;
}

void lcd_return_to_status()
{
	lcd_refresh(); // to maybe revive the LCD if static electricity killed it.
	menu_goto(lcd_status_screen, 0, false, true);
	menu_depth = 0;
}

//! @brief Pause print, disable nozzle heater, move to park position
void lcd_pause_print()
{
    lcd_return_to_status();
    stop_and_save_print_to_ram(0.0,0.0);
    setAllTargetHotends(0);
    isPrintPaused = true;
    if (LCD_COMMAND_IDLE == lcd_commands_type)
    {
        lcd_commands_type = LCD_COMMAND_LONG_PAUSE;
    }
}


float move_menu_scale;
static void lcd_move_menu_axis();



/* Menu implementation */

void lcd_preheat_farm()
{
  setTargetHotend0(FARM_PREHEAT_HOTEND_TEMP);
  setTargetBed(FARM_PREHEAT_HPB_TEMP);
  fanSpeed = 0;
  lcd_return_to_status();
  setWatch(); // heater sanity check timer
}

void lcd_preheat_farm_nozzle()
{
	setTargetHotend0(FARM_PREHEAT_HOTEND_TEMP);
	setTargetBed(0);
	fanSpeed = 0;
	lcd_return_to_status();
	setWatch(); // heater sanity check timer
}

void lcd_preheat_pla()
{
  setTargetHotend0(PLA_PREHEAT_HOTEND_TEMP);
  if (!wizard_active) setTargetBed(PLA_PREHEAT_HPB_TEMP);
  fanSpeed = 0;
  lcd_return_to_status();
  setWatch(); // heater sanity check timer
  if (wizard_active) lcd_wizard(WizState::Unload);
}

void lcd_preheat_abs()
{
  setTargetHotend0(ABS_PREHEAT_HOTEND_TEMP);
  if (!wizard_active) setTargetBed(ABS_PREHEAT_HPB_TEMP);
  fanSpeed = 0;
  lcd_return_to_status();
  setWatch(); // heater sanity check timer
  if (wizard_active) lcd_wizard(WizState::Unload);
}

void lcd_preheat_pp()
{
  setTargetHotend0(PP_PREHEAT_HOTEND_TEMP);
  if (!wizard_active) setTargetBed(PP_PREHEAT_HPB_TEMP);
  fanSpeed = 0;
  lcd_return_to_status();
  setWatch(); // heater sanity check timer
  if (wizard_active) lcd_wizard(WizState::Unload);
}

void lcd_preheat_pet()
{
  setTargetHotend0(PET_PREHEAT_HOTEND_TEMP);
  if (!wizard_active) setTargetBed(PET_PREHEAT_HPB_TEMP);
  fanSpeed = 0;
  lcd_return_to_status();
  setWatch(); // heater sanity check timer
  if (wizard_active) lcd_wizard(WizState::Unload);
}

void lcd_preheat_hips()
{
  setTargetHotend0(HIPS_PREHEAT_HOTEND_TEMP);
  if (!wizard_active) setTargetBed(HIPS_PREHEAT_HPB_TEMP);
  fanSpeed = 0;
  lcd_return_to_status();
  setWatch(); // heater sanity check timer
  if (wizard_active) lcd_wizard(WizState::Unload);
}

void lcd_preheat_flex()
{
  setTargetHotend0(FLEX_PREHEAT_HOTEND_TEMP);
  if (!wizard_active) setTargetBed(FLEX_PREHEAT_HPB_TEMP);
  fanSpeed = 0;
  lcd_return_to_status();
  setWatch(); // heater sanity check timer
  if (wizard_active) lcd_wizard(WizState::Unload);
}


void lcd_cooldown()
{
  setAllTargetHotends(0);
  setTargetBed(0);
  fanSpeed = 0;
  lcd_return_to_status();
}


static void lcd_menu_extruder_info()
{
//|01234567890123456789|
//|Nozzle FAN:      RPM|
//|Print FAN:       RPM|
//|Fil. Xd:    Yd:     |
//|Int:      Shut:     |
//----------------------
	int fan_speed_RPM[2];
	// Display Nozzle fan RPM
	fan_speed_RPM[0] = 60*fan_speed[0];
	fan_speed_RPM[1] = 60*fan_speed[1];

	lcd_timeoutToStatus.stop(); //infinite timeout

	lcd_printf_P(_N(
	  ESC_H(0,0)
	  "%S: %4d RPM\n"
	  "%S:  %4d RPM\n"
	 ),
	 _i("Nozzle FAN"),
	 fan_speed_RPM[0],
	 _i("Print FAN"),
	 fan_speed_RPM[1]
	);

#ifdef FILAMENT_SENSOR
	// Display X and Y difference from Filament sensor    
    // Display Light intensity from Filament sensor
    //  Frame_Avg register represents the average brightness of all pixels within a frame (324 pixels). This
    //  value ranges from 0(darkest) to 255(brightest).
    // Display LASER shutter time from Filament sensor
    //  Shutter register is an index of LASER shutter time. It is automatically controlled by the chip's internal
    //  auto-exposure algorithm. When the chip is tracking on a good reflection surface, the Shutter is small.
    //  When the chip is tracking on a poor reflection surface, the Shutter is large. Value ranges from 0 to 46.
	if (mmu_enabled == false)
	{
		if (!fsensor_enabled)
			lcd_puts_P(_N("Filament sensor\n" "is disabled."));
		else
		{
			if (!moves_planned() && !IS_SD_PRINTING && !is_usb_printing && (lcd_commands_type != LCD_COMMAND_V2_CAL))
				pat9125_update();
			lcd_printf_P(_N(
				"Fil. Xd:%3d Yd:%3d\n"
				"Int: %3d  Shut: %3d"
			),
				pat9125_x, pat9125_y,
				pat9125_b, pat9125_s
			);
		}
	}
#endif //FILAMENT_SENSOR
    
    menu_back_if_clicked();
}

static void lcd_menu_fails_stats_mmu()
{
	MENU_BEGIN();
	MENU_ITEM_BACK_P(_T(MSG_MAIN));
	MENU_ITEM_SUBMENU_P(_i("Last print"), lcd_menu_fails_stats_mmu_print);
	MENU_ITEM_SUBMENU_P(_i("Total"), lcd_menu_fails_stats_mmu_total);
	MENU_END();
}

static void lcd_menu_fails_stats_mmu_print()
{
//01234567890123456789
//Last print failures
// MMU fails  000
// MMU load fails  000
//
//////////////////////
	lcd_timeoutToStatus.stop(); //infinite timeout
    uint8_t fails = eeprom_read_byte((uint8_t*)EEPROM_MMU_FAIL);
    uint16_t load_fails = eeprom_read_byte((uint8_t*)EEPROM_MMU_LOAD_FAIL);
//	lcd_printf_P(PSTR(ESC_H(0,0) "Last print failures" ESC_H(1,1) "Power failures  %-3d" ESC_H(1,2) "Filam. runouts  %-3d" ESC_H(1,3) "Crash  X %-3d  Y %-3d"), power, filam, crashX, crashY);
	lcd_printf_P(PSTR(ESC_H(0,0) "%S" ESC_H(1,1) "%S  %-3d" ESC_H(1,2) "%S  %-3d" ESC_H(1,3)), _i("Last print failures"), _i("MMU fails"), fails, _i("MMU load fails"), load_fails);
	menu_back_if_clicked_fb();
}

static void lcd_menu_fails_stats_mmu_total()
{
//01234567890123456789
//Last print failures
// MMU fails  000
// MMU load fails  000
//
//////////////////////
	mmu_command(MMU_CMD_S3);
	lcd_timeoutToStatus.stop(); //infinite timeout
    uint8_t fails = eeprom_read_byte((uint8_t*)EEPROM_MMU_FAIL_TOT);
    uint16_t load_fails = eeprom_read_byte((uint8_t*)EEPROM_MMU_LOAD_FAIL_TOT);
//	lcd_printf_P(PSTR(ESC_H(0,0) "Last print failures" ESC_H(1,1) "Power failures  %-3d" ESC_H(1,2) "Filam. runouts  %-3d" ESC_H(1,3) "Crash  X %-3d  Y %-3d"), power, filam, crashX, crashY);
	lcd_printf_P(PSTR(ESC_H(0,0) "%S" ESC_H(1,1) "%S  %-3d" ESC_H(1,2) "%S  %-3d" ESC_H(1,3) "%S %-3d"), _i("Total failures"), _i("MMU fails"), fails, _i("MMU load fails"), load_fails, _i("MMU power fails"), mmu_power_failures);
	menu_back_if_clicked_fb();
}

#if defined(TMC2130) && defined(FILAMENT_SENSOR)
static void lcd_menu_fails_stats_total()
{
//01234567890123456789
//Total failures
// Power failures  000
// Filam. runouts  000
// Crash  X 000  Y 000
//////////////////////
	lcd_timeoutToStatus.stop(); //infinite timeout
    uint16_t power = eeprom_read_word((uint16_t*)EEPROM_POWER_COUNT_TOT);
    uint16_t filam = eeprom_read_word((uint16_t*)EEPROM_FERROR_COUNT_TOT);
    uint16_t crashX = eeprom_read_word((uint16_t*)EEPROM_CRASH_COUNT_X_TOT);
    uint16_t crashY = eeprom_read_word((uint16_t*)EEPROM_CRASH_COUNT_Y_TOT);
//	lcd_printf_P(PSTR(ESC_H(0,0) "Total failures" ESC_H(1,1) "Power failures  %-3d" ESC_H(1,2) "Filam. runouts  %-3d" ESC_H(1,3) "Crash  X %-3d  Y %-3d"), power, filam, crashX, crashY);
	lcd_printf_P(PSTR(ESC_H(0,0) "%S" ESC_H(1,1) "%S  %-3d" ESC_H(1,2) "%S  %-3d" ESC_H(1,3) "%S  X %-3d  Y %-3d"), _i("Total failures"), _i("Power failures"), power, _i("Filam. runouts"), filam, _i("Crash"), crashX, crashY);
	menu_back_if_clicked_fb();
}

static void lcd_menu_fails_stats_print()
{
//01234567890123456789
//Last print failures
// Power failures  000
// Filam. runouts  000
// Crash  X 000  Y 000
//////////////////////
	lcd_timeoutToStatus.stop(); //infinite timeout
    uint8_t power = eeprom_read_byte((uint8_t*)EEPROM_POWER_COUNT);
    uint8_t filam = eeprom_read_byte((uint8_t*)EEPROM_FERROR_COUNT);
    uint8_t crashX = eeprom_read_byte((uint8_t*)EEPROM_CRASH_COUNT_X);
    uint8_t crashY = eeprom_read_byte((uint8_t*)EEPROM_CRASH_COUNT_Y);
//	lcd_printf_P(PSTR(ESC_H(0,0) "Last print failures" ESC_H(1,1) "Power failures  %-3d" ESC_H(1,2) "Filam. runouts  %-3d" ESC_H(1,3) "Crash  X %-3d  Y %-3d"), power, filam, crashX, crashY);
	lcd_printf_P(PSTR(ESC_H(0,0) "%S" ESC_H(1,1) "%S  %-3d" ESC_H(1,2) "%S  %-3d" ESC_H(1,3) "%S  X %-3d  Y %-3d"), _i("Last print failures"), _i("Power failures"), power, _i("Filam. runouts"), filam, _i("Crash"), crashX, crashY);
	menu_back_if_clicked_fb();
}

/**
 * @brief Open fail statistics menu
 *
 * This version of function is used, when there is filament sensor,
 * power failure and crash detection.
 * There are Last print and Total menu items.
 */
static void lcd_menu_fails_stats()
{
	MENU_BEGIN();
	MENU_ITEM_BACK_P(_T(MSG_MAIN));
	MENU_ITEM_SUBMENU_P(_i("Last print"), lcd_menu_fails_stats_print);
	MENU_ITEM_SUBMENU_P(_i("Total"), lcd_menu_fails_stats_total);
	MENU_END();
}

#elif defined(FILAMENT_SENSOR)
/**
 * @brief Print last print and total filament run outs
 *
 * This version of function is used, when there is filament sensor,
 * but no other sensors (e.g. power failure, crash detection).
 *
 * Example screen:
 * @code
 * 01234567890123456789
 * Last print failures
 *  Filam. runouts  0
 * Total failures
 *  Filam. runouts  5
 * @endcode
 */
static void lcd_menu_fails_stats()
{
	lcd_timeoutToStatus.stop(); //infinite timeout
    uint8_t filamentLast = eeprom_read_byte((uint8_t*)EEPROM_FERROR_COUNT);
    uint16_t filamentTotal = eeprom_read_word((uint16_t*)EEPROM_FERROR_COUNT_TOT);
    lcd_printf_P(PSTR(ESC_H(0,0) "Last print failures" ESC_H(1,1) "Filam. runouts  %-3d" ESC_H(0,2) "Total failures" ESC_H(1,3) "Filam. runouts  %-3d"), filamentLast, filamentTotal);
    menu_back_if_clicked();
}
#else
static void lcd_menu_fails_stats()
{
	lcd_timeoutToStatus.stop(); //infinite timeout
	MENU_BEGIN();
	MENU_ITEM_BACK_P(_T(MSG_MAIN));
	MENU_END();
}
#endif //TMC2130


#ifdef DEBUG_BUILD
#ifdef DEBUG_STACK_MONITOR
extern uint16_t SP_min;
extern char* __malloc_heap_start;
extern char* __malloc_heap_end;
#endif //DEBUG_STACK_MONITOR

static void lcd_menu_debug()
{
#ifdef DEBUG_STACK_MONITOR
	lcd_printf_P(PSTR(ESC_H(1,1) "RAM statistics" ESC_H(5,1) "SP_min: 0x%04x" ESC_H(1,2) "heap_start: 0x%04x" ESC_H(3,3) "heap_end: 0x%04x"), SP_min, __malloc_heap_start, __malloc_heap_end);
#endif //DEBUG_STACK_MONITOR

	menu_back_if_clicked_fb();
}
#endif /* DEBUG_BUILD */

static void lcd_menu_temperatures()
{
	lcd_timeoutToStatus.stop(); //infinite timeout

	lcd_printf_P(PSTR(ESC_H(1,0) "%S:   %d%c" ESC_H(1,1) "%S:      %d%c"), _i("Nozzle"), (int)current_temperature[0], '\x01', _i("Bed"), (int)current_temperature_bed, '\x01');
#ifdef AMBIENT_THERMISTOR
	lcd_printf_P(PSTR(ESC_H(1,2) "%S:  %d%c" ESC_H(1,3) "PINDA:    %d%c"), _i("Ambient"), (int)current_temperature_ambient, '\x01', (int)current_temperature_pinda, '\x01');
#else //AMBIENT_THERMISTOR
	lcd_printf_P(PSTR(ESC_H(1,2) "PINDA:    %d%c"), (int)current_temperature_pinda, '\x01');
#endif //AMBIENT_THERMISTOR

    menu_back_if_clicked();
}

#if defined (VOLT_BED_PIN) || defined (VOLT_PWR_PIN)
#define VOLT_DIV_R1 10000
#define VOLT_DIV_R2 2370
#define VOLT_DIV_FAC ((float)VOLT_DIV_R2 / (VOLT_DIV_R2 + VOLT_DIV_R1))
#define VOLT_DIV_REF 5
static void lcd_menu_voltages()
{
	lcd_timeoutToStatus.stop(); //infinite timeout
	float volt_pwr = VOLT_DIV_REF * ((float)current_voltage_raw_pwr / (1023 * OVERSAMPLENR)) / VOLT_DIV_FAC;
	float volt_bed = VOLT_DIV_REF * ((float)current_voltage_raw_bed / (1023 * OVERSAMPLENR)) / VOLT_DIV_FAC;
	lcd_printf_P(PSTR(ESC_H(1,1)"PWR:      %d.%01dV" ESC_H(1,2)"BED:      %d.%01dV"), (int)volt_pwr, (int)(10*fabs(volt_pwr - (int)volt_pwr)), (int)volt_bed, (int)(10*fabs(volt_bed - (int)volt_bed)));
    menu_back_if_clicked();
}
#endif //defined VOLT_BED_PIN || defined VOLT_PWR_PIN

#ifdef TMC2130
static void lcd_menu_belt_status()
{
    lcd_printf_P(PSTR(ESC_H(1,0) "%S" ESC_H(2,1) "X %d" ESC_H(2,2) "Y %d" ), _i("Belt status"), eeprom_read_word((uint16_t*)(EEPROM_BELTSTATUS_X)), eeprom_read_word((uint16_t*)(EEPROM_BELTSTATUS_Y)));
    menu_back_if_clicked();
}
#endif //TMC2130

#ifdef RESUME_DEBUG 
extern void stop_and_save_print_to_ram(float z_move, float e_move);
extern void restore_print_from_ram_and_continue(float e_move);

static void lcd_menu_test_save()
{
	stop_and_save_print_to_ram(10, -0.8);
}

static void lcd_menu_test_restore()
{
	restore_print_from_ram_and_continue(0.8);
}
#endif //RESUME_DEBUG 

static void lcd_preheat_menu()
{
  MENU_BEGIN();

  if (!wizard_active) MENU_ITEM_BACK_P(_T(MSG_MAIN));

  if (farm_mode) {
	  MENU_ITEM_FUNCTION_P(PSTR("farm   -  " STRINGIFY(FARM_PREHEAT_HOTEND_TEMP) "/" STRINGIFY(FARM_PREHEAT_HPB_TEMP)), lcd_preheat_farm);
	  MENU_ITEM_FUNCTION_P(PSTR("nozzle -  " STRINGIFY(FARM_PREHEAT_HOTEND_TEMP) "/0"), lcd_preheat_farm_nozzle);
	  MENU_ITEM_FUNCTION_P(_T(MSG_COOLDOWN), lcd_cooldown);
	  MENU_ITEM_FUNCTION_P(PSTR("ABS    -  " STRINGIFY(ABS_PREHEAT_HOTEND_TEMP) "/" STRINGIFY(ABS_PREHEAT_HPB_TEMP)), lcd_preheat_abs);
  } else {
	  MENU_ITEM_FUNCTION_P(PSTR("PLA  -  " STRINGIFY(PLA_PREHEAT_HOTEND_TEMP) "/" STRINGIFY(PLA_PREHEAT_HPB_TEMP)), lcd_preheat_pla);
	  MENU_ITEM_FUNCTION_P(PSTR("PET  -  " STRINGIFY(PET_PREHEAT_HOTEND_TEMP) "/" STRINGIFY(PET_PREHEAT_HPB_TEMP)), lcd_preheat_pet);
	  MENU_ITEM_FUNCTION_P(PSTR("ABS  -  " STRINGIFY(ABS_PREHEAT_HOTEND_TEMP) "/" STRINGIFY(ABS_PREHEAT_HPB_TEMP)), lcd_preheat_abs);
	  MENU_ITEM_FUNCTION_P(PSTR("HIPS -  " STRINGIFY(HIPS_PREHEAT_HOTEND_TEMP) "/" STRINGIFY(HIPS_PREHEAT_HPB_TEMP)), lcd_preheat_hips);
	  MENU_ITEM_FUNCTION_P(PSTR("PP   -  " STRINGIFY(PP_PREHEAT_HOTEND_TEMP) "/" STRINGIFY(PP_PREHEAT_HPB_TEMP)), lcd_preheat_pp);
	  MENU_ITEM_FUNCTION_P(PSTR("FLEX -  " STRINGIFY(FLEX_PREHEAT_HOTEND_TEMP) "/" STRINGIFY(FLEX_PREHEAT_HPB_TEMP)), lcd_preheat_flex);
	  if (!wizard_active) MENU_ITEM_FUNCTION_P(_T(MSG_COOLDOWN), lcd_cooldown);
  }
  

  MENU_END();
}

static void lcd_support_menu()
{
	typedef struct
	{	// 22bytes total
		int8_t status;                 // 1byte
		bool is_flash_air;             // 1byte
		uint8_t ip[4];                 // 4bytes
		char ip_str[3*4+3+1];          // 16bytes
	} _menu_data_t;
    static_assert(sizeof(menu_data)>= sizeof(_menu_data_t),"_menu_data_t doesn't fit into menu_data");
	_menu_data_t* _md = (_menu_data_t*)&(menu_data[0]);
    if (_md->status == 0 || lcd_draw_update == 2)
	{
        // Menu was entered or SD card status has changed (plugged in or removed).
        // Initialize its status.
        _md->status = 1;
        _md->is_flash_air = card.ToshibaFlashAir_isEnabled() && card.ToshibaFlashAir_GetIP(_md->ip);
        if (_md->is_flash_air)
            sprintf_P(_md->ip_str, PSTR("%d.%d.%d.%d"), 
                _md->ip[0], _md->ip[1], 
                _md->ip[2], _md->ip[3]);
    } else if (_md->is_flash_air && 
        _md->ip[0] == 0 && _md->ip[1] == 0 && 
        _md->ip[2] == 0 && _md->ip[3] == 0 &&
        ++ _md->status == 16)
	{
        // Waiting for the FlashAir card to get an IP address from a router. Force an update.
        _md->status = 0;
    }

  MENU_BEGIN();

  MENU_ITEM_BACK_P(_T(MSG_MAIN));

  MENU_ITEM_BACK_P(PSTR("Firmware:"));
  MENU_ITEM_BACK_P(PSTR(" " FW_VERSION_FULL));
#if (FW_DEV_VERSION != FW_VERSION_GOLD) && (FW_DEV_VERSION != FW_VERSION_RC)
  MENU_ITEM_BACK_P(PSTR(" repo " FW_REPOSITORY));
#endif
  // Ideally this block would be optimized out by the compiler.
/*  const uint8_t fw_string_len = strlen_P(FW_VERSION_STR_P());
  if (fw_string_len < 6) {
      MENU_ITEM_BACK_P(PSTR(MSG_FW_VERSION " - " FW_version));
  } else {
      MENU_ITEM_BACK_P(PSTR("FW - " FW_version));
  }*/
      
  MENU_ITEM_BACK_P(_i("prusa3d.com"));////MSG_PRUSA3D c=0 r=0
  MENU_ITEM_BACK_P(_i("forum.prusa3d.com"));////MSG_PRUSA3D_FORUM c=0 r=0
  MENU_ITEM_BACK_P(_i("howto.prusa3d.com"));////MSG_PRUSA3D_HOWTO c=0 r=0
  MENU_ITEM_BACK_P(STR_SEPARATOR);
  MENU_ITEM_BACK_P(PSTR(FILAMENT_SIZE));
  MENU_ITEM_BACK_P(PSTR(ELECTRONICS));
  MENU_ITEM_BACK_P(PSTR(NOZZLE_TYPE));
  MENU_ITEM_BACK_P(STR_SEPARATOR);
  MENU_ITEM_BACK_P(_i("Date:"));////MSG_DATE c=17 r=1
  MENU_ITEM_BACK_P(PSTR(__DATE__));

	MENU_ITEM_BACK_P(STR_SEPARATOR);
	if (mmu_enabled)
	{
		MENU_ITEM_BACK_P(_i("MMU2 connected"));
		MENU_ITEM_BACK_P(PSTR(" FW:"));
		if (((menu_item - 1) == menu_line) && lcd_draw_update)
		{
		    lcd_set_cursor(6, menu_row);
			if ((mmu_version > 0) && (mmu_buildnr > 0))
				lcd_printf_P(PSTR("%d.%d.%d-%d"), mmu_version/100, mmu_version%100/10, mmu_version%10, mmu_buildnr);
			else
				lcd_puts_P(_i("unknown")); 
		}
	}
	else
		MENU_ITEM_BACK_P(PSTR("MMU2       N/A"));


  // Show the FlashAir IP address, if the card is available.
  if (_md->is_flash_air) {
      MENU_ITEM_BACK_P(STR_SEPARATOR);
      MENU_ITEM_BACK_P(PSTR("FlashAir IP Addr:"));
///!      MENU_ITEM(back_RAM, _md->ip_str, 0);
  }

  #ifndef MK1BP
  MENU_ITEM_BACK_P(STR_SEPARATOR);
  MENU_ITEM_SUBMENU_P(_i("XYZ cal. details"), lcd_menu_xyz_y_min);////MSG_XYZ_DETAILS c=19 r=1
  MENU_ITEM_SUBMENU_P(_i("Extruder info"), lcd_menu_extruder_info);////MSG_INFO_EXTRUDER c=18 r=1
  MENU_ITEM_SUBMENU_P(_i("Show sensors"), lcd_menu_show_sensors_state);////MSG_INFO_SENSORS c=18 r=1

#ifdef TMC2130
  MENU_ITEM_SUBMENU_P(_i("Belt status"), lcd_menu_belt_status);////MSG_MENU_BELT_STATUS c=18 r=1
#endif //TMC2130
    
  MENU_ITEM_SUBMENU_P(_i("Temperatures"), lcd_menu_temperatures);////MSG_MENU_TEMPERATURES c=18 r=1

#if defined (VOLT_BED_PIN) || defined (VOLT_PWR_PIN)
  MENU_ITEM_SUBMENU_P(_i("Voltages"), lcd_menu_voltages);////MSG_MENU_VOLTAGES c=18 r=1
#endif //defined VOLT_BED_PIN || defined VOLT_PWR_PIN

#ifdef DEBUG_BUILD
  MENU_ITEM_SUBMENU_P(PSTR("Debug"), lcd_menu_debug);
#endif /* DEBUG_BUILD */

  #endif //MK1BP

  MENU_END();
}

void lcd_set_fan_check() {
	fans_check_enabled = !fans_check_enabled;
	eeprom_update_byte((unsigned char *)EEPROM_FAN_CHECK_ENABLED, fans_check_enabled);
}

void lcd_set_filament_autoload() {
     fsensor_autoload_set(!fsensor_autoload_enabled);
}

void lcd_set_filament_oq_meass()
{
     fsensor_oq_meassure_set(!fsensor_oq_meassure_enabled);
}


void lcd_unLoadFilament()
{

  if (degHotend0() > EXTRUDE_MINTEMP) {
	
	  enquecommand_P(PSTR("M702")); //unload filament

  } else {
	  show_preheat_nozzle_warning();
  }

  menu_back();
}


void lcd_wait_interact() {

  lcd_clear();

  lcd_set_cursor(0, 1);
#ifdef SNMM 
  lcd_puts_P(_i("Prepare new filament"));////MSG_PREPARE_FILAMENT c=20 r=1
#else
  lcd_puts_P(_i("Insert filament"));////MSG_INSERT_FILAMENT c=20 r=0
#endif
  lcd_set_cursor(0, 2);
  lcd_puts_P(_i("and press the knob"));////MSG_PRESS c=20 r=0

}


void lcd_change_success() {

  lcd_clear();

  lcd_set_cursor(0, 2);

  lcd_puts_P(_i("Change success!"));////MSG_CHANGE_SUCCESS c=0 r=0


}

static void lcd_loading_progress_bar(uint16_t loading_time_ms) { 
	
	for (int i = 0; i < 20; i++) {
		lcd_set_cursor(i, 3);
		lcd_print(".");
		//loading_time_ms/20 delay
		for (int j = 0; j < 5; j++) {
			delay_keep_alive(loading_time_ms / 100);
		}
	}
}


void lcd_loading_color() {
	//we are extruding 25mm with feedrate 200mm/min -> 7.5 seconds for whole action, 0.375 s for one character

  lcd_clear();

  lcd_set_cursor(0, 0);

  lcd_puts_P(_i("Loading color"));////MSG_LOADING_COLOR c=0 r=0
  lcd_set_cursor(0, 2);
  lcd_puts_P(_T(MSG_PLEASE_WAIT));
  lcd_loading_progress_bar((FILAMENTCHANGE_FINALFEED * 1000ul) / FILAMENTCHANGE_EFEED_FINAL); //show progress bar during filament loading slow sequence
}


void lcd_loading_filament() {


  lcd_clear();

  lcd_set_cursor(0, 0);

  lcd_puts_P(_T(MSG_LOADING_FILAMENT));
  lcd_set_cursor(0, 2);
  lcd_puts_P(_T(MSG_PLEASE_WAIT));
#ifdef SNMM
  for (int i = 0; i < 20; i++) {

    lcd_set_cursor(i, 3);
    lcd_print(".");
    for (int j = 0; j < 10 ; j++) {
      manage_heater();
      manage_inactivity(true);

      delay(153);
    }


  }
#else //SNMM
  uint16_t slow_seq_time = (FILAMENTCHANGE_FINALFEED * 1000ul) / FILAMENTCHANGE_EFEED_FINAL;
  uint16_t fast_seq_time = (FILAMENTCHANGE_FIRSTFEED * 1000ul) / FILAMENTCHANGE_EFEED_FIRST;
  lcd_loading_progress_bar(slow_seq_time + fast_seq_time); //show progress bar for total time of filament loading fast + slow sequence
#endif //SNMM
}




void lcd_alright() {
  int enc_dif = 0;
  int cursor_pos = 1;




  lcd_clear();

  lcd_set_cursor(0, 0);

  lcd_puts_P(_i("Changed correctly?"));////MSG_CORRECTLY c=20 r=0

  lcd_set_cursor(1, 1);

  lcd_puts_P(_T(MSG_YES));

  lcd_set_cursor(1, 2);

  lcd_puts_P(_i("Filament not loaded"));////MSG_NOT_LOADED c=19 r=0


  lcd_set_cursor(1, 3);
  lcd_puts_P(_i("Color not correct"));////MSG_NOT_COLOR c=0 r=0


  lcd_set_cursor(0, 1);

  lcd_print(">");


  enc_dif = lcd_encoder_diff;
  lcd_consume_click();
  while (lcd_change_fil_state == 0) {

    manage_heater();
    manage_inactivity(true);

    if ( abs((enc_dif - lcd_encoder_diff)) > 4 ) {

      if ( (abs(enc_dif - lcd_encoder_diff)) > 1 ) {
        if (enc_dif > lcd_encoder_diff ) {
          cursor_pos --;
        }

        if (enc_dif < lcd_encoder_diff  ) {
          cursor_pos ++;
        }

        if (cursor_pos > 3) {
          cursor_pos = 3;
        }

        if (cursor_pos < 1) {
          cursor_pos = 1;
        }
        lcd_set_cursor(0, 1);
        lcd_print(" ");
        lcd_set_cursor(0, 2);
        lcd_print(" ");
        lcd_set_cursor(0, 3);
        lcd_print(" ");
        lcd_set_cursor(0, cursor_pos);
        lcd_print(">");
        enc_dif = lcd_encoder_diff;
        delay(100);
      }

    }


    if (lcd_clicked()) {

      lcd_change_fil_state = cursor_pos;
      delay(500);

    }



  };


  lcd_clear();
  lcd_return_to_status();

}

void show_preheat_nozzle_warning()
{	
    lcd_clear();
    lcd_set_cursor(0, 0);
    lcd_puts_P(_T(MSG_ERROR));
    lcd_set_cursor(0, 2);
    lcd_puts_P(_T(MSG_PREHEAT_NOZZLE));
    delay(2000);
    lcd_clear();
}

void lcd_load_filament_color_check()
{
	bool clean = lcd_show_fullscreen_message_yes_no_and_wait_P(_T(MSG_FILAMENT_CLEAN), false, true);
	while (!clean) {
		lcd_update_enable(true);
		lcd_update(2);
		load_filament_final_feed();
		st_synchronize();
		clean = lcd_show_fullscreen_message_yes_no_and_wait_P(_T(MSG_FILAMENT_CLEAN), false, true);
	}
}

#ifdef FILAMENT_SENSOR
static void lcd_menu_AutoLoadFilament()
{
    if (degHotend0() > EXTRUDE_MINTEMP)
    {
        uint8_t nlines;
        lcd_display_message_fullscreen_nonBlocking_P(_i("Autoloading filament is active, just press the knob and insert filament..."),nlines);////MSG_AUTOLOADING_ENABLED c=20 r=4
    }
    else
    {
        static_assert(sizeof(menu_data)>=sizeof(ShortTimer), "ShortTimer doesn't fit into menu_data");
		ShortTimer* ptimer = (ShortTimer*)&(menu_data[0]);
        if (!ptimer->running()) ptimer->start();
        lcd_set_cursor(0, 0);
        lcd_puts_P(_T(MSG_ERROR));
        lcd_set_cursor(0, 2);
        lcd_puts_P(_T(MSG_PREHEAT_NOZZLE));
        if (ptimer->expired(2000ul)) menu_back();
    }
    menu_back_if_clicked();
}
#endif //FILAMENT_SENSOR

static void lcd_LoadFilament()
{
  if (degHotend0() > EXTRUDE_MINTEMP)
  {
      custom_message_type = CUSTOM_MSG_TYPE_F_LOAD;
      loading_flag = true;
      enquecommand_P(PSTR("M701")); //load filament
      SERIAL_ECHOLN("Loading filament");
      lcd_return_to_status();
  }
  else
  {
	  show_preheat_nozzle_warning();
  }
}


//! @brief Show filament used a print time
//!
//! If printing current print statistics are shown
//!
//! @code{.unparsed}
//! |01234567890123456789|
//! |Filament used:      |
//! |         00.00m     |
//! |Print time:         |
//! |        00h 00m 00s |
//! ----------------------
//! @endcode
//!
//! If not printing, total statistics are shown
//!
//! @code{.unparsed}
//! |01234567890123456789|
//! |Total filament :    |
//! |           000.00 m |
//! |Total print time :  |
//! |     00d :00h :00 m |
//! ----------------------
//! @endcode
void lcd_menu_statistics()
{
	if (IS_SD_PRINTING)
	{
		const float _met = ((float)total_filament_used) / (100000.f);
		const uint32_t _t = (millis() - starttime) / 1000ul;
		const int _h = _t / 3600;
		const int _m = (_t - (_h * 3600ul)) / 60ul;
		const int _s = _t - ((_h * 3600ul) + (_m * 60ul));

		lcd_printf_P(_N(
		  ESC_2J
		  "%S:"
		  ESC_H(6,1) "%8.2fm \n"
		  "%S :"
		  ESC_H(8,3) "%2dh %02dm %02ds"
		  ),
		 _i("Filament used"),
		 _met,
		 _i("Print time"),
		 _h, _m, _s
		);
		menu_back_if_clicked_fb();
	}
	else
	{
		unsigned long _filament = eeprom_read_dword((uint32_t *)EEPROM_FILAMENTUSED);
		unsigned long _time = eeprom_read_dword((uint32_t *)EEPROM_TOTALTIME); //in minutes
		uint8_t _hours, _minutes;
		uint32_t _days;
		float _filament_m = (float)_filament/100;
//		int _filament_km = (_filament >= 100000) ? _filament / 100000 : 0;
//		if (_filament_km > 0)  _filament_m = _filament - (_filament_km * 100000);
		_days = _time / 1440;
		_hours = (_time - (_days * 1440)) / 60;
		_minutes = _time - ((_days * 1440) + (_hours * 60));

		lcd_printf_P(_N(
		  ESC_2J
		  "%S :"
		  ESC_H(9,1) "%8.2f m\n"
		  "%S :\n"
		  "%7ldd :%2hhdh :%02hhd m"
		 ),
		 _i("Total filament"),
		 _filament_m,
		 _i("Total print time"),
		 _days, _hours, _minutes
		);
		KEEPALIVE_STATE(PAUSED_FOR_USER);
		while (!lcd_clicked())
		{
			manage_heater();
			manage_inactivity(true);
			delay(100);
		}
		KEEPALIVE_STATE(NOT_BUSY);
		lcd_quick_feedback();
		menu_back();
	}
}


static void _lcd_move(const char *name, int axis, int min, int max)
{
	typedef struct
	{	// 2bytes total
		bool initialized;              // 1byte
		bool endstopsEnabledPrevious;  // 1byte
	} _menu_data_t;
	static_assert(sizeof(menu_data)>= sizeof(_menu_data_t),"_menu_data_t doesn't fit into menu_data");
	_menu_data_t* _md = (_menu_data_t*)&(menu_data[0]);
	if (!_md->initialized)
	{
		_md->endstopsEnabledPrevious = enable_endstops(false);
		_md->initialized = true;
	}
	if (lcd_encoder != 0)
	{
		refresh_cmd_timeout();
		if (! planner_queue_full())
		{
			current_position[axis] += float((int)lcd_encoder) * move_menu_scale;
			if (min_software_endstops && current_position[axis] < min) current_position[axis] = min;
			if (max_software_endstops && current_position[axis] > max) current_position[axis] = max;
			lcd_encoder = 0;
			world2machine_clamp(current_position[X_AXIS], current_position[Y_AXIS]);
			plan_buffer_line(current_position[X_AXIS], current_position[Y_AXIS], current_position[Z_AXIS], current_position[E_AXIS], manual_feedrate[axis] / 60, active_extruder);
			lcd_draw_update = 1;
		}
	}
	if (lcd_draw_update)
	{
	    lcd_set_cursor(0, 1);
		menu_draw_float31(' ', name, current_position[axis]);
	}
	if (menu_leaving || LCD_CLICKED) (void)enable_endstops(_md->endstopsEnabledPrevious);
	if (LCD_CLICKED) menu_back();
}


static void lcd_move_e()
{
	if (degHotend0() > EXTRUDE_MINTEMP)
	{
		if (lcd_encoder != 0)
		{
			refresh_cmd_timeout();
			if (! planner_queue_full())
			{
				current_position[E_AXIS] += float((int)lcd_encoder) * move_menu_scale;
				lcd_encoder = 0;
				plan_buffer_line(current_position[X_AXIS], current_position[Y_AXIS], current_position[Z_AXIS], current_position[E_AXIS], manual_feedrate[E_AXIS] / 60, active_extruder);
				lcd_draw_update = 1;
			}
		}
		if (lcd_draw_update)
		{
		    lcd_set_cursor(0, 1);
			menu_draw_float31(' ', PSTR("Extruder"), current_position[E_AXIS]);
		}
		if (LCD_CLICKED) menu_back();
	}
	else
	{
		show_preheat_nozzle_warning();
		lcd_return_to_status();
	}
}


//@brief Show measured Y distance of front calibration points from Y_MIN_POS
//If those points are detected too close to edge of reachable area, their confidence is lowered.
//This functionality is applied more often for MK2 printers.
static void lcd_menu_xyz_y_min()
{
//|01234567890123456789|
//|Y distance from min:|
//|--------------------|
//|Left:      N/A      |
//|Right:     N/A      |
//----------------------
	float distanceMin[2];
    count_xyz_details(distanceMin);
	lcd_printf_P(_N(
	  ESC_H(0,0)
	  "%S:\n"
	  "%S\n"
	  "%S:\n"
	  "%S:"
	 ),
	 _i("Y distance from min"),
	 separator,
	 _i("Left"),
	 _i("Right")
	);
	for (uint8_t i = 0; i < 2; i++)
	{
		lcd_set_cursor(11,2+i);
		if (distanceMin[i] >= 200) lcd_puts_P(_N("N/A"));
		else lcd_printf_P(_N("%6.2fmm"), distanceMin[i]);
	}
    if (lcd_clicked())
        menu_goto(lcd_menu_xyz_skew, 0, true, true);
}

//@brief Show measured axis skewness
float _deg(float rad)
{
	return rad * 180 / M_PI;
}

static void lcd_menu_xyz_skew()
{
//|01234567890123456789|
//|Measured skew:  N/A |
//|--------------------|
//|Slight skew:   0.12d|
//|Severe skew:   0.25d|
//----------------------
    float angleDiff = eeprom_read_float((float*)(EEPROM_XYZ_CAL_SKEW));
	lcd_printf_P(_N(
	  ESC_H(0,0)
	  "%S:\n"
	  "%S\n"
	  "%S:  %5.2f\x01\n"
	  "%S:  %5.2f\x01"
	 ),
	 _i("Measured skew"),
	 separator,
	 _i("Slight skew"), _deg(bed_skew_angle_mild),
	 _i("Severe skew"), _deg(bed_skew_angle_extreme)
	);
	if (angleDiff < 100)
		lcd_printf_P(_N(ESC_H(15,0)"%4.2f\x01"), _deg(angleDiff));
	else
		lcd_puts_P(_N(ESC_H(15,0)"N/A"));
    if (lcd_clicked())
        menu_goto(lcd_menu_xyz_offset, 0, true, true);
}
/**
 * @brief Show measured bed offset from expected position
 */
static void lcd_menu_xyz_offset()
{
    lcd_set_cursor(0,0);
    lcd_puts_P(_i("[0;0] point offset"));////MSG_MEASURED_OFFSET c=0 r=0
    lcd_puts_at_P(0, 1, separator);
    lcd_puts_at_P(0, 2, PSTR("X"));
    lcd_puts_at_P(0, 3, PSTR("Y"));

    float vec_x[2];
    float vec_y[2];
    float cntr[2];
    world2machine_read_valid(vec_x, vec_y, cntr);

    for (int i = 0; i < 2; i++)
    {
        lcd_puts_at_P(11, i + 2, PSTR(""));
        lcd_print(cntr[i]);
        lcd_puts_at_P((cntr[i] < 0) ? 17 : 16, i + 2, PSTR("mm"));
    }
    menu_back_if_clicked();
}

// Save a single axis babystep value.
void EEPROM_save_B(int pos, int* value)
{
  eeprom_update_byte((unsigned char*)pos, (unsigned char)((*value) & 0xff));
  eeprom_update_byte((unsigned char*)pos + 1, (unsigned char)((*value) >> 8));
}

// Read a single axis babystep value.
void EEPROM_read_B(int pos, int* value)
{
  *value = (int)eeprom_read_byte((unsigned char*)pos) | (int)(eeprom_read_byte((unsigned char*)pos + 1) << 8);
}


static void lcd_move_x() {
  _lcd_move(PSTR("X"), X_AXIS, X_MIN_POS, X_MAX_POS);
}
static void lcd_move_y() {
  _lcd_move(PSTR("Y"), Y_AXIS, Y_MIN_POS, Y_MAX_POS);
}
static void lcd_move_z() {
  _lcd_move(PSTR("Z"), Z_AXIS, Z_MIN_POS, Z_MAX_POS);
}


/**
 * @brief Adjust first layer offset from bed if axis is Z_AXIS
 *
 * If menu is left (button pushed or timed out), value is stored to EEPROM and
 * if the axis is Z_AXIS, CALIBRATION_STATUS_CALIBRATED is also stored.
 * Purpose of this function for other axis then Z is unknown.
 *
 * @param axis AxisEnum X_AXIS Y_AXIS Z_AXIS
 * other value leads to storing Z_AXIS
 * @param msg text to be displayed
 */
static void _lcd_babystep(int axis, const char *msg) 
{
	typedef struct
	{	// 19bytes total
		int8_t status;                 // 1byte
		int babystepMem[3];            // 6bytes
		float babystepMemMM[3];        // 12bytes
	} _menu_data_t;
	static_assert(sizeof(menu_data)>= sizeof(_menu_data_t),"_menu_data_t doesn't fit into menu_data");
	_menu_data_t* _md = (_menu_data_t*)&(menu_data[0]);
	if (_md->status == 0)
	{
		// Menu was entered.
		// Initialize its status.
		_md->status = 1;
		check_babystep();

		EEPROM_read_B(EEPROM_BABYSTEP_X, &_md->babystepMem[0]);
		EEPROM_read_B(EEPROM_BABYSTEP_Y, &_md->babystepMem[1]);
		EEPROM_read_B(EEPROM_BABYSTEP_Z, &_md->babystepMem[2]);

		// same logic as in babystep_load
	    if (calibration_status() >= CALIBRATION_STATUS_LIVE_ADJUST)
			_md->babystepMem[2] = 0;

		_md->babystepMemMM[0] = _md->babystepMem[0]/cs.axis_steps_per_unit[X_AXIS];
		_md->babystepMemMM[1] = _md->babystepMem[1]/cs.axis_steps_per_unit[Y_AXIS];
		_md->babystepMemMM[2] = _md->babystepMem[2]/cs.axis_steps_per_unit[Z_AXIS];
		lcd_draw_update = 1;
		//SERIAL_ECHO("Z baby step: ");
		//SERIAL_ECHO(_md->babystepMem[2]);
		// Wait 90 seconds before closing the live adjust dialog.
		lcd_timeoutToStatus.start();
	}

	if (lcd_encoder != 0) 
	{
		if (homing_flag) lcd_encoder = 0;
		_md->babystepMem[axis] += (int)lcd_encoder;
		if (axis == 2)
		{
			if (_md->babystepMem[axis] < Z_BABYSTEP_MIN) _md->babystepMem[axis] = Z_BABYSTEP_MIN; //-3999 -> -9.99 mm
			else if (_md->babystepMem[axis] > Z_BABYSTEP_MAX) _md->babystepMem[axis] = Z_BABYSTEP_MAX; //0
			else
			{
				CRITICAL_SECTION_START
				babystepsTodo[axis] += (int)lcd_encoder;
				CRITICAL_SECTION_END		
			}
		}
		_md->babystepMemMM[axis] = _md->babystepMem[axis]/cs.axis_steps_per_unit[axis]; 
		delay(50);
		lcd_encoder = 0;
		lcd_draw_update = 1;
	}
	if (lcd_draw_update)
	{
	    lcd_set_cursor(0, 1);
		menu_draw_float13(' ', msg, _md->babystepMemMM[axis]);
	}
	if (LCD_CLICKED || menu_leaving)
	{
		// Only update the EEPROM when leaving the menu.
		EEPROM_save_B(
		(axis == X_AXIS) ? EEPROM_BABYSTEP_X : ((axis == Y_AXIS) ? EEPROM_BABYSTEP_Y : EEPROM_BABYSTEP_Z),
		&_md->babystepMem[axis]);
		if(Z_AXIS == axis) calibration_status_store(CALIBRATION_STATUS_CALIBRATED);
	}
	if (LCD_CLICKED) menu_back();
}


static void lcd_babystep_z()
{
	_lcd_babystep(Z_AXIS, (_i("Adjusting Z")));////MSG_BABYSTEPPING_Z c=20 r=0
}


typedef struct
{	// 12bytes + 9bytes = 21bytes total
    menu_data_edit_t reserved; //12 bytes reserved for number editing functions
	int8_t status;                   // 1byte
	int16_t left;                    // 2byte
	int16_t right;                   // 2byte
	int16_t front;                   // 2byte
	int16_t rear;                    // 2byte
} _menu_data_adjust_bed_t;
static_assert(sizeof(menu_data)>= sizeof(_menu_data_adjust_bed_t),"_menu_data_adjust_bed_t doesn't fit into menu_data");

void lcd_adjust_bed_reset(void)
{
	eeprom_update_byte((unsigned char*)EEPROM_BED_CORRECTION_VALID, 1);
	eeprom_update_byte((unsigned char*)EEPROM_BED_CORRECTION_LEFT , 0);
	eeprom_update_byte((unsigned char*)EEPROM_BED_CORRECTION_RIGHT, 0);
	eeprom_update_byte((unsigned char*)EEPROM_BED_CORRECTION_FRONT, 0);
	eeprom_update_byte((unsigned char*)EEPROM_BED_CORRECTION_REAR , 0);
	_menu_data_adjust_bed_t* _md = (_menu_data_adjust_bed_t*)&(menu_data[0]);
	_md->status = 0;
}

#define BED_ADJUSTMENT_UM_MAX 50

void lcd_adjust_bed(void)
{
	_menu_data_adjust_bed_t* _md = (_menu_data_adjust_bed_t*)&(menu_data[0]);
    if (_md->status == 0)
	{
        // Menu was entered.
		_md->left  = 0;
		_md->right = 0;
		_md->front = 0;
		_md->rear  = 0;
        if (eeprom_read_byte((unsigned char*)EEPROM_BED_CORRECTION_VALID) == 1)
		{
			_md->left  = eeprom_read_int8((unsigned char*)EEPROM_BED_CORRECTION_LEFT);
			_md->right = eeprom_read_int8((unsigned char*)EEPROM_BED_CORRECTION_RIGHT);
			_md->front = eeprom_read_int8((unsigned char*)EEPROM_BED_CORRECTION_FRONT);
			_md->rear  = eeprom_read_int8((unsigned char*)EEPROM_BED_CORRECTION_REAR);
		}
        _md->status = 1;
    }
    MENU_BEGIN();
	// leaving menu - this condition must be immediately before MENU_ITEM_BACK_P
	if (((menu_item == menu_line) && menu_clicked && (lcd_encoder == menu_item)) || menu_leaving)
	{
        eeprom_update_int8((unsigned char*)EEPROM_BED_CORRECTION_LEFT,  _md->left);
        eeprom_update_int8((unsigned char*)EEPROM_BED_CORRECTION_RIGHT, _md->right);
        eeprom_update_int8((unsigned char*)EEPROM_BED_CORRECTION_FRONT, _md->front);
        eeprom_update_int8((unsigned char*)EEPROM_BED_CORRECTION_REAR,  _md->rear);
        eeprom_update_byte((unsigned char*)EEPROM_BED_CORRECTION_VALID, 1);
	}
	MENU_ITEM_BACK_P(_T(MSG_SETTINGS));
	MENU_ITEM_EDIT_int3_P(_i("Left side [um]"),  &_md->left,  -BED_ADJUSTMENT_UM_MAX, BED_ADJUSTMENT_UM_MAX);////MSG_BED_CORRECTION_LEFT c=14 r=1
    MENU_ITEM_EDIT_int3_P(_i("Right side[um]"), &_md->right, -BED_ADJUSTMENT_UM_MAX, BED_ADJUSTMENT_UM_MAX);////MSG_BED_CORRECTION_RIGHT c=14 r=1
    MENU_ITEM_EDIT_int3_P(_i("Front side[um]"), &_md->front, -BED_ADJUSTMENT_UM_MAX, BED_ADJUSTMENT_UM_MAX);////MSG_BED_CORRECTION_FRONT c=14 r=1
    MENU_ITEM_EDIT_int3_P(_i("Rear side [um]"),  &_md->rear,  -BED_ADJUSTMENT_UM_MAX, BED_ADJUSTMENT_UM_MAX);////MSG_BED_CORRECTION_REAR c=14 r=1
    MENU_ITEM_FUNCTION_P(_i("Reset"), lcd_adjust_bed_reset);////MSG_BED_CORRECTION_RESET c=0 r=0
    MENU_END();
}

void pid_extruder()
{
	lcd_clear();
	lcd_set_cursor(1, 0);
	lcd_puts_P(_i("Set temperature:"));////MSG_SET_TEMPERATURE c=19 r=1
	pid_temp += int(lcd_encoder);
	if (pid_temp > HEATER_0_MAXTEMP) pid_temp = HEATER_0_MAXTEMP;
	if (pid_temp < HEATER_0_MINTEMP) pid_temp = HEATER_0_MINTEMP;
	lcd_encoder = 0;
	lcd_set_cursor(1, 2);
	lcd_print(ftostr3(pid_temp));
	if (lcd_clicked()) {
		lcd_commands_type = LCD_COMMAND_PID_EXTRUDER;
		lcd_return_to_status();
		lcd_update(2);
	}

}
/*
void lcd_adjust_z() {
  int enc_dif = 0;
  int cursor_pos = 1;
  int fsm = 0;




  lcd_clear();
  lcd_set_cursor(0, 0);
  lcd_puts_P(_i("Auto adjust Z?"));////MSG_ADJUSTZ c=0 r=0
  lcd_set_cursor(1, 1);
  lcd_puts_P(_T(MSG_YES));

  lcd_set_cursor(1, 2);

  lcd_puts_P(_T(MSG_NO));

  lcd_set_cursor(0, 1);

  lcd_print(">");


  enc_dif = lcd_encoder_diff;

  while (fsm == 0) {

    manage_heater();
    manage_inactivity(true);

    if ( abs((enc_dif - lcd_encoder_diff)) > 4 ) {

      if ( (abs(enc_dif - lcd_encoder_diff)) > 1 ) {
        if (enc_dif > lcd_encoder_diff ) {
          cursor_pos --;
        }

        if (enc_dif < lcd_encoder_diff  ) {
          cursor_pos ++;
        }

        if (cursor_pos > 2) {
          cursor_pos = 2;
        }

        if (cursor_pos < 1) {
          cursor_pos = 1;
        }
        lcd_set_cursor(0, 1);
        lcd_print(" ");
        lcd_set_cursor(0, 2);
        lcd_print(" ");
        lcd_set_cursor(0, cursor_pos);
        lcd_print(">");
        enc_dif = lcd_encoder_diff;
        delay(100);
      }

    }


    if (lcd_clicked()) {
      fsm = cursor_pos;
      if (fsm == 1) {
        int babystepLoadZ = 0;
        EEPROM_read_B(EEPROM_BABYSTEP_Z, &babystepLoadZ);
        CRITICAL_SECTION_START
        babystepsTodo[Z_AXIS] = babystepLoadZ;
        CRITICAL_SECTION_END
      } else {
        int zero = 0;
        EEPROM_save_B(EEPROM_BABYSTEP_X, &zero);
        EEPROM_save_B(EEPROM_BABYSTEP_Y, &zero);
        EEPROM_save_B(EEPROM_BABYSTEP_Z, &zero);
      }
      delay(500);
    }
  };

  lcd_clear();
  lcd_return_to_status();

}*/

bool lcd_wait_for_pinda(float temp) {
	lcd_set_custom_characters_degree();
	setAllTargetHotends(0);
	setTargetBed(0);
	LongTimer pinda_timeout;
	pinda_timeout.start();
	bool target_temp_reached = true;

	while (current_temperature_pinda > temp){
		lcd_display_message_fullscreen_P(_i("Waiting for PINDA probe cooling"));////MSG_WAITING_TEMP_PINDA c=20 r=3

		lcd_set_cursor(0, 4);
		lcd_print(LCD_STR_THERMOMETER[0]);
		lcd_print(ftostr3(current_temperature_pinda));
		lcd_print("/");
		lcd_print(ftostr3(temp));
		lcd_print(LCD_STR_DEGREE);
		delay_keep_alive(1000);
		serialecho_temperatures();
		if (pinda_timeout.expired(8 * 60 * 1000ul)) { //PINDA cooling from 60 C to 35 C takes about 7 minutes
			target_temp_reached = false;
			break;
		}
	}
	lcd_set_custom_characters_arrows();
	lcd_update_enable(true);
	return target_temp_reached;
}

void lcd_wait_for_heater() {
		lcd_display_message_fullscreen_P(_T(MSG_WIZARD_HEATING));
		lcd_set_degree();
		lcd_set_cursor(0, 4);
		lcd_print(LCD_STR_THERMOMETER[0]);
		lcd_print(ftostr3(degHotend(active_extruder)));
		lcd_print("/");
		lcd_print(ftostr3(degTargetHotend(active_extruder)));
		lcd_print(LCD_STR_DEGREE);
}

void lcd_wait_for_cool_down() {
	lcd_set_custom_characters_degree();
	setAllTargetHotends(0);
	setTargetBed(0);
	while ((degHotend(0)>MAX_HOTEND_TEMP_CALIBRATION) || (degBed() > MAX_BED_TEMP_CALIBRATION)) {
		lcd_display_message_fullscreen_P(_i("Waiting for nozzle and bed cooling"));////MSG_WAITING_TEMP c=20 r=3

		lcd_set_cursor(0, 4);
		lcd_print(LCD_STR_THERMOMETER[0]);
		lcd_print(ftostr3(degHotend(0)));
		lcd_print("/0");		
		lcd_print(LCD_STR_DEGREE);

		lcd_set_cursor(9, 4);
		lcd_print(LCD_STR_BEDTEMP[0]);
		lcd_print(ftostr3(degBed()));
		lcd_print("/0");		
		lcd_print(LCD_STR_DEGREE);
		lcd_set_custom_characters();
		delay_keep_alive(1000);
		serialecho_temperatures();
	}
	lcd_set_custom_characters_arrows();
	lcd_update_enable(true);
}

// Lets the user move the Z carriage up to the end stoppers.
// When done, it sets the current Z to Z_MAX_POS and returns true.
// Otherwise the Z calibration is not changed and false is returned.

#ifndef TMC2130
bool lcd_calibrate_z_end_stop_manual(bool only_z)
{
    // Don't know where we are. Let's claim we are Z=0, so the soft end stops will not be triggered when moving up.
    current_position[Z_AXIS] = 0;
    plan_set_position(current_position[X_AXIS], current_position[Y_AXIS], current_position[Z_AXIS], current_position[E_AXIS]);

    // Until confirmed by the confirmation dialog.
    for (;;) {
        unsigned long previous_millis_cmd = millis();
        const char   *msg                 = only_z ? _i("Calibrating Z. Rotate the knob to move the Z carriage up to the end stoppers. Click when done.") : _i("Calibrating XYZ. Rotate the knob to move the Z carriage up to the end stoppers. Click when done.");////MSG_MOVE_CARRIAGE_TO_THE_TOP c=20 r=8////MSG_MOVE_CARRIAGE_TO_THE_TOP_Z c=20 r=8
        const char   *msg_next            = lcd_display_message_fullscreen_P(msg);
        const bool    multi_screen        = msg_next != NULL;
        unsigned long previous_millis_msg = millis();
        // Until the user finishes the z up movement.
        lcd_encoder_diff = 0;
        lcd_encoder = 0;
        for (;;) {
//          if (millis() - previous_millis_cmd > LCD_TIMEOUT_TO_STATUS)
//             goto canceled;
            manage_heater();
            manage_inactivity(true);
            if (abs(lcd_encoder_diff) >= ENCODER_PULSES_PER_STEP) {
                delay(50);
                previous_millis_cmd = millis();
                lcd_encoder += abs(lcd_encoder_diff / ENCODER_PULSES_PER_STEP);
                lcd_encoder_diff = 0;
                if (! planner_queue_full()) {
                    // Only move up, whatever direction the user rotates the encoder.
                    current_position[Z_AXIS] += fabs(lcd_encoder);
                    lcd_encoder = 0;
                    plan_buffer_line(current_position[X_AXIS], current_position[Y_AXIS], current_position[Z_AXIS], current_position[E_AXIS], manual_feedrate[Z_AXIS] / 60, active_extruder);
                }
            }
            if (lcd_clicked()) {
                // Abort a move if in progress.
                planner_abort_hard();
                while (lcd_clicked()) ;
                delay(10);
                while (lcd_clicked()) ;
                break;
            }
            if (multi_screen && millis() - previous_millis_msg > 5000) {
                if (msg_next == NULL)
                    msg_next = msg;
                msg_next = lcd_display_message_fullscreen_P(msg_next);
                previous_millis_msg = millis();
            }
        }
        // Let the user confirm, that the Z carriage is at the top end stoppers.
        int8_t result = lcd_show_fullscreen_message_yes_no_and_wait_P(_i("Are left and right Z~carriages all up?"), false);////MSG_CONFIRM_CARRIAGE_AT_THE_TOP c=20 r=2
        if (result == -1)
            goto canceled;
        else if (result == 1)
            goto calibrated;
        // otherwise perform another round of the Z up dialog.
    }

calibrated:
    // Let the machine think the Z axis is a bit higher than it is, so it will not home into the bed
    // during the search for the induction points.
    current_position[Z_AXIS] = Z_MAX_POS-3.f;
    plan_set_position(current_position[X_AXIS], current_position[Y_AXIS], current_position[Z_AXIS], current_position[E_AXIS]);
    return true;

canceled:
    return false;
}

#endif // TMC2130

static inline bool pgm_is_whitespace(const char *c_addr)
{
    const char c = pgm_read_byte(c_addr);
    return c == ' ' || c == '\t' || c == '\r' || c == '\n';
}

static inline bool pgm_is_interpunction(const char *c_addr)
{
    const char c = pgm_read_byte(c_addr);
    return c == '.' || c == ',' || c == ':'|| c == ';' || c == '?' || c == '!' || c == '/';
}

/**
 * @brief show full screen message
 *
 * This function is non-blocking
 * @param msg message to be displayed from PROGMEM
 * @param nlines
 * @return rest of the text (to be displayed on next page)
 */
static const char* lcd_display_message_fullscreen_nonBlocking_P(const char *msg, uint8_t &nlines)
{
    lcd_set_cursor(0, 0);
    const char *msgend = msg;
    uint8_t row = 0;
    bool multi_screen = false;
    for (; row < 4; ++ row) {
        while (pgm_is_whitespace(msg))
            ++ msg;
        if (pgm_read_byte(msg) == 0)
            // End of the message.
            break;
        lcd_set_cursor(0, row);
        uint8_t linelen = min(strlen_P(msg), 20);
        const char *msgend2 = msg + linelen;
        msgend = msgend2;
        if (row == 3 && linelen == 20) {
            // Last line of the display, full line shall be displayed.
            // Find out, whether this message will be split into multiple screens.
            while (pgm_is_whitespace(msgend))
                ++ msgend;
            multi_screen = pgm_read_byte(msgend) != 0;
            if (multi_screen)
                msgend = (msgend2 -= 2);
        }
        if (pgm_read_byte(msgend) != 0 && ! pgm_is_whitespace(msgend) && ! pgm_is_interpunction(msgend)) {
            // Splitting a word. Find the start of the current word.
            while (msgend > msg && ! pgm_is_whitespace(msgend - 1))
                 -- msgend;
            if (msgend == msg)
                // Found a single long word, which cannot be split. Just cut it.
                msgend = msgend2;
        }
        for (; msg < msgend; ++ msg) {
            char c = char(pgm_read_byte(msg));
            if (c == '~')
                c = ' ';
            lcd_print(c);
        }
    }

    if (multi_screen) {
        // Display the "next screen" indicator character.
        // lcd_set_custom_characters_arrows();
        lcd_set_custom_characters_nextpage();
        lcd_set_cursor(19, 3);
        // Display the down arrow.
        lcd_print(char(1));
    }

    nlines = row;
    return multi_screen ? msgend : NULL;
}

const char* lcd_display_message_fullscreen_P(const char *msg, uint8_t &nlines)
{
    // Disable update of the screen by the usual lcd_update(0) routine.
    lcd_update_enable(false);
    lcd_clear();
//	uint8_t nlines;
    return lcd_display_message_fullscreen_nonBlocking_P(msg, nlines);
}
const char* lcd_display_message_fullscreen_P(const char *msg) 
{
  uint8_t nlines;
  return lcd_display_message_fullscreen_P(msg, nlines);
}


/**
 * @brief show full screen message and wait
 *
 * This function is blocking.
 * @param msg message to be displayed from PROGMEM
 */
void lcd_show_fullscreen_message_and_wait_P(const char *msg)
{
    LcdUpdateDisabler lcdUpdateDisabler;
    const char *msg_next = lcd_display_message_fullscreen_P(msg);
    bool multi_screen = msg_next != NULL;
	lcd_set_custom_characters_nextpage();
	lcd_consume_click();
	KEEPALIVE_STATE(PAUSED_FOR_USER);
	// Until confirmed by a button click.
	for (;;) {
		if (!multi_screen) {
			lcd_set_cursor(19, 3);
			// Display the confirm char.
			lcd_print(char(2));
		}
        // Wait for 5 seconds before displaying the next text.
        for (uint8_t i = 0; i < 100; ++ i) {
            delay_keep_alive(50);
            if (lcd_clicked()) {
				if (msg_next == NULL) {
					KEEPALIVE_STATE(IN_HANDLER);
					lcd_set_custom_characters();
					lcd_update_enable(true);
					lcd_update(2);
					return;
				}
				else {
					break;
				}
            }
        }
        if (multi_screen) {
            if (msg_next == NULL)
                msg_next = msg;
            msg_next = lcd_display_message_fullscreen_P(msg_next);
			if (msg_next == NULL) {

				lcd_set_cursor(19, 3);
				// Display the confirm char.
				lcd_print(char(2));
			}
        }
    }
}

bool lcd_wait_for_click_delay(uint16_t nDelay)
// nDelay :: timeout [s] (0 ~ no timeout)
// true ~ clicked, false ~ delayed
{
bool bDelayed;
long nTime0 = millis()/1000;
	lcd_consume_click();
	KEEPALIVE_STATE(PAUSED_FOR_USER);
    for (;;) {
        manage_heater();
        manage_inactivity(true);
        bDelayed = ((millis()/1000-nTime0) > nDelay);
        bDelayed = (bDelayed && (nDelay != 0));   // 0 ~ no timeout, always waiting for click
        if (lcd_clicked() || bDelayed) {
			KEEPALIVE_STATE(IN_HANDLER);
            return(!bDelayed);
        }
    }
}

void lcd_wait_for_click()
{
lcd_wait_for_click_delay(0);
}

//! @brief Show multiple screen message with yes and no possible choices and wait with possible timeout
//! @param msg Message to show
//! @param allow_timeouting if true, allows time outing of the screen
//! @param default_yes if true, yes choice is selected by default, otherwise no choice is preselected
//! @retval 1 yes choice selected by user
//! @retval 0 no choice selected by user
//! @retval -1 screen timed out
int8_t lcd_show_multiscreen_message_yes_no_and_wait_P(const char *msg, bool allow_timeouting, bool default_yes) //currently just max. n*4 + 3 lines supported (set in language header files)
{
    return lcd_show_multiscreen_message_two_choices_and_wait_P(msg, allow_timeouting, default_yes, _T(MSG_YES), _T(MSG_NO));
}
//! @brief Show multiple screen message with two possible choices and wait with possible timeout
//! @param msg Message to show
//! @param allow_timeouting if true, allows time outing of the screen
//! @param default_first if true, fist choice is selected by default, otherwise second choice is preselected
//! @param first_choice text caption of first possible choice
//! @param second_choice text caption of second possible choice
//! @retval 1 first choice selected by user
//! @retval 0 second choice selected by user
//! @retval -1 screen timed out
int8_t lcd_show_multiscreen_message_two_choices_and_wait_P(const char *msg, bool allow_timeouting, bool default_first,
        const char *first_choice, const char *second_choice)
{
	const char *msg_next = lcd_display_message_fullscreen_P(msg);
	bool multi_screen = msg_next != NULL;
	bool yes = default_first ? true : false;

	// Wait for user confirmation or a timeout.
	unsigned long previous_millis_cmd = millis();
	int8_t        enc_dif = lcd_encoder_diff;
	lcd_consume_click();
	//KEEPALIVE_STATE(PAUSED_FOR_USER);
	for (;;) {
		for (uint8_t i = 0; i < 100; ++i) {
			delay_keep_alive(50);
			if (allow_timeouting && millis() - previous_millis_cmd > LCD_TIMEOUT_TO_STATUS)
				return -1;
			manage_heater();
			manage_inactivity(true);

			if (abs(enc_dif - lcd_encoder_diff) > 4) {
				if (msg_next == NULL) {
					lcd_set_cursor(0, 3);
					if (enc_dif < lcd_encoder_diff && yes) {
						lcd_puts_P((PSTR(" ")));
						lcd_set_cursor(7, 3);
						lcd_puts_P((PSTR(">")));
						yes = false;
					}
					else if (enc_dif > lcd_encoder_diff && !yes) {
						lcd_puts_P((PSTR(">")));
						lcd_set_cursor(7, 3);
						lcd_puts_P((PSTR(" ")));
						yes = true;
					}
					enc_dif = lcd_encoder_diff;
				}
				else {
					break; //turning knob skips waiting loop
				}
			}
			if (lcd_clicked()) {
				if (msg_next == NULL) {
					//KEEPALIVE_STATE(IN_HANDLER);
					lcd_set_custom_characters();
					return yes;
				}
				else break;
			}
		}
		if (multi_screen) {
			if (msg_next == NULL) {
				msg_next = msg;
			}
			msg_next = lcd_display_message_fullscreen_P(msg_next);
		}
		if (msg_next == NULL) {
			lcd_set_cursor(0, 3);
			if (yes) lcd_puts_P(PSTR(">"));
			lcd_set_cursor(1, 3);
			lcd_puts_P(first_choice);
			lcd_set_cursor(7, 3);
			if (!yes) lcd_puts_P(PSTR(">"));
			lcd_set_cursor(8, 3);
			lcd_puts_P(second_choice);
		}
	}
}

//! @brief Show single screen message with yes and no possible choices and wait with possible timeout
//! @param msg Message to show
//! @param allow_timeouting if true, allows time outing of the screen
//! @param default_yes if true, yes choice is selected by default, otherwise no choice is preselected
//! @retval 1 yes choice selected by user
//! @retval 0 no choice selected by user
//! @retval -1 screen timed out
int8_t lcd_show_fullscreen_message_yes_no_and_wait_P(const char *msg, bool allow_timeouting, bool default_yes)
{

	lcd_display_message_fullscreen_P(msg);
	
	if (default_yes) {
		lcd_set_cursor(0, 2);
		lcd_puts_P(PSTR(">"));
		lcd_puts_P(_T(MSG_YES));
		lcd_set_cursor(1, 3);
		lcd_puts_P(_T(MSG_NO));
	}
	else {
		lcd_set_cursor(1, 2);
		lcd_puts_P(_T(MSG_YES));
		lcd_set_cursor(0, 3);
		lcd_puts_P(PSTR(">"));
		lcd_puts_P(_T(MSG_NO));
	}
	bool yes = default_yes ? true : false;

	// Wait for user confirmation or a timeout.
	unsigned long previous_millis_cmd = millis();
	int8_t        enc_dif = lcd_encoder_diff;
	lcd_consume_click();
	KEEPALIVE_STATE(PAUSED_FOR_USER);
	for (;;) {
		if (allow_timeouting && millis() - previous_millis_cmd > LCD_TIMEOUT_TO_STATUS)
			return -1;
		manage_heater();
		manage_inactivity(true);
		if (abs(enc_dif - lcd_encoder_diff) > 4) {
			lcd_set_cursor(0, 2);
				if (enc_dif < lcd_encoder_diff && yes) {
					lcd_puts_P((PSTR(" ")));
					lcd_set_cursor(0, 3);
					lcd_puts_P((PSTR(">")));
					yes = false;
				}
				else if (enc_dif > lcd_encoder_diff && !yes) {
					lcd_puts_P((PSTR(">")));
					lcd_set_cursor(0, 3);
					lcd_puts_P((PSTR(" ")));
					yes = true;
				}
				enc_dif = lcd_encoder_diff;
		}
		if (lcd_clicked()) {
			KEEPALIVE_STATE(IN_HANDLER);
			return yes;
		}
	}
}

void lcd_bed_calibration_show_result(BedSkewOffsetDetectionResultType result, uint8_t point_too_far_mask)
{
    const char *msg = NULL;
    if (result == BED_SKEW_OFFSET_DETECTION_POINT_NOT_FOUND) {
        lcd_show_fullscreen_message_and_wait_P(_i("XYZ calibration failed. Bed calibration point was not found."));////MSG_BED_SKEW_OFFSET_DETECTION_POINT_NOT_FOUND c=20 r=8
    } else if (result == BED_SKEW_OFFSET_DETECTION_FITTING_FAILED) {
        if (point_too_far_mask == 0)
            msg = _T(MSG_BED_SKEW_OFFSET_DETECTION_FITTING_FAILED);
        else if (point_too_far_mask == 2 || point_too_far_mask == 7)
            // Only the center point or all the three front points.
            msg = _i("XYZ calibration failed. Front calibration points not reachable.");////MSG_BED_SKEW_OFFSET_DETECTION_FAILED_FRONT_BOTH_FAR c=20 r=8
        else if ((point_too_far_mask & 1) == 0)
            // The right and maybe the center point out of reach.
            msg = _i("XYZ calibration failed. Right front calibration point not reachable.");////MSG_BED_SKEW_OFFSET_DETECTION_FAILED_FRONT_RIGHT_FAR c=20 r=8
        else
            // The left and maybe the center point out of reach.
            msg = _i("XYZ calibration failed. Left front calibration point not reachable.");////MSG_BED_SKEW_OFFSET_DETECTION_FAILED_FRONT_LEFT_FAR c=20 r=8
        lcd_show_fullscreen_message_and_wait_P(msg);
    } else {
        if (point_too_far_mask != 0) {
            if (point_too_far_mask == 2 || point_too_far_mask == 7)
                // Only the center point or all the three front points.
                msg = _i("XYZ calibration compromised. Front calibration points not reachable.");////MSG_BED_SKEW_OFFSET_DETECTION_WARNING_FRONT_BOTH_FAR c=20 r=8
            else if ((point_too_far_mask & 1) == 0)
                // The right and maybe the center point out of reach.
                msg = _i("XYZ calibration compromised. Right front calibration point not reachable.");////MSG_BED_SKEW_OFFSET_DETECTION_WARNING_FRONT_RIGHT_FAR c=20 r=8
            else
                // The left and maybe the center point out of reach.
                msg = _i("XYZ calibration compromised. Left front calibration point not reachable.");////MSG_BED_SKEW_OFFSET_DETECTION_WARNING_FRONT_LEFT_FAR c=20 r=8
            lcd_show_fullscreen_message_and_wait_P(msg);
        }
        if (point_too_far_mask == 0 || result > 0) {
            switch (result) {
                default:
                    // should not happen
                    msg = _T(MSG_BED_SKEW_OFFSET_DETECTION_FITTING_FAILED);
                    break;
                case BED_SKEW_OFFSET_DETECTION_PERFECT:
                    msg = _i("XYZ calibration ok. X/Y axes are perpendicular. Congratulations!");////MSG_BED_SKEW_OFFSET_DETECTION_PERFECT c=20 r=8
                    break;
                case BED_SKEW_OFFSET_DETECTION_SKEW_MILD:
                    msg = _i("XYZ calibration all right. X/Y axes are slightly skewed. Good job!");////MSG_BED_SKEW_OFFSET_DETECTION_SKEW_MILD c=20 r=8
                    break;
                case BED_SKEW_OFFSET_DETECTION_SKEW_EXTREME:
                    msg = _i("XYZ calibration all right. Skew will be corrected automatically.");////MSG_BED_SKEW_OFFSET_DETECTION_SKEW_EXTREME c=20 r=8
                    break;
            }
            lcd_show_fullscreen_message_and_wait_P(msg);
        }
    }
}

void lcd_temp_cal_show_result(bool result) {
	
	custom_message_type = CUSTOM_MSG_TYPE_STATUS;
	disable_x();
	disable_y();
	disable_z();
	disable_e0();
	disable_e1();
	disable_e2();
	setTargetBed(0); //set bed target temperature back to 0

	if (result == true) {
		eeprom_update_byte((uint8_t*)EEPROM_CALIBRATION_STATUS_PINDA, 1);
		SERIAL_ECHOLNPGM("Temperature calibration done. Continue with pressing the knob.");
		lcd_show_fullscreen_message_and_wait_P(_T(MSG_TEMP_CALIBRATION_DONE));
		temp_cal_active = true;
		eeprom_update_byte((unsigned char *)EEPROM_TEMP_CAL_ACTIVE, 1);
	}
	else {
		eeprom_update_byte((uint8_t*)EEPROM_CALIBRATION_STATUS_PINDA, 0);
		SERIAL_ECHOLNPGM("Temperature calibration failed. Continue with pressing the knob.");
		lcd_show_fullscreen_message_and_wait_P(_i("Temperature calibration failed"));////MSG_TEMP_CAL_FAILED c=20 r=8
		temp_cal_active = false;
		eeprom_update_byte((unsigned char *)EEPROM_TEMP_CAL_ACTIVE, 0);
	}
	lcd_update_enable(true);
	lcd_update(2);
}

static void lcd_show_end_stops() {
	lcd_set_cursor(0, 0);
	lcd_puts_P((PSTR("End stops diag")));
	lcd_set_cursor(0, 1);
	lcd_puts_P((READ(X_MIN_PIN) ^ (bool)X_MIN_ENDSTOP_INVERTING) ? (PSTR("X1")) : (PSTR("X0")));
	lcd_set_cursor(0, 2);
	lcd_puts_P((READ(Y_MIN_PIN) ^ (bool)Y_MIN_ENDSTOP_INVERTING) ? (PSTR("Y1")) : (PSTR("Y0")));
	lcd_set_cursor(0, 3);
	lcd_puts_P((READ(Z_MIN_PIN) ^ (bool)Z_MIN_ENDSTOP_INVERTING) ? (PSTR("Z1")) : (PSTR("Z0")));
}

#ifndef TMC2130
static void menu_show_end_stops() {
    lcd_show_end_stops();
    if (LCD_CLICKED) menu_back();
}
#endif // not defined TMC2130

// Lets the user move the Z carriage up to the end stoppers.
// When done, it sets the current Z to Z_MAX_POS and returns true.
// Otherwise the Z calibration is not changed and false is returned.
void lcd_diag_show_end_stops()
{
    lcd_clear();
	lcd_consume_click();
    for (;;) {
        manage_heater();
        manage_inactivity(true);
        lcd_show_end_stops();
        if (lcd_clicked()) {
            break;
        }
    }
    lcd_clear();
    lcd_return_to_status();
}

static void lcd_print_state(uint8_t state)
{
	switch (state) {
		case STATE_ON:
			lcd_puts_P(_i("On "));
		break;
		case STATE_OFF:
			lcd_puts_P(_i("Off"));
		break;
		default: 
			lcd_puts_P(_i("N/A"));
		break;
	}
}

static void lcd_show_sensors_state()
{
	//0: N/A; 1: OFF; 2: ON
	uint8_t chars = 0;
	uint8_t pinda_state = STATE_NA;
	uint8_t finda_state = STATE_NA;
	uint8_t idler_state = STATE_NA;

	pinda_state = READ(Z_MIN_PIN);
	if (mmu_enabled) {
		finda_state = mmu_finda;
	}
	if (ir_sensor_detected) {
		idler_state = !PIN_GET(IR_SENSOR_PIN);
	}
	lcd_puts_at_P(0, 0, _i("Sensor state"));
	lcd_puts_at_P(1, 1, _i("PINDA:"));
	lcd_set_cursor(LCD_WIDTH - 4, 1);
	lcd_print_state(pinda_state);
	
	lcd_puts_at_P(1, 2, _i("FINDA:"));
	lcd_set_cursor(LCD_WIDTH - 4, 2);
	lcd_print_state(finda_state);
	
	lcd_puts_at_P(1, 3, _i("IR:"));
	lcd_set_cursor(LCD_WIDTH - 4, 3);
	lcd_print_state(idler_state);
}

static void lcd_menu_show_sensors_state()
{
	lcd_timeoutToStatus.stop();
	lcd_show_sensors_state();
	if(LCD_CLICKED)
	{
		lcd_timeoutToStatus.start();
		menu_back();
	}
}

void prusa_statistics(int _message, uint8_t _fil_nr) {
#ifdef DEBUG_DISABLE_PRUSA_STATISTICS
	return;
#endif //DEBUG_DISABLE_PRUSA_STATISTICS
	switch (_message)
	{

	case 0: // default message
		if (IS_SD_PRINTING)
		{
			SERIAL_ECHO("{");
			prusa_stat_printerstatus(4);
			prusa_stat_farm_number();
			prusa_stat_printinfo();
			SERIAL_ECHOLN("}");
			status_number = 4;
		}
		else
		{
			SERIAL_ECHO("{");
			prusa_stat_printerstatus(1);
			prusa_stat_farm_number();
			SERIAL_ECHOLN("}");
			status_number = 1;
		}
		break;

	case 1:		// 1 heating
		farm_status = 2;
		SERIAL_ECHO("{");
		prusa_stat_printerstatus(2);
		prusa_stat_farm_number();
		SERIAL_ECHOLN("}");
		status_number = 2;
		farm_timer = 1;
		break;

	case 2:		// heating done
		farm_status = 3;
		SERIAL_ECHO("{");
		prusa_stat_printerstatus(3);
		prusa_stat_farm_number();
		SERIAL_ECHOLN("}");
		status_number = 3;
		farm_timer = 1;

		if (IS_SD_PRINTING)
		{
			farm_status = 4;
			SERIAL_ECHO("{");
			prusa_stat_printerstatus(4);
			prusa_stat_farm_number();
			SERIAL_ECHOLN("}");
			status_number = 4;
		}
		else
		{
			SERIAL_ECHO("{");
			prusa_stat_printerstatus(3);
			prusa_stat_farm_number();
			SERIAL_ECHOLN("}");
			status_number = 3;
		}
		farm_timer = 1;
		break;

	case 3:		// filament change

		break;
	case 4:		// print succesfull
		SERIAL_ECHO("{[RES:1][FIL:");
		MYSERIAL.print(int(_fil_nr));
		SERIAL_ECHO("]");
		prusa_stat_printerstatus(status_number);
		prusa_stat_farm_number();
		SERIAL_ECHOLN("}");
		farm_timer = 2;
		break;
	case 5:		// print not succesfull
		SERIAL_ECHO("{[RES:0][FIL:");
		MYSERIAL.print(int(_fil_nr));
		SERIAL_ECHO("]");
		prusa_stat_printerstatus(status_number);
		prusa_stat_farm_number();
		SERIAL_ECHOLN("}");
		farm_timer = 2;
		break;
	case 6:		// print done
		SERIAL_ECHO("{[PRN:8]");
		prusa_stat_farm_number();
		SERIAL_ECHOLN("}");
		status_number = 8;
		farm_timer = 2;
		break;
	case 7:		// print done - stopped
		SERIAL_ECHO("{[PRN:9]");
		prusa_stat_farm_number();
		SERIAL_ECHOLN("}");
		status_number = 9;
		farm_timer = 2;
		break;
	case 8:		// printer started
		SERIAL_ECHO("{[PRN:0][PFN:");
		status_number = 0;
		SERIAL_ECHO(farm_no);
		SERIAL_ECHOLN("]}");
		farm_timer = 2;
		break;
	case 20:		// echo farm no
		SERIAL_ECHO("{");
		prusa_stat_printerstatus(status_number);
		prusa_stat_farm_number();
		SERIAL_ECHOLN("}");
		farm_timer = 4;
		break;
	case 21: // temperatures
		SERIAL_ECHO("{");
		prusa_stat_temperatures();
		prusa_stat_farm_number();
		prusa_stat_printerstatus(status_number);
		SERIAL_ECHOLN("}");
		break;
    case 22: // waiting for filament change
        SERIAL_ECHO("{[PRN:5]");
		prusa_stat_farm_number();
		SERIAL_ECHOLN("}");
		status_number = 5;
        break;
	
	case 90: // Error - Thermal Runaway
		SERIAL_ECHO("{[ERR:1]");
		prusa_stat_farm_number();
		SERIAL_ECHOLN("}");
		break;
	case 91: // Error - Thermal Runaway Preheat
		SERIAL_ECHO("{[ERR:2]");
		prusa_stat_farm_number();
		SERIAL_ECHOLN("}");
		break;
	case 92: // Error - Min temp
		SERIAL_ECHO("{[ERR:3]");
		prusa_stat_farm_number();
		SERIAL_ECHOLN("}");
		break;
	case 93: // Error - Max temp
		SERIAL_ECHO("{[ERR:4]");
		prusa_stat_farm_number();
		SERIAL_ECHOLN("}");
		break;

    case 99:		// heartbeat
        SERIAL_ECHO("{[PRN:99]");
        prusa_stat_temperatures();
		SERIAL_ECHO("[PFN:");
		SERIAL_ECHO(farm_no);
		SERIAL_ECHO("]");
        SERIAL_ECHOLN("}");
            
        break;
	}

}

static void prusa_stat_printerstatus(int _status)
{
	SERIAL_ECHO("[PRN:");
	SERIAL_ECHO(_status);
	SERIAL_ECHO("]");
}

static void prusa_stat_farm_number() {
	SERIAL_ECHO("[PFN:");
	SERIAL_ECHO(farm_no);
	SERIAL_ECHO("]");
}

static void prusa_stat_temperatures()
{
	SERIAL_ECHO("[ST0:");
	SERIAL_ECHO(target_temperature[0]);
	SERIAL_ECHO("][STB:");
	SERIAL_ECHO(target_temperature_bed);
	SERIAL_ECHO("][AT0:");
	SERIAL_ECHO(current_temperature[0]);
	SERIAL_ECHO("][ATB:");
	SERIAL_ECHO(current_temperature_bed);
	SERIAL_ECHO("]");
}

static void prusa_stat_printinfo()
{
	SERIAL_ECHO("[TFU:");
	SERIAL_ECHO(total_filament_used);
	SERIAL_ECHO("][PCD:");
	SERIAL_ECHO(itostr3(card.percentDone()));
	SERIAL_ECHO("][FEM:");
	SERIAL_ECHO(itostr3(feedmultiply));
	SERIAL_ECHO("][FNM:");
	SERIAL_ECHO(longFilenameOLD);
	SERIAL_ECHO("][TIM:");
	if (starttime != 0)
	{
		SERIAL_ECHO(millis() / 1000 - starttime / 1000);
	}
	else
	{
		SERIAL_ECHO(0);
	}
	SERIAL_ECHO("][FWR:");
	SERIAL_ECHO(FW_VERSION);
	SERIAL_ECHO("]");
}

/*
void lcd_pick_babystep(){
    int enc_dif = 0;
    int cursor_pos = 1;
    int fsm = 0;
    
    
    
    
    lcd_clear();
    
    lcd_set_cursor(0, 0);
    
    lcd_puts_P(_i("Pick print"));////MSG_PICK_Z c=0 r=0
    
    
    lcd_set_cursor(3, 2);
    
    lcd_print("1");
    
    lcd_set_cursor(3, 3);
    
    lcd_print("2");
    
    lcd_set_cursor(12, 2);
    
    lcd_print("3");
    
    lcd_set_cursor(12, 3);
    
    lcd_print("4");
    
    lcd_set_cursor(1, 2);
    
    lcd_print(">");
    
    
    enc_dif = lcd_encoder_diff;
    
    while (fsm == 0) {
        
        manage_heater();
        manage_inactivity(true);
        
        if ( abs((enc_dif - lcd_encoder_diff)) > 4 ) {
            
            if ( (abs(enc_dif - lcd_encoder_diff)) > 1 ) {
                if (enc_dif > lcd_encoder_diff ) {
                    cursor_pos --;
                }
                
                if (enc_dif < lcd_encoder_diff  ) {
                    cursor_pos ++;
                }
                
                if (cursor_pos > 4) {
                    cursor_pos = 4;
                }
                
                if (cursor_pos < 1) {
                    cursor_pos = 1;
                }

                
                lcd_set_cursor(1, 2);
                lcd_print(" ");
                lcd_set_cursor(1, 3);
                lcd_print(" ");
                lcd_set_cursor(10, 2);
                lcd_print(" ");
                lcd_set_cursor(10, 3);
                lcd_print(" ");
                
                if (cursor_pos < 3) {
                    lcd_set_cursor(1, cursor_pos+1);
                    lcd_print(">");
                }else{
                    lcd_set_cursor(10, cursor_pos-1);
                    lcd_print(">");
                }
                
   
                enc_dif = lcd_encoder_diff;
                delay(100);
            }
            
        }
        
        if (lcd_clicked()) {
            fsm = cursor_pos;
            int babyStepZ;
            EEPROM_read_B(EEPROM_BABYSTEP_Z0+((fsm-1)*2),&babyStepZ);
            EEPROM_save_B(EEPROM_BABYSTEP_Z,&babyStepZ);
            calibration_status_store(CALIBRATION_STATUS_CALIBRATED);
            delay(500);
            
        }
    };
    
    lcd_clear();
    lcd_return_to_status();
}
*/
void lcd_move_menu_axis()
{
	MENU_BEGIN();
	MENU_ITEM_BACK_P(_T(MSG_SETTINGS));
	MENU_ITEM_SUBMENU_P(_i("Move X"), lcd_move_x);////MSG_MOVE_X c=0 r=0
	MENU_ITEM_SUBMENU_P(_i("Move Y"), lcd_move_y);////MSG_MOVE_Y c=0 r=0
	MENU_ITEM_SUBMENU_P(_i("Move Z"), lcd_move_z);////MSG_MOVE_Z c=0 r=0
	MENU_ITEM_SUBMENU_P(_i("Extruder"), lcd_move_e);////MSG_MOVE_E c=0 r=0
	MENU_END();
}

static void lcd_move_menu_1mm()
{
  move_menu_scale = 1.0;
  lcd_move_menu_axis();
}


void EEPROM_save(int pos, uint8_t* value, uint8_t size)
{
  do
  {
    eeprom_write_byte((unsigned char*)pos, *value);
    pos++;
    value++;
  } while (--size);
}

void EEPROM_read(int pos, uint8_t* value, uint8_t size)
{
  do
  {
    *value = eeprom_read_byte((unsigned char*)pos);
    pos++;
    value++;
  } while (--size);
}

#ifdef SDCARD_SORT_ALPHA
static void lcd_sort_type_set() {
	uint8_t sdSort;
		EEPROM_read(EEPROM_SD_SORT, (uint8_t*)&sdSort, sizeof(sdSort));
	switch (sdSort) {
		case SD_SORT_TIME: sdSort = SD_SORT_ALPHA; break;
		case SD_SORT_ALPHA: sdSort = SD_SORT_NONE; break;
		default: sdSort = SD_SORT_TIME;
	}
	eeprom_update_byte((unsigned char *)EEPROM_SD_SORT, sdSort);
	presort_flag = true;
}
#endif //SDCARD_SORT_ALPHA

#ifdef TMC2130
static void lcd_crash_mode_info()
{
	lcd_update_enable(true);
	static uint32_t tim = 0;
	if ((tim + 1000) < millis())
	{
		fputs_P(_i("\x1b[2JCrash detection can\x1b[1;0Hbe turned on only in\x1b[2;0HNormal mode"), lcdout);////MSG_CRASH_DET_ONLY_IN_NORMAL c=20 r=4
		tim = millis();
	}
    menu_back_if_clicked();
}

static void lcd_crash_mode_info2()
{
	lcd_update_enable(true);
	static uint32_t tim = 0;
	if ((tim + 1000) < millis())
	{
		fputs_P(_i("\x1b[2JWARNING:\x1b[1;0HCrash detection\x1b[2;0Hdisabled in\x1b[3;0HStealth mode"), lcdout);////MSG_CRASH_DET_STEALTH_FORCE_OFF c=20 r=4
		tim = millis();
	}
    menu_back_if_clicked();
}
#endif //TMC2130

#ifdef FILAMENT_SENSOR
static void lcd_filament_autoload_info()
{
uint8_t nlines;
	lcd_update_enable(true);
	static uint32_t tim = 0;
	if ((tim + 1000) < millis())
	{
          lcd_display_message_fullscreen_nonBlocking_P(_i("Autoloading filament available only when filament sensor is turned on..."), nlines); ////MSG_AUTOLOADING_ONLY_IF_FSENS_ON c=20 r=4
		tim = millis();
	}
    menu_back_if_clicked();
}

static void lcd_fsensor_fail()
{
uint8_t nlines;
	lcd_update_enable(true);
	static uint32_t tim = 0;
	if ((tim + 1000) < millis())
	{
          lcd_display_message_fullscreen_nonBlocking_P(_i("ERROR: Filament sensor is not responding, please check connection."), nlines);////MSG_FSENS_NOT_RESPONDING c=20 r=4
		tim = millis();
	}
    menu_back_if_clicked();
}
#endif //FILAMENT_SENSOR

//-//
static void lcd_sound_state_set(void)
{
Sound_CycleState();
}

static void lcd_silent_mode_set() {
	switch (SilentModeMenu) {
#ifdef TMC2130
	case SILENT_MODE_NORMAL: SilentModeMenu = SILENT_MODE_STEALTH; break;
	case SILENT_MODE_STEALTH: SilentModeMenu = SILENT_MODE_NORMAL; break;
	default: SilentModeMenu = SILENT_MODE_NORMAL; break; // (probably) not needed
#else
	case SILENT_MODE_POWER: SilentModeMenu = SILENT_MODE_SILENT; break;
	case SILENT_MODE_SILENT: SilentModeMenu = SILENT_MODE_AUTO; break;
	case SILENT_MODE_AUTO: SilentModeMenu = SILENT_MODE_POWER; break;
	default: SilentModeMenu = SILENT_MODE_POWER; break; // (probably) not needed
#endif //TMC2130
	}
  eeprom_update_byte((unsigned char *)EEPROM_SILENT, SilentModeMenu);
#ifdef TMC2130
  // Wait until the planner queue is drained and the stepper routine achieves
  // an idle state.
  st_synchronize();
  if (tmc2130_wait_standstill_xy(1000)) {}
//	  MYSERIAL.print("standstill OK");
//  else
//	  MYSERIAL.print("standstill NG!");
	cli();
	tmc2130_mode = (SilentModeMenu != SILENT_MODE_NORMAL)?TMC2130_MODE_SILENT:TMC2130_MODE_NORMAL;
	update_mode_profile();
	tmc2130_init();
  // We may have missed a stepper timer interrupt due to the time spent in tmc2130_init.
  // Be safe than sorry, reset the stepper timer before re-enabling interrupts.
  st_reset_timer();
  sei();
#endif //TMC2130
  st_current_init();
#ifdef TMC2130
  if (CrashDetectMenu && (SilentModeMenu != SILENT_MODE_NORMAL))
	  menu_submenu(lcd_crash_mode_info2);
#endif //TMC2130
}

#ifdef TMC2130
static void lcd_crash_mode_set()
{
	CrashDetectMenu = !CrashDetectMenu; //set also from crashdet_enable() and crashdet_disable()
    if (CrashDetectMenu==0) {
        crashdet_disable();
    }else{
        crashdet_enable();
    }
	if (IS_SD_PRINTING || is_usb_printing || (lcd_commands_type == LCD_COMMAND_V2_CAL)) menu_goto(lcd_tune_menu, 9, true, true);
	else menu_goto(lcd_settings_menu, 9, true, true);
    
}
#endif //TMC2130
 

#ifdef FILAMENT_SENSOR
static void lcd_fsensor_state_set()
{
	FSensorStateMenu = !FSensorStateMenu; //set also from fsensor_enable() and fsensor_disable()
	if (!FSensorStateMenu) {
		fsensor_disable();
		if (fsensor_autoload_enabled && !mmu_enabled)
			menu_submenu(lcd_filament_autoload_info);
	}
	else {
		fsensor_enable();
		if (fsensor_not_responding && !mmu_enabled)
			menu_submenu(lcd_fsensor_fail);
	}
}
#endif //FILAMENT_SENSOR


#if !SDSORT_USES_RAM
void lcd_set_degree() {
	lcd_set_custom_characters_degree();
}

void lcd_set_progress() {
	lcd_set_custom_characters_progress();
}
#endif

#if (LANG_MODE != 0)

void menu_setlang(unsigned char lang)
{
	if (!lang_select(lang))
	{
		if (lcd_show_fullscreen_message_yes_no_and_wait_P(_i("Copy selected language?"), false, true))
			lang_boot_update_start(lang);
		lcd_update_enable(true);
		lcd_clear();
		menu_goto(lcd_language_menu, 0, true, true);
		lcd_timeoutToStatus.stop(); //infinite timeout
		lcd_draw_update = 2;
	}
}

static void lcd_language_menu()
{
	MENU_BEGIN();
	if (lang_is_selected()) MENU_ITEM_BACK_P(_T(MSG_SETTINGS)); //
	if (menu_item_text_P(lang_get_name_by_code(lang_get_code(0)))) //primary language
	{
		menu_setlang(0);
		return;
	}
	uint8_t cnt = lang_get_count();
#ifdef W25X20CL
	if (cnt == 2) //display secondary language in case of clear xflash 
	{
		if (menu_item_text_P(lang_get_name_by_code(lang_get_code(1))))
		{
			menu_setlang(1);
			return;
		}
	}
	else
		for (int i = 2; i < cnt; i++) //skip seconday language - solved in lang_select (MK3)
#else //W25X20CL
		for (int i = 1; i < cnt; i++) //all seconday languages (MK2/25)
#endif //W25X20CL
			if (menu_item_text_P(lang_get_name_by_code(lang_get_code(i))))
			{
				menu_setlang(i);
				return;
			}
	MENU_END();
}
#endif //(LANG_MODE != 0)


void lcd_mesh_bedleveling()
{
	mesh_bed_run_from_menu = true;
	enquecommand_P(PSTR("G80"));
	lcd_return_to_status();
}

void lcd_mesh_calibration()
{
  enquecommand_P(PSTR("M45"));
  lcd_return_to_status();
}

void lcd_mesh_calibration_z()
{
  enquecommand_P(PSTR("M45 Z"));
  lcd_return_to_status();
}

void lcd_pinda_calibration_menu()
{
	MENU_BEGIN();
		MENU_ITEM_BACK_P(_T(MSG_MENU_CALIBRATION));
		MENU_ITEM_SUBMENU_P(_i("Calibrate"), lcd_calibrate_pinda);////MSG_CALIBRATE_PINDA c=17 r=1
	MENU_END();
}

void lcd_temp_calibration_set() {
	temp_cal_active = !temp_cal_active;
	eeprom_update_byte((unsigned char *)EEPROM_TEMP_CAL_ACTIVE, temp_cal_active);
	st_current_init();
}

#ifdef HAS_SECOND_SERIAL_PORT
void lcd_second_serial_set() {
	if(selectedSerialPort == 1) selectedSerialPort = 0;
	else selectedSerialPort = 1;
	eeprom_update_byte((unsigned char *)EEPROM_SECOND_SERIAL_ACTIVE, selectedSerialPort);
	MYSERIAL.begin(BAUDRATE);
}
#endif //HAS_SECOND_SERIAL_PORT

void lcd_calibrate_pinda() {
	enquecommand_P(PSTR("G76"));
	lcd_return_to_status();
}

#ifndef SNMM

/*void lcd_calibrate_extruder() {
	
	if (degHotend0() > EXTRUDE_MINTEMP)
	{
		current_position[E_AXIS] = 0;									//set initial position to zero
		plan_set_e_position(current_position[E_AXIS]);
		
		//long steps_start = st_get_position(E_AXIS);

		long steps_final;
		float e_steps_per_unit;
		float feedrate = (180 / axis_steps_per_unit[E_AXIS]) * 1;	//3	//initial automatic extrusion feedrate (depends on current value of axis_steps_per_unit to avoid too fast extrusion)
		float e_shift_calibration = (axis_steps_per_unit[E_AXIS] > 180 ) ? ((180 / axis_steps_per_unit[E_AXIS]) * 70): 70; //length of initial automatic extrusion sequence
		const char   *msg_e_cal_knob = _i("Rotate knob until mark reaches extruder body. Click when done.");////MSG_E_CAL_KNOB c=20 r=8
		const char   *msg_next_e_cal_knob = lcd_display_message_fullscreen_P(msg_e_cal_knob);
		const bool    multi_screen = msg_next_e_cal_knob != NULL;
		unsigned long msg_millis;

		lcd_show_fullscreen_message_and_wait_P(_i("Mark filament 100mm from extruder body. Click when done."));////MSG_MARK_FIL c=20 r=8
		lcd_clear();
		
		
		lcd_set_cursor(0, 1); lcd_puts_P(_T(MSG_PLEASE_WAIT));
		current_position[E_AXIS] += e_shift_calibration;
		plan_buffer_line(current_position[X_AXIS], current_position[Y_AXIS], current_position[Z_AXIS], current_position[E_AXIS], feedrate, active_extruder);
		st_synchronize();

		lcd_display_message_fullscreen_P(msg_e_cal_knob);
		msg_millis = millis();
		while (!LCD_CLICKED) {
			if (multi_screen && millis() - msg_millis > 5000) {
				if (msg_next_e_cal_knob == NULL)
					msg_next_e_cal_knob = msg_e_cal_knob;
					msg_next_e_cal_knob = lcd_display_message_fullscreen_P(msg_next_e_cal_knob);
					msg_millis = millis();
			}

			//manage_inactivity(true);
			manage_heater();
			if (abs(lcd_encoder_diff) >= ENCODER_PULSES_PER_STEP) {						//adjusting mark by knob rotation
				delay_keep_alive(50);
				//previous_millis_cmd = millis();
				lcd_encoder += (lcd_encoder_diff / ENCODER_PULSES_PER_STEP);
				lcd_encoder_diff = 0;
				if (!planner_queue_full()) {
					current_position[E_AXIS] += float(abs((int)lcd_encoder)) * 0.01; //0.05
					lcd_encoder = 0;
					plan_buffer_line(current_position[X_AXIS], current_position[Y_AXIS], current_position[Z_AXIS], current_position[E_AXIS], feedrate, active_extruder);
					
				}
			}	
		}
		
		steps_final = current_position[E_AXIS] * axis_steps_per_unit[E_AXIS];
		//steps_final = st_get_position(E_AXIS);
		lcd_draw_update = 1;
		e_steps_per_unit = ((float)(steps_final)) / 100.0f;
		if (e_steps_per_unit < MIN_E_STEPS_PER_UNIT) e_steps_per_unit = MIN_E_STEPS_PER_UNIT;				
		if (e_steps_per_unit > MAX_E_STEPS_PER_UNIT) e_steps_per_unit = MAX_E_STEPS_PER_UNIT;

		lcd_clear();

		axis_steps_per_unit[E_AXIS] = e_steps_per_unit;
		enquecommand_P(PSTR("M500")); //store settings to eeprom
	
		//lcd_drawedit(PSTR("Result"), ftostr31(axis_steps_per_unit[E_AXIS]));
		//delay_keep_alive(2000);
		delay_keep_alive(500);
		lcd_show_fullscreen_message_and_wait_P(_i("E calibration finished. Please clean the nozzle. Click when done."));////MSG_CLEAN_NOZZLE_E c=20 r=8
		lcd_update_enable(true);
		lcd_draw_update = 2;

	}
	else
	{
		show_preheat_nozzle_warning();
	}
	lcd_return_to_status();
}

void lcd_extr_cal_reset() {
	float tmp1[] = DEFAULT_AXIS_STEPS_PER_UNIT;
	axis_steps_per_unit[E_AXIS] = tmp1[3];
	//extrudemultiply = 100;
	enquecommand_P(PSTR("M500"));
}*/

#endif

void lcd_toshiba_flash_air_compatibility_toggle()
{
   card.ToshibaFlashAir_enable(! card.ToshibaFlashAir_isEnabled());
   eeprom_update_byte((uint8_t*)EEPROM_TOSHIBA_FLASH_AIR_COMPATIBLITY, card.ToshibaFlashAir_isEnabled());
}

void lcd_v2_calibration()
{
	if (mmu_enabled)
	{
	    const uint8_t filament = choose_menu_P(_i("Select PLA filament:"),_T(MSG_FILAMENT),_i("Cancel")); ////c=20 r=1  ////c=19 r=1
	    if (filament < 5)
	    {
	        lcd_commands_step = 20 + filament;
	        lcd_commands_type = LCD_COMMAND_V2_CAL;
	    }
	}
	else
	{
		bool loaded = lcd_show_fullscreen_message_yes_no_and_wait_P(_i("Is PLA filament loaded?"), false, true);////MSG_PLA_FILAMENT_LOADED c=20 r=2
		if (loaded) {
			lcd_commands_type = LCD_COMMAND_V2_CAL;
		}
		else {
			lcd_display_message_fullscreen_P(_i("Please load PLA filament first."));////MSG_PLEASE_LOAD_PLA c=20 r=4
			lcd_consume_click();
			for (int i = 0; i < 20; i++) { //wait max. 2s
				delay_keep_alive(100);
				if (lcd_clicked()) {
					break;
				}
			}
		}
	}
	lcd_return_to_status();
	lcd_update_enable(true);
}

void lcd_wizard() {
	bool result = true;
	if (calibration_status() != CALIBRATION_STATUS_ASSEMBLED) {
		result = lcd_show_multiscreen_message_yes_no_and_wait_P(_i("Running Wizard will delete current calibration results and start from the beginning. Continue?"), false, false);////MSG_WIZARD_RERUN c=20 r=7
	}
	if (result) {
		calibration_status_store(CALIBRATION_STATUS_ASSEMBLED);
		lcd_wizard(WizState::Run);
	}
	else {
		lcd_return_to_status();
		lcd_update_enable(true);
		lcd_update(2);
	}
}

void lcd_language()
{
	lcd_update_enable(true);
	lcd_clear();
	menu_goto(lcd_language_menu, 0, true, true);
	lcd_timeoutToStatus.stop(); //infinite timeout
	lcd_draw_update = 2;
	while ((menu_menu != lcd_status_screen) && (!lang_is_selected()))
	{
		delay(50);
		lcd_update(0);
		manage_heater();
		manage_inactivity(true);
	}
	if (lang_is_selected())
		lcd_return_to_status();
	else
		lang_select(LANG_ID_PRI);
}

static void wait_preheat()
{
    current_position[Z_AXIS] = 100; //move in z axis to make space for loading filament
    plan_buffer_line(current_position[X_AXIS], current_position[Y_AXIS], current_position[Z_AXIS], current_position[E_AXIS], homing_feedrate[Z_AXIS] / 60, active_extruder);
    delay_keep_alive(2000);
    lcd_display_message_fullscreen_P(_T(MSG_WIZARD_HEATING));
	lcd_set_custom_characters();
	while (abs(degHotend(0) - degTargetHotend(0)) > 3) {
        lcd_display_message_fullscreen_P(_T(MSG_WIZARD_HEATING));

        lcd_set_cursor(0, 4);
	    //Print the hotend temperature (9 chars total)
		lcdui_print_temp(LCD_STR_THERMOMETER[0], (int)(degHotend(0) + 0.5), (int)(degTargetHotend(0) + 0.5));
        delay_keep_alive(1000);
    }
	
}

static void lcd_wizard_unload()
{
	if(mmu_enabled)
	{
		int8_t unload = lcd_show_multiscreen_message_two_choices_and_wait_P(
		_i("Use unload to remove filament 1 if it protrudes outside of the rear MMU tube. Use eject if it is hidden in tube.")
		,false, true, _i("Unload"), _i("Eject"));
		if (unload)
		{
			extr_unload_0();
		} 
		else
		{
			mmu_eject_fil_0();
		}
	} 
	else
	{
			unload_filament();
	}
}

static void lcd_wizard_load()
{
	if (mmu_enabled)
	{
		lcd_show_fullscreen_message_and_wait_P(_i("Please insert PLA filament to the first tube of MMU, then press the knob to load it."));////c=20 r=8
	} 
	else
	{
		lcd_show_fullscreen_message_and_wait_P(_i("Please insert PLA filament to the extruder, then press knob to load it."));////MSG_WIZARD_LOAD_FILAMENT c=20 r=8
	}	
	lcd_update_enable(false);
	lcd_clear();
	lcd_puts_at_P(0, 2, _T(MSG_LOADING_FILAMENT));
#ifdef SNMM
	change_extr(0);
#endif
	loading_flag = true;
	gcode_M701();
}

bool lcd_autoDepleteEnabled()
{
    return (lcd_autoDeplete && fsensor_enabled);
}

//! @brief Printer first run wizard (Selftest and calibration)
//!
//!
//! First layer calibration with MMU state diagram
//!
//! @startuml
//! [*] --> IsFil
//! IsFil : Is filament 1 loaded?
//! isPLA : Is filament 1 PLA?
//! unload : Eject or Unload?
//! load : Push the button to start loading PLA Filament 1
//!
//! IsFil --> isPLA   : yes
//! IsFil --> load    : no
//! isPLA --> unload     : no
//! unload --> load      : eject
//! unload --> load      : unload
//! load --> calibration : click
//! isPLA --> calibration : yes
//! @enduml
//!
//! @param state Entry point of the wizard
//!
//!   state                 | description
//!  ---------------------- | ----------------
//! WizState::Run           | Main entry point
//! WizState::RepeatLay1Cal | Entry point after passing 1st layer calibration
void lcd_wizard(WizState state)
{
    using S = WizState;
	bool end = false;
	int wizard_event;
	const char *msg = NULL;
	while (!end) {
		printf_P(PSTR("Wizard state: %d"), state);
		switch (state) {
		case S::Run: //Run wizard?
			wizard_active = true;
			wizard_event = lcd_show_multiscreen_message_yes_no_and_wait_P(_i("Hi, I am your Original Prusa i3 printer. Would you like me to guide you through the setup process?"), false, true);////MSG_WIZARD_WELCOME c=20 r=7
			if (wizard_event) {
				state = S::Restore;
				eeprom_write_byte((uint8_t*)EEPROM_WIZARD_ACTIVE, 1);
			}
			else {
				eeprom_write_byte((uint8_t*)EEPROM_WIZARD_ACTIVE, 0);
				end = true;
			}
			break;
		case S::Restore: // restore calibration status
			switch (calibration_status()) {
			case CALIBRATION_STATUS_ASSEMBLED: state = S::Selftest; break; //run selftest
			case CALIBRATION_STATUS_XYZ_CALIBRATION: state = S::Xyz; break; //run xyz cal.
			case CALIBRATION_STATUS_Z_CALIBRATION: state = S::Z; break; //run z cal.
			case CALIBRATION_STATUS_LIVE_ADJUST: state = S::IsFil; break; //run live adjust
			case CALIBRATION_STATUS_CALIBRATED: end = true; eeprom_write_byte((uint8_t*)EEPROM_WIZARD_ACTIVE, 0); break;
			default: state = S::Selftest; break; //if calibration status is unknown, run wizard from the beginning
			}
			break; 
		case S::Selftest:
			lcd_show_fullscreen_message_and_wait_P(_i("First, I will run the selftest to check most common assembly problems."));////MSG_WIZARD_SELFTEST c=20 r=8
			wizard_event = lcd_selftest();
			if (wizard_event) {
				calibration_status_store(CALIBRATION_STATUS_XYZ_CALIBRATION);
				state = S::Xyz;
			}
			else end = true;
			break;
		case S::Xyz: //xyz calibration
			lcd_show_fullscreen_message_and_wait_P(_i("I will run xyz calibration now. It will take approx. 12 mins."));////MSG_WIZARD_XYZ_CAL c=20 r=8
			wizard_event = gcode_M45(false, 0);
			if (wizard_event) state = S::IsFil;
			else end = true;
			break;
		case S::Z: //z calibration
			lcd_show_fullscreen_message_and_wait_P(_i("Please remove shipping helpers first."));
			lcd_show_fullscreen_message_and_wait_P(_i("Now remove the test print from steel sheet."));
			lcd_show_fullscreen_message_and_wait_P(_i("I will run z calibration now."));////MSG_WIZARD_Z_CAL c=20 r=8
			wizard_event = lcd_show_fullscreen_message_yes_no_and_wait_P(_T(MSG_STEEL_SHEET_CHECK), false, false);
			if (!wizard_event) lcd_show_fullscreen_message_and_wait_P(_T(MSG_PLACE_STEEL_SHEET));
			wizard_event = gcode_M45(true, 0);
			if (wizard_event) {
				//current filament needs to be unloaded and then new filament should be loaded
				//start to preheat nozzle for unloading remaining PLA filament
				setTargetHotend(PLA_PREHEAT_HOTEND_TEMP, 0);
				lcd_display_message_fullscreen_P(_i("Now I will preheat nozzle for PLA."));
				wait_preheat();
				//unload current filament
				lcd_wizard_unload();
				//load filament
				lcd_wizard_load();
				setTargetHotend(0, 0); //we are finished, cooldown nozzle
				state = S::Finish; //shipped, no need to set first layer, go to final message directly
			}
			else end = true;
			break;
		case S::IsFil: //is filament loaded?
				//start to preheat nozzle and bed to save some time later
			setTargetHotend(PLA_PREHEAT_HOTEND_TEMP, 0);
			setTargetBed(PLA_PREHEAT_HPB_TEMP);
			if (mmu_enabled)
			{
			    wizard_event = lcd_show_fullscreen_message_yes_no_and_wait_P(_i("Is filament 1 loaded?"), false);////c=20 r=2
			} else
			{
			    wizard_event = lcd_show_fullscreen_message_yes_no_and_wait_P(_i("Is filament loaded?"), false);////MSG_WIZARD_FILAMENT_LOADED c=20 r=2
			}
			if (wizard_event) state = S::IsPla;
			else
			{
			    if(mmu_enabled) state = S::LoadFil;
			    else state = S::PreheatPla;
			}
			break;
		case S::PreheatPla:
#ifndef SNMM
		    lcd_display_message_fullscreen_P(_i("Now I will preheat nozzle for PLA."));////MSG_WIZARD_WILL_PREHEAT c=20 r=4
		    wait_preheat();
#endif //not SNMM
			state = S::LoadFil;
			break;
		case S::Preheat:
		    menu_goto(lcd_preheat_menu,0,false,true);
		    lcd_show_fullscreen_message_and_wait_P(_i("Select nozzle preheat temperature which matches your material."));
		    end = true; // Leave wizard temporarily for lcd_preheat_menu
		    break;
		case S::Unload:
		    wait_preheat();
			lcd_wizard_unload();
            state = S::LoadFil;
            break;
		case S::LoadFil: //load filament
			lcd_wizard_load();
			state = S::Lay1Cal;
			break;
		case S::IsPla:
			wizard_event = lcd_show_fullscreen_message_yes_no_and_wait_P(_i("Is it PLA filament?"), false, true);////MSG_WIZARD_PLA_FILAMENT c=20 r=2
			if (wizard_event) state = S::Lay1Cal;
			else state = S::Preheat;
			break;
		case S::Lay1Cal:
			lcd_show_fullscreen_message_and_wait_P(_i("Now I will calibrate distance between tip of the nozzle and heatbed surface."));////MSG_WIZARD_V2_CAL c=20 r=8
			lcd_show_fullscreen_message_and_wait_P(_i("I will start to print line and you will gradually lower the nozzle by rotating the knob, until you reach optimal height. Check the pictures in our handbook in chapter Calibration."));////MSG_WIZARD_V2_CAL_2 c=20 r=12
			lcd_commands_type = LCD_COMMAND_V2_CAL;
			lcd_return_to_status();
			end = true;
			break;
		case S::RepeatLay1Cal: //repeat first layer cal.?
			wizard_event = lcd_show_multiscreen_message_yes_no_and_wait_P(_i("Do you want to repeat last step to readjust distance between nozzle and heatbed?"), false);////MSG_WIZARD_REPEAT_V2_CAL c=20 r=7
			if (wizard_event) {
				lcd_show_fullscreen_message_and_wait_P(_i("Please clean heatbed and then press the knob."));////MSG_WIZARD_CLEAN_HEATBED c=20 r=8
				state = S::Lay1Cal;
			}
			else {
				state = S::Finish;
			}
			break;
		case S::Finish: //we are finished
			eeprom_write_byte((uint8_t*)EEPROM_WIZARD_ACTIVE, 0);
			end = true;
			break;

		default: break;
		}
	}

	printf_P(_N("Wizard end state: %d\n"), state);
	switch (state) { //final message
	case S::Restore: //printer was already calibrated
		msg = _T(MSG_WIZARD_DONE);
		break;
	case S::Selftest: //selftest
	case S::Xyz: //xyz cal.
	case S::Z: //z cal.
		msg = _T(MSG_WIZARD_CALIBRATION_FAILED);
		break;
	case S::Finish: //we are finished

		msg = _T(MSG_WIZARD_DONE);
		lcd_reset_alert_level();
		lcd_setstatuspgm(_T(WELCOME_MSG));
		lcd_return_to_status(); 
		break;

	default:
		msg = _T(MSG_WIZARD_QUIT);
		break;

	}
	if (!((S::Lay1Cal == state) || (S::Preheat == state))) {
		lcd_show_fullscreen_message_and_wait_P(msg);
		wizard_active = false;
	}
	lcd_update_enable(true);
	lcd_update(2);
}

#ifdef TMC2130
void lcd_settings_linearity_correction_menu(void)
{
	MENU_BEGIN();
	MENU_ITEM_BACK_P(_T(MSG_SETTINGS));
#ifdef TMC2130_LINEARITY_CORRECTION_XYZ
	//tmc2130_wave_fac[X_AXIS]

	MENU_ITEM_EDIT_int3_P(_i("X-correct"),  &tmc2130_wave_fac[X_AXIS],  TMC2130_WAVE_FAC1000_MIN-TMC2130_WAVE_FAC1000_STP, TMC2130_WAVE_FAC1000_MAX);////MSG_EXTRUDER_CORRECTION c=9 r=0
	MENU_ITEM_EDIT_int3_P(_i("Y-correct"),  &tmc2130_wave_fac[Y_AXIS],  TMC2130_WAVE_FAC1000_MIN-TMC2130_WAVE_FAC1000_STP, TMC2130_WAVE_FAC1000_MAX);////MSG_EXTRUDER_CORRECTION c=9 r=0
	MENU_ITEM_EDIT_int3_P(_i("Z-correct"),  &tmc2130_wave_fac[Z_AXIS],  TMC2130_WAVE_FAC1000_MIN-TMC2130_WAVE_FAC1000_STP, TMC2130_WAVE_FAC1000_MAX);////MSG_EXTRUDER_CORRECTION c=9 r=0
#endif //TMC2130_LINEARITY_CORRECTION_XYZ
	MENU_ITEM_EDIT_int3_P(_i("E-correct"),  &tmc2130_wave_fac[E_AXIS],  TMC2130_WAVE_FAC1000_MIN-TMC2130_WAVE_FAC1000_STP, TMC2130_WAVE_FAC1000_MAX);////MSG_EXTRUDER_CORRECTION c=9 r=0
	MENU_END();
	if(menu_leaving)
	{
	    lcd_settings_linearity_correction_menu_save();
	}
}
#endif // TMC2130

#ifdef FILAMENT_SENSOR
#define SETTINGS_FILAMENT_SENSOR \
do\
{\
    if (FSensorStateMenu == 0)\
    {\
        if (fsensor_not_responding && (mmu_enabled == false))\
        {\
            /* Filament sensor not working*/\
            MENU_ITEM_FUNCTION_P(_i("Fil. sensor [N/A]"), lcd_fsensor_state_set);/*////MSG_FSENSOR_NA c=0 r=0*/\
            MENU_ITEM_SUBMENU_P(_T(MSG_FSENS_AUTOLOAD_NA), lcd_fsensor_fail);\
        }\
        else\
        {\
            /* Filament sensor turned off, working, no problems*/\
            MENU_ITEM_FUNCTION_P(_T(MSG_FSENSOR_OFF), lcd_fsensor_state_set);\
            if (mmu_enabled == false)\
            {\
                MENU_ITEM_SUBMENU_P(_T(MSG_FSENS_AUTOLOAD_NA), lcd_filament_autoload_info);\
            }\
        }\
    }\
    else\
    {\
        /* Filament sensor turned on, working, no problems*/\
        MENU_ITEM_FUNCTION_P(_T(MSG_FSENSOR_ON), lcd_fsensor_state_set);\
        if (mmu_enabled == false)\
        {\
            if (fsensor_autoload_enabled)\
                MENU_ITEM_FUNCTION_P(_i("F. autoload  [on]"), lcd_set_filament_autoload);/*////MSG_FSENS_AUTOLOAD_ON c=17 r=1*/\
            else\
                MENU_ITEM_FUNCTION_P(_i("F. autoload [off]"), lcd_set_filament_autoload);/*////MSG_FSENS_AUTOLOAD_OFF c=17 r=1*/\
            /*if (fsensor_oq_meassure_enabled)*/\
                /*MENU_ITEM_FUNCTION_P(_i("F. OQ meass. [on]"), lcd_set_filament_oq_meass);*//*////MSG_FSENS_OQMEASS_ON c=17 r=1*/\
            /*else*/\
                /*MENU_ITEM_FUNCTION_P(_i("F. OQ meass.[off]"), lcd_set_filament_oq_meass);*//*////MSG_FSENS_OQMEASS_OFF c=17 r=1*/\
        }\
    }\
}\
while(0)

#else //FILAMENT_SENSOR
#define SETTINGS_FILAMENT_SENSOR do{}while(0)
#endif //FILAMENT_SENSOR

static void auto_deplete_switch()
{
    lcd_autoDeplete = !lcd_autoDeplete;
    eeprom_update_byte((unsigned char *)EEPROM_AUTO_DEPLETE, lcd_autoDeplete);
}

static bool settingsAutoDeplete()
{
    if (mmu_enabled)
    {
        if (!fsensor_enabled)
        {
            if (menu_item_text_P(_i("SpoolJoin   [N/A]"))) return true;
        }
        else if (lcd_autoDeplete)
        {
            if (menu_item_function_P(_i("SpoolJoin    [on]"), auto_deplete_switch)) return true;
        }
        else
        {
            if (menu_item_function_P(_i("SpoolJoin   [off]"), auto_deplete_switch)) return true;
        }
    }
    return false;
}

#define SETTINGS_AUTO_DEPLETE \
do\
{\
    if(settingsAutoDeplete()) return;\
}\
while(0)\

#ifdef TMC2130
#define SETTINGS_SILENT_MODE \
do\
{\
    if(!farm_mode)\
    {\
        if (SilentModeMenu == SILENT_MODE_NORMAL)\
        {\
            MENU_ITEM_FUNCTION_P(_T(MSG_STEALTH_MODE_OFF), lcd_silent_mode_set);\
        }\
        else MENU_ITEM_FUNCTION_P(_T(MSG_STEALTH_MODE_ON), lcd_silent_mode_set);\
        if (SilentModeMenu == SILENT_MODE_NORMAL)\
        {\
            if (CrashDetectMenu == 0)\
            {\
                MENU_ITEM_FUNCTION_P(_T(MSG_CRASHDETECT_OFF), lcd_crash_mode_set);\
            }\
            else MENU_ITEM_FUNCTION_P(_T(MSG_CRASHDETECT_ON), lcd_crash_mode_set);\
        }\
        else MENU_ITEM_SUBMENU_P(_T(MSG_CRASHDETECT_NA), lcd_crash_mode_info);\
    }\
}\
while (0)

#else //TMC2130
#define SETTINGS_SILENT_MODE \
do\
{\
    if(!farm_mode)\
    {\
        switch (SilentModeMenu)\
        {\
        case SILENT_MODE_POWER:\
            MENU_ITEM_FUNCTION_P(_T(MSG_SILENT_MODE_OFF), lcd_silent_mode_set);\
            break;\
        case SILENT_MODE_SILENT:\
            MENU_ITEM_FUNCTION_P(_T(MSG_SILENT_MODE_ON), lcd_silent_mode_set);\
            break;\
        case SILENT_MODE_AUTO:\
            MENU_ITEM_FUNCTION_P(_T(MSG_AUTO_MODE_ON), lcd_silent_mode_set);\
            break;\
        default:\
            MENU_ITEM_FUNCTION_P(_T(MSG_SILENT_MODE_OFF), lcd_silent_mode_set);\
            break; /* (probably) not needed*/\
        }\
    }\
}\
while (0)
#endif //TMC2130

#ifdef SDCARD_SORT_ALPHA
#define SETTINGS_SD \
do\
{\
    if (card.ToshibaFlashAir_isEnabled())\
        MENU_ITEM_FUNCTION_P(_i("SD card [flshAir]"), lcd_toshiba_flash_air_compatibility_toggle);/*////MSG_TOSHIBA_FLASH_AIR_COMPATIBILITY_ON c=19 r=1*/\
    else\
        MENU_ITEM_FUNCTION_P(_i("SD card  [normal]"), lcd_toshiba_flash_air_compatibility_toggle);/*////MSG_TOSHIBA_FLASH_AIR_COMPATIBILITY_OFF c=19 r=1*/\
\
    if (!farm_mode)\
    {\
        uint8_t sdSort;\
        EEPROM_read(EEPROM_SD_SORT, (uint8_t*)&sdSort, sizeof(sdSort));\
        switch (sdSort)\
        {\
          case SD_SORT_TIME: MENU_ITEM_FUNCTION_P(_i("Sort:      [time]"), lcd_sort_type_set); break;/*////MSG_SORT_TIME c=17 r=1*/\
          case SD_SORT_ALPHA: MENU_ITEM_FUNCTION_P(_i("Sort:  [alphabet]"), lcd_sort_type_set); break;/*////MSG_SORT_ALPHA c=17 r=1*/\
          default: MENU_ITEM_FUNCTION_P(_i("Sort:      [none]"), lcd_sort_type_set);/*////MSG_SORT_NONE c=17 r=1*/\
        }\
    }\
}\
while (0)
#else // SDCARD_SORT_ALPHA
#define SETTINGS_SD \
do\
{\
    if (card.ToshibaFlashAir_isEnabled())\
        MENU_ITEM_FUNCTION_P(_i("SD card [flshAir]"), lcd_toshiba_flash_air_compatibility_toggle);/*////MSG_TOSHIBA_FLASH_AIR_COMPATIBILITY_ON c=19 r=1*/\
    else\
        MENU_ITEM_FUNCTION_P(_i("SD card  [normal]"), lcd_toshiba_flash_air_compatibility_toggle);/*////MSG_TOSHIBA_FLASH_AIR_COMPATIBILITY_OFF c=19 r=1*/\
}\
while (0)
#endif // SDCARD_SORT_ALPHA

#define SETTINGS_SOUND \
do\
{\
    switch(eSoundMode)\
         {\
         case e_SOUND_MODE_LOUD:\
              MENU_ITEM_FUNCTION_P(_i(MSG_SOUND_MODE_LOUD),lcd_sound_state_set);\
              break;\
         case e_SOUND_MODE_ONCE:\
              MENU_ITEM_FUNCTION_P(_i(MSG_SOUND_MODE_ONCE),lcd_sound_state_set);\
              break;\
         case e_SOUND_MODE_SILENT:\
              MENU_ITEM_FUNCTION_P(_i(MSG_SOUND_MODE_SILENT),lcd_sound_state_set);\
              break;\
         case e_SOUND_MODE_MUTE:\
              MENU_ITEM_FUNCTION_P(_i(MSG_SOUND_MODE_MUTE),lcd_sound_state_set);\
              break;\
         default:\
              MENU_ITEM_FUNCTION_P(_i(MSG_SOUND_MODE_LOUD),lcd_sound_state_set);\
         }\
}\
while (0)

static void lcd_settings_menu()
{
	EEPROM_read(EEPROM_SILENT, (uint8_t*)&SilentModeMenu, sizeof(SilentModeMenu));
	MENU_BEGIN();
	MENU_ITEM_BACK_P(_T(MSG_MAIN));

	MENU_ITEM_SUBMENU_P(_i("Temperature"), lcd_control_temperature_menu);////MSG_TEMPERATURE c=0 r=0
	if (!homing_flag)
	    MENU_ITEM_SUBMENU_P(_i("Move axis"), lcd_move_menu_1mm);////MSG_MOVE_AXIS c=0 r=0
	if (!isPrintPaused)
	    MENU_ITEM_GCODE_P(_i("Disable steppers"), PSTR("M84"));////MSG_DISABLE_STEPPERS c=0 r=0

	SETTINGS_FILAMENT_SENSOR;

	SETTINGS_AUTO_DEPLETE;

	if (fans_check_enabled == true)
		MENU_ITEM_FUNCTION_P(_i("Fans check   [on]"), lcd_set_fan_check);////MSG_FANS_CHECK_ON c=17 r=1
	else
		MENU_ITEM_FUNCTION_P(_i("Fans check  [off]"), lcd_set_fan_check);////MSG_FANS_CHECK_OFF c=17 r=1

	SETTINGS_SILENT_MODE;

#if defined (TMC2130) && defined (LINEARITY_CORRECTION)
    MENU_ITEM_SUBMENU_P(_i("Lin. correction"), lcd_settings_linearity_correction_menu);
#endif //LINEARITY_CORRECTION && TMC2130

  if (temp_cal_active == false)
	  MENU_ITEM_FUNCTION_P(_i("Temp. cal.  [off]"), lcd_temp_calibration_set);////MSG_TEMP_CALIBRATION_OFF c=20 r=1
  else
	  MENU_ITEM_FUNCTION_P(_i("Temp. cal.   [on]"), lcd_temp_calibration_set);////MSG_TEMP_CALIBRATION_ON c=20 r=1

#ifdef HAS_SECOND_SERIAL_PORT
	if (selectedSerialPort == 0)
		MENU_ITEM_FUNCTION_P(_i("RPi port    [off]"), lcd_second_serial_set);////MSG_SECOND_SERIAL_OFF c=17 r=1
	else
		MENU_ITEM_FUNCTION_P(_i("RPi port     [on]"), lcd_second_serial_set);////MSG_SECOND_SERIAL_ON c=17 r=1
#endif //HAS_SECOND_SERIAL

	if (!isPrintPaused && !homing_flag)
		MENU_ITEM_SUBMENU_P(_T(MSG_BABYSTEP_Z), lcd_babystep_z);

#if (LANG_MODE != 0)
	MENU_ITEM_SUBMENU_P(_i("Select language"), lcd_language_menu);////MSG_LANGUAGE_SELECT c=0 r=0
#endif //(LANG_MODE != 0)

	SETTINGS_SD;
	SETTINGS_SOUND;

	if (farm_mode)
	{
		MENU_ITEM_SUBMENU_P(PSTR("Farm number"), lcd_farm_no);
		MENU_ITEM_FUNCTION_P(PSTR("Disable farm mode"), lcd_disable_farm_mode);
	}

	MENU_END();
}

#ifdef TMC2130
static void lcd_ustep_linearity_menu_save()
{
    eeprom_update_byte((uint8_t*)EEPROM_TMC2130_WAVE_X_FAC, tmc2130_wave_fac[X_AXIS]);
    eeprom_update_byte((uint8_t*)EEPROM_TMC2130_WAVE_Y_FAC, tmc2130_wave_fac[Y_AXIS]);
    eeprom_update_byte((uint8_t*)EEPROM_TMC2130_WAVE_Z_FAC, tmc2130_wave_fac[Z_AXIS]);
    eeprom_update_byte((uint8_t*)EEPROM_TMC2130_WAVE_E_FAC, tmc2130_wave_fac[E_AXIS]);
}
#endif //TMC2130


static void lcd_settings_linearity_correction_menu_save()
{
#ifdef TMC2130
    bool changed = false;
    if (tmc2130_wave_fac[X_AXIS] < TMC2130_WAVE_FAC1000_MIN) tmc2130_wave_fac[X_AXIS] = 0;
    if (tmc2130_wave_fac[Y_AXIS] < TMC2130_WAVE_FAC1000_MIN) tmc2130_wave_fac[Y_AXIS] = 0;
    if (tmc2130_wave_fac[Z_AXIS] < TMC2130_WAVE_FAC1000_MIN) tmc2130_wave_fac[Z_AXIS] = 0;
    if (tmc2130_wave_fac[E_AXIS] < TMC2130_WAVE_FAC1000_MIN) tmc2130_wave_fac[E_AXIS] = 0;
    changed |= (eeprom_read_byte((uint8_t*)EEPROM_TMC2130_WAVE_X_FAC) != tmc2130_wave_fac[X_AXIS]);
    changed |= (eeprom_read_byte((uint8_t*)EEPROM_TMC2130_WAVE_Y_FAC) != tmc2130_wave_fac[Y_AXIS]);
    changed |= (eeprom_read_byte((uint8_t*)EEPROM_TMC2130_WAVE_Z_FAC) != tmc2130_wave_fac[Z_AXIS]);
    changed |= (eeprom_read_byte((uint8_t*)EEPROM_TMC2130_WAVE_E_FAC) != tmc2130_wave_fac[E_AXIS]);
    lcd_ustep_linearity_menu_save();
    if (changed) tmc2130_init();
#endif //TMC2130
}


static void lcd_calibration_menu()
{
  MENU_BEGIN();
  MENU_ITEM_BACK_P(_T(MSG_MAIN));
  if (!isPrintPaused)
  {
	MENU_ITEM_FUNCTION_P(_i("Wizard"), lcd_wizard);////MSG_WIZARD c=17 r=1
	MENU_ITEM_SUBMENU_P(_i("First layer cal."), lcd_v2_calibration);////MSG_V2_CALIBRATION c=17 r=1
	MENU_ITEM_GCODE_P(_T(MSG_AUTO_HOME), PSTR("G28 W"));
	MENU_ITEM_FUNCTION_P(_i("Selftest         "), lcd_selftest_v);////MSG_SELFTEST c=0 r=0
#ifdef MK1BP
    // MK1
    // "Calibrate Z"
    MENU_ITEM_GCODE_P(_T(MSG_HOMEYZ), PSTR("G28 Z"));
#else //MK1BP
    // MK2
    MENU_ITEM_FUNCTION_P(_i("Calibrate XYZ"), lcd_mesh_calibration);////MSG_CALIBRATE_BED c=0 r=0
    // "Calibrate Z" with storing the reference values to EEPROM.
    MENU_ITEM_SUBMENU_P(_T(MSG_HOMEYZ), lcd_mesh_calibration_z);
#ifndef SNMM
	//MENU_ITEM_FUNCTION_P(_i("Calibrate E"), lcd_calibrate_extruder);////MSG_CALIBRATE_E c=20 r=1
#endif
    // "Mesh Bed Leveling"
    MENU_ITEM_SUBMENU_P(_i("Mesh Bed Leveling"), lcd_mesh_bedleveling);////MSG_MESH_BED_LEVELING c=0 r=0
	
#endif //MK1BP

    MENU_ITEM_SUBMENU_P(_i("Bed level correct"), lcd_adjust_bed);////MSG_BED_CORRECTION_MENU c=0 r=0
	MENU_ITEM_SUBMENU_P(_i("PID calibration"), pid_extruder);////MSG_PID_EXTRUDER c=17 r=1
#ifndef TMC2130
    MENU_ITEM_SUBMENU_P(_i("Show end stops"), menu_show_end_stops);////MSG_SHOW_END_STOPS c=17 r=1
#endif
#ifndef MK1BP
    MENU_ITEM_GCODE_P(_i("Reset XYZ calibr."), PSTR("M44"));////MSG_CALIBRATE_BED_RESET c=0 r=0
#endif //MK1BP
#ifndef SNMM
	//MENU_ITEM_FUNCTION_P(MSG_RESET_CALIBRATE_E, lcd_extr_cal_reset);
#endif
#ifndef MK1BP
	MENU_ITEM_SUBMENU_P(_i("Temp. calibration"), lcd_pinda_calibration_menu);////MSG_CALIBRATION_PINDA_MENU c=17 r=1
#endif //MK1BP
  }
  
  MENU_END();
}

void bowden_menu() {
	int enc_dif = lcd_encoder_diff;
	int cursor_pos = 0;
	lcd_clear();
	lcd_set_cursor(0, 0);
	lcd_print(">");
	for (int i = 0; i < 4; i++) {
		lcd_set_cursor(1, i);
		lcd_print("Extruder ");
		lcd_print(i);
		lcd_print(": ");
		EEPROM_read_B(EEPROM_BOWDEN_LENGTH + i * 2, &bowden_length[i]);
		lcd_print(bowden_length[i] - 48);

	}
	enc_dif = lcd_encoder_diff;
	lcd_consume_click();
	while (1) {

		manage_heater();
		manage_inactivity(true);

		if (abs((enc_dif - lcd_encoder_diff)) > 2) {

			if (enc_dif > lcd_encoder_diff) {
					cursor_pos--;
				}

				if (enc_dif < lcd_encoder_diff) {
					cursor_pos++;
				}

				if (cursor_pos > 3) {
					cursor_pos = 3;
				}

				if (cursor_pos < 0) {
					cursor_pos = 0;
				}

				lcd_set_cursor(0, 0);
				lcd_print(" ");
				lcd_set_cursor(0, 1);
				lcd_print(" ");
				lcd_set_cursor(0, 2);
				lcd_print(" ");
				lcd_set_cursor(0, 3);
				lcd_print(" ");
				lcd_set_cursor(0, cursor_pos);
				lcd_print(">");

				enc_dif = lcd_encoder_diff;
				delay(100);
		}

		if (lcd_clicked()) {

			lcd_clear();
			while (1) {

				manage_heater();
				manage_inactivity(true);

				lcd_set_cursor(1, 1);
				lcd_print("Extruder ");
				lcd_print(cursor_pos);
				lcd_print(": ");
				lcd_set_cursor(13, 1);
				lcd_print(bowden_length[cursor_pos] - 48);

				if (abs((enc_dif - lcd_encoder_diff)) > 2) {
						if (enc_dif > lcd_encoder_diff) {
							bowden_length[cursor_pos]--;
							lcd_set_cursor(13, 1);
							lcd_print(bowden_length[cursor_pos] - 48);
							enc_dif = lcd_encoder_diff;
						}

						if (enc_dif < lcd_encoder_diff) {
							bowden_length[cursor_pos]++;
							lcd_set_cursor(13, 1);
							lcd_print(bowden_length[cursor_pos] - 48);
							enc_dif = lcd_encoder_diff;
						}
				}
				delay(100);
				if (lcd_clicked()) {
					EEPROM_save_B(EEPROM_BOWDEN_LENGTH + cursor_pos * 2, &bowden_length[cursor_pos]);
					if (lcd_show_fullscreen_message_yes_no_and_wait_P(PSTR("Continue with another bowden?"))) {
						lcd_update_enable(true);
						lcd_clear();
						enc_dif = lcd_encoder_diff;
						lcd_set_cursor(0, cursor_pos);
						lcd_print(">");
						for (int i = 0; i < 4; i++) {
							lcd_set_cursor(1, i);
							lcd_print("Extruder ");
							lcd_print(i);
							lcd_print(": ");
							EEPROM_read_B(EEPROM_BOWDEN_LENGTH + i * 2, &bowden_length[i]);
							lcd_print(bowden_length[i] - 48);

						}
						break;
					}
					else return;
				}
			}
		}
	}
}

//#ifdef SNMM

static char snmm_stop_print_menu() { //menu for choosing which filaments will be unloaded in stop print
	lcd_clear();
	lcd_puts_at_P(0,0,_T(MSG_UNLOAD_FILAMENT)); lcd_print(":");
	lcd_set_cursor(0, 1); lcd_print(">");
	lcd_puts_at_P(1,2,_i("Used during print"));////MSG_USED c=19 r=1
	lcd_puts_at_P(1,3,_i("Current"));////MSG_CURRENT c=19 r=1
	char cursor_pos = 1;
	int enc_dif = 0;
	KEEPALIVE_STATE(PAUSED_FOR_USER);
	lcd_consume_click();
	while (1) {
		manage_heater();
		manage_inactivity(true);
		if (abs((enc_dif - lcd_encoder_diff)) > 4) {

			if ((abs(enc_dif - lcd_encoder_diff)) > 1) {
				if (enc_dif > lcd_encoder_diff) cursor_pos--;
				if (enc_dif < lcd_encoder_diff) cursor_pos++;
				if (cursor_pos > 3) cursor_pos = 3;
				if (cursor_pos < 1) cursor_pos = 1;

				lcd_set_cursor(0, 1);
				lcd_print(" ");
				lcd_set_cursor(0, 2);
				lcd_print(" ");
				lcd_set_cursor(0, 3);
				lcd_print(" ");
				lcd_set_cursor(0, cursor_pos);
				lcd_print(">");
				enc_dif = lcd_encoder_diff;
				delay(100);
			}
		}
		if (lcd_clicked()) {
			KEEPALIVE_STATE(IN_HANDLER);
			return(cursor_pos - 1);
		}
	}
	
}

//! @brief Select one of numbered items
//!
//! Create list of items with header. Header can not be selected.
//! Each item has text description passed by function parameter and
//! number. There are 5 numbered items, if mmu_enabled, 4 otherwise.
//! Items are numbered from 1 to 4 or 5. But index returned starts at 0.
//! There can be last item with different text and no number.
//!
//! @param header Header text
//! @param item Item text
//! @param last_item Last item text, or nullptr if there is no Last item
//! @return selected item index, first item index is 0
uint8_t choose_menu_P(const char *header, const char *item, const char *last_item)
{
    //following code should handle 3 to 127 number of items well
    const int8_t items_no = last_item?(mmu_enabled?6:5):(mmu_enabled?5:4);
    const uint8_t item_len = item?strlen_P(item):0;
	int8_t first = 0;
	int8_t enc_dif = lcd_encoder_diff;
	int8_t cursor_pos = 1;
	
	lcd_clear();

	KEEPALIVE_STATE(PAUSED_FOR_USER);
	while (1)
	{
		manage_heater();
		manage_inactivity(true);

		if (abs((enc_dif - lcd_encoder_diff)) > 4)
		{
            if (enc_dif > lcd_encoder_diff)
            {
                cursor_pos--;
            }

            if (enc_dif < lcd_encoder_diff)
            {
                cursor_pos++;
            }
            enc_dif = lcd_encoder_diff;
		}

		if (cursor_pos > 3)
		{
            cursor_pos = 3;
            if (first < items_no - 3)
            {
                first++;
                lcd_clear();
            }
        }

        if (cursor_pos < 1)
        {
            cursor_pos = 1;
            if (first > 0)
            {
                first--;
                lcd_clear();
            }
        }

        if (header) lcd_puts_at_P(0,0,header);

        const bool last_visible = (first == items_no - 3);
        const int8_t ordinary_items = (last_item&&last_visible)?2:3;

        for (int i = 0; i < ordinary_items; i++)
        {
            if (item) lcd_puts_at_P(1, i + 1, item);
        }

        for (int i = 0; i < ordinary_items; i++)
        {
            lcd_set_cursor(2 + item_len, i+1);
            lcd_print(first + i + 1);
        }

        if (last_item&&last_visible) lcd_puts_at_P(1, 3, last_item);

        lcd_set_cursor(0, 1);
        lcd_print(" ");
        lcd_set_cursor(0, 2);
        lcd_print(" ");
        lcd_set_cursor(0, 3);
        lcd_print(" ");
        lcd_set_cursor(0, cursor_pos);
        lcd_print(">");

        delay(100);

		if (lcd_clicked())
		{
		    KEEPALIVE_STATE(IN_HANDLER);
			lcd_encoder_diff = 0;
			return(cursor_pos + first - 1);
		}
	}
}

char reset_menu() {
#ifdef SNMM
	int items_no = 5;
#else
	int items_no = 4;
#endif
	static int first = 0;
	int enc_dif = 0;
	char cursor_pos = 0;
	const char *item [items_no];
	
	item[0] = "Language";
	item[1] = "Statistics";
	item[2] = "Shipping prep";
	item[3] = "All Data";
#ifdef SNMM
	item[4] = "Bowden length";
#endif // SNMM

	enc_dif = lcd_encoder_diff;
	lcd_clear();
	lcd_set_cursor(0, 0);
	lcd_print(">");
	lcd_consume_click();
	while (1) {		

		for (int i = 0; i < 4; i++) {
			lcd_set_cursor(1, i);
			lcd_print(item[first + i]);
		}

		manage_heater();
		manage_inactivity(true);

		if (abs((enc_dif - lcd_encoder_diff)) > 4) {

			if ((abs(enc_dif - lcd_encoder_diff)) > 1) {
				if (enc_dif > lcd_encoder_diff) {
					cursor_pos--;
				}

				if (enc_dif < lcd_encoder_diff) {
					cursor_pos++;
				}

				if (cursor_pos > 3) {
					cursor_pos = 3;
					if (first < items_no - 4) {
						first++;
						lcd_clear();
					}
				}

				if (cursor_pos < 0) {
					cursor_pos = 0;
					if (first > 0) {
						first--;
						lcd_clear();
					}
				}
				lcd_set_cursor(0, 0);
				lcd_print(" ");
				lcd_set_cursor(0, 1);
				lcd_print(" ");
				lcd_set_cursor(0, 2);
				lcd_print(" ");
				lcd_set_cursor(0, 3);
				lcd_print(" ");
				lcd_set_cursor(0, cursor_pos);
				lcd_print(">");
				enc_dif = lcd_encoder_diff;
				delay(100);
			}

		}

		if (lcd_clicked()) {
			return(cursor_pos + first);
		}

	}

}

static void lcd_disable_farm_mode()
{
	int8_t disable = lcd_show_fullscreen_message_yes_no_and_wait_P(PSTR("Disable farm mode?"), true, false); //allow timeouting, default no
	if (disable)
	{
		enquecommand_P(PSTR("G99"));
		lcd_return_to_status();
	}
	lcd_update_enable(true);
	lcd_draw_update = 2;
	
}



static void fil_load_menu()
{
	MENU_BEGIN();
	MENU_ITEM_BACK_P(_T(MSG_MAIN));
	MENU_ITEM_FUNCTION_P(_i("Load all"), load_all);////MSG_LOAD_ALL c=17 r=0
	MENU_ITEM_FUNCTION_P(_i("Load filament 1"), extr_adj_0);////MSG_LOAD_FILAMENT_1 c=17 r=0
	MENU_ITEM_FUNCTION_P(_i("Load filament 2"), extr_adj_1);////MSG_LOAD_FILAMENT_2 c=17 r=0
	MENU_ITEM_FUNCTION_P(_i("Load filament 3"), extr_adj_2);////MSG_LOAD_FILAMENT_3 c=17 r=0
	MENU_ITEM_FUNCTION_P(_i("Load filament 4"), extr_adj_3);////MSG_LOAD_FILAMENT_4 c=17 r=0

	if (mmu_enabled)
		MENU_ITEM_FUNCTION_P(_i("Load filament 5"), extr_adj_4);

	MENU_END();
}

static void mmu_load_to_nozzle_menu()
{
	MENU_BEGIN();
	MENU_ITEM_BACK_P(_T(MSG_MAIN));
	MENU_ITEM_FUNCTION_P(_i("Load filament 1"), mmu_load_to_nozzle_0);
	MENU_ITEM_FUNCTION_P(_i("Load filament 2"), mmu_load_to_nozzle_1);
	MENU_ITEM_FUNCTION_P(_i("Load filament 3"), mmu_load_to_nozzle_2);
	MENU_ITEM_FUNCTION_P(_i("Load filament 4"), mmu_load_to_nozzle_3);
	MENU_ITEM_FUNCTION_P(_i("Load filament 5"), mmu_load_to_nozzle_4);
	MENU_END();
}

static void mmu_fil_eject_menu()
{
	MENU_BEGIN();
	MENU_ITEM_BACK_P(_T(MSG_MAIN));
	MENU_ITEM_FUNCTION_P(_i("Eject filament 1"), mmu_eject_fil_0);
	MENU_ITEM_FUNCTION_P(_i("Eject filament 2"), mmu_eject_fil_1);
	MENU_ITEM_FUNCTION_P(_i("Eject filament 3"), mmu_eject_fil_2);
	MENU_ITEM_FUNCTION_P(_i("Eject filament 4"), mmu_eject_fil_3);
	MENU_ITEM_FUNCTION_P(_i("Eject filament 5"), mmu_eject_fil_4);

	MENU_END();
}

#ifdef SNMM
static void fil_unload_menu()
{
	MENU_BEGIN();
	MENU_ITEM_BACK_P(_T(MSG_MAIN));
	MENU_ITEM_FUNCTION_P(_i("Unload all"), extr_unload_all);////MSG_UNLOAD_ALL c=17 r=0
	MENU_ITEM_FUNCTION_P(_i("Unload filament 1"), extr_unload_0);////MSG_UNLOAD_FILAMENT_1 c=17 r=0
	MENU_ITEM_FUNCTION_P(_i("Unload filament 2"), extr_unload_1);////MSG_UNLOAD_FILAMENT_2 c=17 r=0
	MENU_ITEM_FUNCTION_P(_i("Unload filament 3"), extr_unload_2);////MSG_UNLOAD_FILAMENT_3 c=17 r=0
	MENU_ITEM_FUNCTION_P(_i("Unload filament 4"), extr_unload_3);////MSG_UNLOAD_FILAMENT_4 c=17 r=0

	if (mmu_enabled)
		MENU_ITEM_FUNCTION_P(_i("Unload filament 5"), extr_unload_4);////MSG_UNLOAD_FILAMENT_5 c=17 r=0

	MENU_END();
}


static void change_extr_menu(){
	MENU_BEGIN();
	MENU_ITEM_BACK_P(_T(MSG_MAIN));
	MENU_ITEM_FUNCTION_P(_i("Extruder 1"), extr_change_0);////MSG_EXTRUDER_1 c=17 r=1
	MENU_ITEM_FUNCTION_P(_i("Extruder 2"), extr_change_1);////MSG_EXTRUDER_2 c=17 r=1
	MENU_ITEM_FUNCTION_P(_i("Extruder 3"), extr_change_2);////MSG_EXTRUDER_3 c=17 r=1
	MENU_ITEM_FUNCTION_P(_i("Extruder 4"), extr_change_3);////MSG_EXTRUDER_4 c=17 r=1

	MENU_END();
}
#endif //SNMM

//unload filament for single material printer (used in M702 gcode)
void unload_filament()
{
	custom_message_type = CUSTOM_MSG_TYPE_F_LOAD;
	lcd_setstatuspgm(_T(MSG_UNLOADING_FILAMENT));

	//		extr_unload2();

	current_position[E_AXIS] -= 45;
	plan_buffer_line(current_position[X_AXIS], current_position[Y_AXIS], current_position[Z_AXIS], current_position[E_AXIS], 5200 / 60, active_extruder);
	st_synchronize();
	current_position[E_AXIS] -= 15;
	plan_buffer_line(current_position[X_AXIS], current_position[Y_AXIS], current_position[Z_AXIS], current_position[E_AXIS], 1000 / 60, active_extruder);
	st_synchronize();
	current_position[E_AXIS] -= 20;
	plan_buffer_line(current_position[X_AXIS], current_position[Y_AXIS], current_position[Z_AXIS], current_position[E_AXIS], 1000 / 60, active_extruder);
	st_synchronize();

	lcd_display_message_fullscreen_P(_T(MSG_PULL_OUT_FILAMENT));

	//disable extruder steppers so filament can be removed
	disable_e0();
	disable_e1();
	disable_e2();
	delay(100);

	Sound_MakeSound(e_SOUND_TYPE_StandardPrompt);
	uint8_t counterBeep = 0;
	while (!lcd_clicked() && (counterBeep < 50)) {
		delay_keep_alive(100);
		counterBeep++;
	}
	st_synchronize();
	while (lcd_clicked()) delay_keep_alive(100);

	lcd_update_enable(true);

	lcd_setstatuspgm(_T(WELCOME_MSG));
	custom_message_type = CUSTOM_MSG_TYPE_STATUS;

}

static void lcd_farm_no()
{
	char step = 0;
	int enc_dif = 0;
	int _farmno = farm_no;
	int _ret = 0;
	lcd_clear();

	lcd_set_cursor(0, 0);
	lcd_print("Farm no");

	do
	{

		if (abs((enc_dif - lcd_encoder_diff)) > 2) {
			if (enc_dif > lcd_encoder_diff) {
				switch (step) {
				case(0): if (_farmno >= 100) _farmno -= 100; break;
				case(1): if (_farmno % 100 >= 10) _farmno -= 10; break;
				case(2): if (_farmno % 10 >= 1) _farmno--; break;
				default: break;
				}
			}

			if (enc_dif < lcd_encoder_diff) {
				switch (step) {
				case(0): if (_farmno < 900) _farmno += 100; break;
				case(1): if (_farmno % 100 < 90) _farmno += 10; break;
				case(2): if (_farmno % 10 <= 8)_farmno++; break;
				default: break;
				}
			}
			enc_dif = 0;
			lcd_encoder_diff = 0;
		}

		lcd_set_cursor(0, 2);
		if (_farmno < 100) lcd_print("0");
		if (_farmno < 10) lcd_print("0");
		lcd_print(_farmno);
		lcd_print("  ");
		lcd_set_cursor(0, 3);
		lcd_print("   ");


		lcd_set_cursor(step, 3);
		lcd_print("^");
		delay(100);

		if (lcd_clicked())
		{
			delay(200);
			step++;
			if(step == 3) {
				_ret = 1;
				farm_no = _farmno;
				EEPROM_save_B(EEPROM_FARM_NUMBER, &farm_no);
				prusa_statistics(20);
				lcd_return_to_status();
			}
		}

		manage_heater();
	} while (_ret == 0);

}


unsigned char lcd_choose_color() {
	//function returns index of currently chosen item
	//following part can be modified from 2 to 255 items:
	//-----------------------------------------------------
	unsigned char items_no = 2;
	const char *item[items_no];
	item[0] = "Orange";
	item[1] = "Black";
	//-----------------------------------------------------
	unsigned char active_rows;
	static int first = 0;
	int enc_dif = 0;
	unsigned char cursor_pos = 1;
	enc_dif = lcd_encoder_diff;
	lcd_clear();
	lcd_set_cursor(0, 1);
	lcd_print(">");

	active_rows = items_no < 3 ? items_no : 3;
	lcd_consume_click();
	while (1) {
		lcd_puts_at_P(0, 0, PSTR("Choose color:"));
		for (int i = 0; i < active_rows; i++) {
			lcd_set_cursor(1, i+1);
			lcd_print(item[first + i]);
		}

		manage_heater();
		manage_inactivity(true);
		proc_commands();
		if (abs((enc_dif - lcd_encoder_diff)) > 12) {
					
				if (enc_dif > lcd_encoder_diff) {
					cursor_pos--;
				}

				if (enc_dif < lcd_encoder_diff) {
					cursor_pos++;
				}
				
				if (cursor_pos > active_rows) {
					cursor_pos = active_rows;
					if (first < items_no - active_rows) {
						first++;
						lcd_clear();
					}
				}

				if (cursor_pos < 1) {
					cursor_pos = 1;
					if (first > 0) {
						first--;
						lcd_clear();
					}
				}
				lcd_set_cursor(0, 1);
				lcd_print(" ");
				lcd_set_cursor(0, 2);
				lcd_print(" ");
				lcd_set_cursor(0, 3);
				lcd_print(" ");
				lcd_set_cursor(0, cursor_pos);
				lcd_print(">");
				enc_dif = lcd_encoder_diff;
				delay(100);

		}

		if (lcd_clicked()) {
			switch(cursor_pos + first - 1) {
			case 0: return 1; break;
			case 1: return 0; break;
			default: return 99; break;
			}
		}

	}

}

void lcd_confirm_print()
{
	uint8_t filament_type;
	int enc_dif = 0;
	int cursor_pos = 1;
	int _ret = 0;
	int _t = 0;

	enc_dif = lcd_encoder_diff;
	lcd_clear();

	lcd_set_cursor(0, 0);
	lcd_print("Print ok ?");

	do
	{
		if (abs(enc_dif - lcd_encoder_diff) > 12) {
			if (enc_dif > lcd_encoder_diff) {
				cursor_pos--;
			}

			if (enc_dif < lcd_encoder_diff) {
				cursor_pos++;
			}
			enc_dif = lcd_encoder_diff;
		}

		if (cursor_pos > 2) { cursor_pos = 2; }
		if (cursor_pos < 1) { cursor_pos = 1; }

		lcd_set_cursor(0, 2); lcd_print("          ");
		lcd_set_cursor(0, 3); lcd_print("          ");
		lcd_set_cursor(2, 2);
		lcd_puts_P(_T(MSG_YES));
		lcd_set_cursor(2, 3);
		lcd_puts_P(_T(MSG_NO));
		lcd_set_cursor(0, 1 + cursor_pos);
		lcd_print(">");
		delay(100);

		_t = _t + 1;
		if (_t>100)
		{
			prusa_statistics(99);
			_t = 0;
		}
		if (lcd_clicked())
		{
			if (cursor_pos == 1)
			{
				_ret = 1;
				filament_type = lcd_choose_color();
				prusa_statistics(4, filament_type);
				no_response = true; //we need confirmation by recieving PRUSA thx
				important_status = 4;
				saved_filament_type = filament_type;
				NcTime = millis();
			}
			if (cursor_pos == 2)
			{
				_ret = 2;
				filament_type = lcd_choose_color();
				prusa_statistics(5, filament_type);
				no_response = true; //we need confirmation by recieving PRUSA thx
				important_status = 5;				
				saved_filament_type = filament_type;
				NcTime = millis();
			}
		}

		manage_heater();
		manage_inactivity();
		proc_commands();

	} while (_ret == 0);

}

#include "w25x20cl.h"

#ifdef LCD_TEST
static void lcd_test_menu()
{
	W25X20CL_SPI_ENTER();
	w25x20cl_enable_wr();
	w25x20cl_chip_erase();
	w25x20cl_disable_wr();
}
#endif //LCD_TEST

//! @brief Resume paused print
//! @todo It is not good to call restore_print_from_ram_and_continue() from function called by lcd_update(),
//! as restore_print_from_ram_and_continue() calls lcd_update() internally.
void lcd_resume_print()
{
    lcd_return_to_status();
    lcd_setstatuspgm(_T(MSG_RESUMING_PRINT));
    lcd_reset_alert_level(); //for fan speed error
    restore_print_from_ram_and_continue(0.0);
    pause_time += (millis() - start_pause_print); //accumulate time when print is paused for correct statistics calculation
    refresh_cmd_timeout();
    isPrintPaused = false;
}

static void lcd_main_menu()
{

  MENU_BEGIN();

  // Majkl superawesome menu


 MENU_ITEM_BACK_P(_T(MSG_WATCH));

#ifdef RESUME_DEBUG 
 if (!saved_printing) 
  MENU_ITEM_FUNCTION_P(PSTR("tst - Save"), lcd_menu_test_save);
 else
  MENU_ITEM_FUNCTION_P(PSTR("tst - Restore"), lcd_menu_test_restore);
#endif //RESUME_DEBUG 

#ifdef TMC2130_DEBUG
 MENU_ITEM_FUNCTION_P(PSTR("recover print"), recover_print);
 MENU_ITEM_FUNCTION_P(PSTR("power panic"), uvlo_);
#endif //TMC2130_DEBUG

 /* if (farm_mode && !IS_SD_PRINTING )
    {
    
        int tempScrool = 0;
        if (lcd_draw_update == 0 && LCD_CLICKED == 0)
            //delay(100);
            return; // nothing to do (so don't thrash the SD card)
        uint16_t fileCnt = card.getnrfilenames();
        
        card.getWorkDirName();
        if (card.filename[0] == '/')
        {
#if SDCARDDETECT == -1
            MENU_ITEM_FUNCTION_P(_T(MSG_REFRESH), lcd_sd_refresh);
#endif
        } else {
            MENU_ITEM_FUNCTION_P(PSTR(LCD_STR_FOLDER ".."), lcd_sd_updir);
        }
        
        for (uint16_t i = 0; i < fileCnt; i++)
        {
            if (menu_item == menu_line)
            {
#ifndef SDCARD_RATHERRECENTFIRST
                card.getfilename(i);
#else
                card.getfilename(fileCnt - 1 - i);
#endif
                if (card.filenameIsDir)
                {
                    MENU_ITEM_SDDIR(_T(MSG_CARD_MENU), card.filename, card.longFilename);
                } else {
                    
                    MENU_ITEM_SDFILE(_T(MSG_CARD_MENU), card.filename, card.longFilename);
                    
                    
                    
                    
                }
            } else {
                MENU_ITEM_DUMMY();
            }
        }
        
        MENU_ITEM_BACK_P(PSTR("- - - - - - - - -"));
    
        
    }*/
 
  if ( ( IS_SD_PRINTING || is_usb_printing || (lcd_commands_type == LCD_COMMAND_V2_CAL)) && (current_position[Z_AXIS] < Z_HEIGHT_HIDE_LIVE_ADJUST_MENU) && !homing_flag && !mesh_bed_leveling_flag)
  {
	MENU_ITEM_SUBMENU_P(_T(MSG_BABYSTEP_Z), lcd_babystep_z);//8
  }


  if ( moves_planned() || IS_SD_PRINTING || is_usb_printing || (lcd_commands_type == LCD_COMMAND_V2_CAL))
  {
    MENU_ITEM_SUBMENU_P(_i("Tune"), lcd_tune_menu);////MSG_TUNE c=0 r=0
  } else 
  {
    MENU_ITEM_SUBMENU_P(_i("Preheat"), lcd_preheat_menu);////MSG_PREHEAT c=0 r=0
  }

#ifdef SDSUPPORT
  if (card.cardOK || lcd_commands_type == LCD_COMMAND_V2_CAL)
  {
    if (card.isFileOpen())
    {
		if (mesh_bed_leveling_flag == false && homing_flag == false) {
			if (card.sdprinting)
			{
				MENU_ITEM_FUNCTION_P(_i("Pause print"), lcd_pause_print);////MSG_PAUSE_PRINT c=0 r=0
			}
			else
			{
			    MENU_ITEM_SUBMENU_P(_i("Resume print"), lcd_resume_print);////MSG_RESUME_PRINT c=0 r=0
			}
			MENU_ITEM_SUBMENU_P(_T(MSG_STOP_PRINT), lcd_sdcard_stop);
		}
	}
	else if (lcd_commands_type == LCD_COMMAND_V2_CAL && mesh_bed_leveling_flag == false && homing_flag == false) {
		//MENU_ITEM_SUBMENU_P(_T(MSG_STOP_PRINT), lcd_sdcard_stop);
	}
	else
	{
		if (!is_usb_printing && (lcd_commands_type != LCD_COMMAND_V2_CAL))
		{
			//if (farm_mode) MENU_ITEM_SUBMENU_P(MSG_FARM_CARD_MENU, lcd_farm_sdcard_menu);
			/*else*/ {
                        bMain=true;               // flag ('fake parameter') for 'lcd_sdcard_menu()' function
                        MENU_ITEM_SUBMENU_P(_T(MSG_CARD_MENU), lcd_sdcard_menu);
                        }
		}
#if SDCARDDETECT < 1
      MENU_ITEM_GCODE_P(_i("Change SD card"), PSTR("M21"));  // SD-card changed by user////MSG_CNG_SDCARD c=0 r=0
#endif
    }
	
  } else 
  {
    bMain=true;                                   // flag (i.e. 'fake parameter') for 'lcd_sdcard_menu()' function
    MENU_ITEM_SUBMENU_P(_i("No SD card"), lcd_sdcard_menu);////MSG_NO_CARD c=0 r=0
#if SDCARDDETECT < 1
    MENU_ITEM_GCODE_P(_i("Init. SD card"), PSTR("M21")); // Manually initialize the SD-card via user interface////MSG_INIT_SDCARD c=0 r=0
#endif
  }
#endif


  if (IS_SD_PRINTING || is_usb_printing || (lcd_commands_type == LCD_COMMAND_V2_CAL))
  {
	  if (farm_mode)
	  {
		  MENU_ITEM_SUBMENU_P(PSTR("Farm number"), lcd_farm_no);
	  }
  } 
  else 
  {
	if (mmu_enabled)
	{
		MENU_ITEM_SUBMENU_P(_T(MSG_LOAD_FILAMENT), fil_load_menu);
		MENU_ITEM_SUBMENU_P(_i("Load to nozzle"), mmu_load_to_nozzle_menu);
		MENU_ITEM_SUBMENU_P(_i("Eject filament"), mmu_fil_eject_menu);
		MENU_ITEM_GCODE_P(_T(MSG_UNLOAD_FILAMENT), PSTR("M702 C"));
	}
	else
	{
#ifdef SNMM
		MENU_ITEM_SUBMENU_P(_T(MSG_UNLOAD_FILAMENT), fil_unload_menu);
		MENU_ITEM_SUBMENU_P(_i("Change extruder"), change_extr_menu);////MSG_CHANGE_EXTR c=20 r=1
#endif
#ifdef FILAMENT_SENSOR
		if ((fsensor_autoload_enabled == true) && (fsensor_enabled == true) && (mmu_enabled == false))
			MENU_ITEM_SUBMENU_P(_i("AutoLoad filament"), lcd_menu_AutoLoadFilament);////MSG_AUTOLOAD_FILAMENT c=17 r=0
		else
#endif //FILAMENT_SENSOR
			MENU_ITEM_FUNCTION_P(_T(MSG_LOAD_FILAMENT), lcd_LoadFilament);
		MENU_ITEM_SUBMENU_P(_T(MSG_UNLOAD_FILAMENT), lcd_unLoadFilament);
	}
	MENU_ITEM_SUBMENU_P(_T(MSG_SETTINGS), lcd_settings_menu);
    if(!isPrintPaused) MENU_ITEM_SUBMENU_P(_T(MSG_MENU_CALIBRATION), lcd_calibration_menu);

  }

  if (!is_usb_printing && (lcd_commands_type != LCD_COMMAND_V2_CAL))
  {
	  MENU_ITEM_SUBMENU_P(_i("Statistics  "), lcd_menu_statistics);////MSG_STATISTICS c=0 r=0
  }
    
#if defined(TMC2130) || defined(FILAMENT_SENSOR)
  MENU_ITEM_SUBMENU_P(_i("Fail stats"), lcd_menu_fails_stats);
#endif
  if (mmu_enabled) {
	  MENU_ITEM_SUBMENU_P(_i("Fail stats MMU"), lcd_menu_fails_stats_mmu);
  }
  MENU_ITEM_SUBMENU_P(_i("Support"), lcd_support_menu);////MSG_SUPPORT c=0 r=0
#ifdef LCD_TEST
    MENU_ITEM_SUBMENU_P(_i("W25x20CL init"), lcd_test_menu);////MSG_SUPPORT c=0 r=0
#endif //LCD_TEST

  MENU_END();

}

void stack_error() {
	SET_OUTPUT(BEEPER);
if((eSoundMode==e_SOUND_MODE_LOUD)||(eSoundMode==e_SOUND_MODE_ONCE)||(eSoundMode==e_SOUND_MODE_SILENT))
	WRITE(BEEPER, HIGH);
	delay(1000);
	WRITE(BEEPER, LOW);
	lcd_display_message_fullscreen_P(_i("Error - static memory has been overwritten"));////MSG_STACK_ERROR c=20 r=4
	//err_triggered = 1;
	 while (1) delay_keep_alive(1000);
}

#ifdef DEBUG_STEPPER_TIMER_MISSED
bool stepper_timer_overflow_state = false;
uint16_t stepper_timer_overflow_max = 0;
uint16_t stepper_timer_overflow_last = 0;
uint16_t stepper_timer_overflow_cnt = 0;
void stepper_timer_overflow() {
  char msg[28];
  sprintf_P(msg, PSTR("#%d %d max %d"), ++ stepper_timer_overflow_cnt, stepper_timer_overflow_last >> 1, stepper_timer_overflow_max >> 1);
  lcd_setstatus(msg);
  stepper_timer_overflow_state = false;
  if (stepper_timer_overflow_last > stepper_timer_overflow_max)
    stepper_timer_overflow_max = stepper_timer_overflow_last;
  SERIAL_ECHOPGM("Stepper timer overflow: ");
  MYSERIAL.print(msg);
  SERIAL_ECHOLNPGM("");

  WRITE(BEEPER, LOW);
}
#endif /* DEBUG_STEPPER_TIMER_MISSED */


static void lcd_colorprint_change() {
	
	enquecommand_P(PSTR("M600"));
	
	custom_message_type = CUSTOM_MSG_TYPE_F_LOAD; //just print status message
	lcd_setstatuspgm(_T(MSG_FINISHING_MOVEMENTS));
	lcd_return_to_status();
	lcd_draw_update = 3;
}

static void lcd_tune_menu()
{
	typedef struct
	{
	    menu_data_edit_t reserved; //!< reserved for number editing functions
		int8_t  status; //!< To recognize, whether the menu has been just initialized.
		//! Backup of extrudemultiply, to recognize, that the value has been changed and
		//! it needs to be applied.
		int16_t extrudemultiply;
	} _menu_data_t;
	static_assert(sizeof(menu_data)>= sizeof(_menu_data_t),"_menu_data_t doesn't fit into menu_data");
	_menu_data_t* _md = (_menu_data_t*)&(menu_data[0]);
	if (_md->status == 0)
	{
		// Menu was entered. Mark the menu as entered and save the current extrudemultiply value.
		_md->status = 1;
		_md->extrudemultiply = extrudemultiply;
	}
	else if (_md->extrudemultiply != extrudemultiply)
	{
		// extrudemultiply has been changed from the child menu. Apply the new value.
		_md->extrudemultiply = extrudemultiply;
		calculate_extruder_multipliers();
	}

  EEPROM_read(EEPROM_SILENT, (uint8_t*)&SilentModeMenu, sizeof(SilentModeMenu));



	MENU_BEGIN();
	MENU_ITEM_BACK_P(_T(MSG_MAIN)); //1
	MENU_ITEM_EDIT_int3_P(_i("Speed"), &feedmultiply, 10, 999);//2////MSG_SPEED c=0 r=0

	MENU_ITEM_EDIT_int3_P(_T(MSG_NOZZLE), &target_temperature[0], 0, HEATER_0_MAXTEMP - 10);//3
	MENU_ITEM_EDIT_int3_P(_T(MSG_BED), &target_temperature_bed, 0, BED_MAXTEMP - 10);//4

	MENU_ITEM_EDIT_int3_P(_T(MSG_FAN_SPEED), &fanSpeed, 0, 255);//5
	MENU_ITEM_EDIT_int3_P(_i("Flow"), &extrudemultiply, 10, 999);//6////MSG_FLOW c=0 r=0
#ifdef FILAMENTCHANGEENABLE
	MENU_ITEM_FUNCTION_P(_T(MSG_FILAMENTCHANGE), lcd_colorprint_change);//7
#endif

#ifdef FILAMENT_SENSOR
	if (FSensorStateMenu == 0) {
		MENU_ITEM_FUNCTION_P(_T(MSG_FSENSOR_OFF), lcd_fsensor_state_set);
	}
	else {
		MENU_ITEM_FUNCTION_P(_T(MSG_FSENSOR_ON), lcd_fsensor_state_set);
	}
#endif //FILAMENT_SENSOR

	SETTINGS_AUTO_DEPLETE;

#ifdef TMC2130
     if(!farm_mode)
     {
          if (SilentModeMenu == SILENT_MODE_NORMAL) MENU_ITEM_FUNCTION_P(_T(MSG_STEALTH_MODE_OFF), lcd_silent_mode_set);
          else MENU_ITEM_FUNCTION_P(_T(MSG_STEALTH_MODE_ON), lcd_silent_mode_set);

          if (SilentModeMenu == SILENT_MODE_NORMAL)
          {
               if (CrashDetectMenu == 0) MENU_ITEM_FUNCTION_P(_T(MSG_CRASHDETECT_OFF), lcd_crash_mode_set);
               else MENU_ITEM_FUNCTION_P(_T(MSG_CRASHDETECT_ON), lcd_crash_mode_set);
          }
          else MENU_ITEM_SUBMENU_P(_T(MSG_CRASHDETECT_NA), lcd_crash_mode_info);
     }
#else //TMC2130
	if (!farm_mode) { //dont show in menu if we are in farm mode
		switch (SilentModeMenu) {
		case SILENT_MODE_POWER: MENU_ITEM_FUNCTION_P(_T(MSG_SILENT_MODE_OFF), lcd_silent_mode_set); break;
		case SILENT_MODE_SILENT: MENU_ITEM_FUNCTION_P(_T(MSG_SILENT_MODE_ON), lcd_silent_mode_set); break;
		case SILENT_MODE_AUTO: MENU_ITEM_FUNCTION_P(_T(MSG_AUTO_MODE_ON), lcd_silent_mode_set); break;
		default: MENU_ITEM_FUNCTION_P(_T(MSG_SILENT_MODE_OFF), lcd_silent_mode_set); break; // (probably) not needed
		}
	}
#endif //TMC2130

     switch(eSoundMode)
          {
          case e_SOUND_MODE_LOUD:
               MENU_ITEM_FUNCTION_P(_i(MSG_SOUND_MODE_LOUD),lcd_sound_state_set);
               break;
          case e_SOUND_MODE_ONCE:
               MENU_ITEM_FUNCTION_P(_i(MSG_SOUND_MODE_ONCE),lcd_sound_state_set);
               break;
          case e_SOUND_MODE_SILENT:
               MENU_ITEM_FUNCTION_P(_i(MSG_SOUND_MODE_SILENT),lcd_sound_state_set);
               break;
          case e_SOUND_MODE_MUTE:
               MENU_ITEM_FUNCTION_P(_i(MSG_SOUND_MODE_MUTE),lcd_sound_state_set);
               break;
          default:
               MENU_ITEM_FUNCTION_P(_i(MSG_SOUND_MODE_LOUD),lcd_sound_state_set);
          }

	MENU_END();
}

static void lcd_control_temperature_menu()
{
#ifdef PIDTEMP
  // set up temp variables - undo the default scaling
//  raw_Ki = unscalePID_i(Ki);
//  raw_Kd = unscalePID_d(Kd);
#endif

  MENU_BEGIN();
  MENU_ITEM_BACK_P(_T(MSG_SETTINGS));
#if TEMP_SENSOR_0 != 0
  MENU_ITEM_EDIT_int3_P(_T(MSG_NOZZLE), &target_temperature[0], 0, HEATER_0_MAXTEMP - 10);
#endif
#if TEMP_SENSOR_1 != 0
  MENU_ITEM_EDIT_int3_P(_i("Nozzle2"), &target_temperature[1], 0, HEATER_1_MAXTEMP - 10);////MSG_NOZZLE1 c=0 r=0
#endif
#if TEMP_SENSOR_2 != 0
  MENU_ITEM_EDIT_int3_P(_i("Nozzle3"), &target_temperature[2], 0, HEATER_2_MAXTEMP - 10);////MSG_NOZZLE2 c=0 r=0
#endif
#if TEMP_SENSOR_BED != 0
  MENU_ITEM_EDIT_int3_P(_T(MSG_BED), &target_temperature_bed, 0, BED_MAXTEMP - 3);
#endif
  MENU_ITEM_EDIT_int3_P(_T(MSG_FAN_SPEED), &fanSpeed, 0, 255);
#if defined AUTOTEMP && (TEMP_SENSOR_0 != 0)
//MENU_ITEM_EDIT removed, following code must be redesigned if AUTOTEMP enabled
  MENU_ITEM_EDIT(bool, MSG_AUTOTEMP, &autotemp_enabled);
  MENU_ITEM_EDIT(float3, _i(" \002 Min"), &autotemp_min, 0, HEATER_0_MAXTEMP - 10);////MSG_MIN c=0 r=0
  MENU_ITEM_EDIT(float3, _i(" \002 Max"), &autotemp_max, 0, HEATER_0_MAXTEMP - 10);////MSG_MAX c=0 r=0
  MENU_ITEM_EDIT(float32, _i(" \002 Fact"), &autotemp_factor, 0.0, 1.0);////MSG_FACTOR c=0 r=0
#endif

  MENU_END();
}


#if SDCARDDETECT == -1
static void lcd_sd_refresh()
{
  card.initsd();
  menu_top = 0;
}
#endif
static void lcd_sd_updir()
{
  card.updir();
  menu_top = 0;
}

void lcd_print_stop()
{
	saved_printing = false;
	cancel_heatup = true;
#ifdef MESH_BED_LEVELING
	mbl.active = false;
#endif
	// Stop the stoppers, update the position from the stoppers.
	if (mesh_bed_leveling_flag == false && homing_flag == false)
	{
		planner_abort_hard();
		// Because the planner_abort_hard() initialized current_position[Z] from the stepper,
		// Z baystep is no more applied. Reset it.
		babystep_reset();
	}
	// Clean the input command queue.
	cmdqueue_reset();
	lcd_setstatuspgm(_T(MSG_PRINT_ABORTED));
	card.sdprinting = false;
	card.closefile();
	stoptime = millis();
	unsigned long t = (stoptime - starttime - pause_time) / 1000; //time in s
	pause_time = 0;
	save_statistics(total_filament_used, t);
	lcd_return_to_status();
	lcd_ignore_click(true);
	lcd_commands_step = 0;
	lcd_commands_type = LCD_COMMAND_STOP_PRINT;
	// Turn off the print fan
	SET_OUTPUT(FAN_PIN);
	WRITE(FAN_PIN, 0);
	fanSpeed = 0;
}

void lcd_sdcard_stop()
{

	lcd_set_cursor(0, 0);
	lcd_puts_P(_T(MSG_STOP_PRINT));
	lcd_set_cursor(2, 2);
	lcd_puts_P(_T(MSG_NO));
	lcd_set_cursor(2, 3);
	lcd_puts_P(_T(MSG_YES));
	lcd_set_cursor(0, 2); lcd_print(" ");
	lcd_set_cursor(0, 3); lcd_print(" ");

	if ((int32_t)lcd_encoder > 2) { lcd_encoder = 2; }
	if ((int32_t)lcd_encoder < 1) { lcd_encoder = 1; }
	
	lcd_set_cursor(0, 1 + lcd_encoder);
	lcd_print(">");

	if (lcd_clicked())
	{
		if ((int32_t)lcd_encoder == 1)
		{
			lcd_return_to_status();
		}
		if ((int32_t)lcd_encoder == 2)
		{
			lcd_print_stop();
		}
	}

}

void lcd_sdcard_menu()
{
  uint8_t sdSort = eeprom_read_byte((uint8_t*)EEPROM_SD_SORT);

  if (presort_flag == true) {
	  presort_flag = false;
	  card.presort();
  }
  if (lcd_draw_update == 0 && LCD_CLICKED == 0)
    //delay(100);
    return; // nothing to do (so don't thrash the SD card)
  uint16_t fileCnt = card.getnrfilenames();


  MENU_BEGIN();
  if(bMain)                                       // i.e. default menu-item
    MENU_ITEM_BACK_P(_T(MSG_MAIN));
  else                                            // i.e. menu-item after card insertion
    MENU_ITEM_FUNCTION_P(_T(MSG_WATCH),lcd_return_to_status);
  card.getWorkDirName();
  if (card.filename[0] == '/')
  {
#if SDCARDDETECT == -1
    MENU_ITEM_FUNCTION_P(_T(MSG_REFRESH), lcd_sd_refresh);
#endif
  } else {
    MENU_ITEM_FUNCTION_P(PSTR(LCD_STR_FOLDER ".."), lcd_sd_updir);
  }

  for (uint16_t i = 0; i < fileCnt; i++)
  {
    if (menu_item == menu_line)
    {
		const uint16_t nr = ((sdSort == SD_SORT_NONE) || farm_mode || (sdSort == SD_SORT_TIME)) ? (fileCnt - 1 - i) : i;
		/*#ifdef SDCARD_RATHERRECENTFIRST
			#ifndef SDCARD_SORT_ALPHA
				fileCnt - 1 -
			#endif
		#endif
		i;*/
		#ifdef SDCARD_SORT_ALPHA
			if (sdSort == SD_SORT_NONE) card.getfilename(nr);
			else card.getfilename_sorted(nr);
		#else
			 card.getfilename(nr);
		#endif
			
		if (card.filenameIsDir)
			MENU_ITEM_SDDIR(card.filename, card.longFilename);
		else
			MENU_ITEM_SDFILE(_T(MSG_CARD_MENU), card.filename, card.longFilename);
    } else {
      MENU_ITEM_DUMMY();
    }
  }
  MENU_END();
}

static void lcd_selftest_v()
{
	(void)lcd_selftest();
}

bool lcd_selftest()
{
	int _progress = 0;
	bool _result = true;
	lcd_wait_for_cool_down();
	lcd_clear();
	lcd_set_cursor(0, 0); lcd_puts_P(_i("Self test start  "));////MSG_SELFTEST_START c=20 r=0
	#ifdef TMC2130
	  FORCE_HIGH_POWER_START;
	#endif // TMC2130
	delay(2000);
	KEEPALIVE_STATE(IN_HANDLER);

	_progress = lcd_selftest_screen(-1, _progress, 3, true, 2000);
#if (defined(FANCHECK) && defined(TACH_0)) 		
	_result = lcd_selftest_fan_dialog(0);
#else //defined(TACH_0)
	_result = lcd_selftest_manual_fan_check(0, false);
	if (!_result)
	{
		const char *_err;
		lcd_selftest_error(7, _err, _err); //extruder fan not spinning
	}
#endif //defined(TACH_0)
	

	if (_result)
	{
		_progress = lcd_selftest_screen(0, _progress, 3, true, 2000);
#if (defined(FANCHECK) && defined(TACH_1)) 		
		_result = lcd_selftest_fan_dialog(1);
#else //defined(TACH_1)
		_result = lcd_selftest_manual_fan_check(1, false);
		if (!_result)
		{			
			const char *_err;
			lcd_selftest_error(6, _err, _err); //print fan not spinning
		}

#endif //defined(TACH_1)
	}

	if (_result)
	{
		_progress = lcd_selftest_screen(1, _progress, 3, true, 2000);
#ifndef TMC2130
		_result = lcd_selfcheck_endstops();
#else
		_result = true;
#endif
	}

	if (_result)
	{
		//current_position[Z_AXIS] += 15;									//move Z axis higher to avoid false triggering of Z end stop in case that we are very low - just above heatbed
		_progress = lcd_selftest_screen(3, _progress, 3, true, 2000);
#ifdef TMC2130
        _result = lcd_selfcheck_axis_sg(X_AXIS);
#else
        _result = lcd_selfcheck_axis(X_AXIS, X_MAX_POS);
#endif //TMC2130
	}




	if (_result)
	{
		_progress = lcd_selftest_screen(3, _progress, 3, true, 0);

#ifndef TMC2130
		_result = lcd_selfcheck_pulleys(X_AXIS);
#endif
	}


	if (_result)
	{
		_progress = lcd_selftest_screen(4, _progress, 3, true, 1500);
#ifdef TMC2130
		_result = lcd_selfcheck_axis_sg(Y_AXIS);
#else
		_result = lcd_selfcheck_axis(Y_AXIS, Y_MAX_POS);
#endif // TMC2130
	}

	if (_result)
	{
		_progress = lcd_selftest_screen(4, _progress, 3, true, 0);
#ifndef TMC2130
		_result = lcd_selfcheck_pulleys(Y_AXIS);
#endif // TMC2130
	}


	if (_result)
	{
#ifdef TMC2130
		tmc2130_home_exit();
		enable_endstops(false);
		current_position[X_AXIS] = current_position[X_AXIS] + 14;
		current_position[Y_AXIS] = current_position[Y_AXIS] + 12;
#endif

		//homeaxis(X_AXIS);
		//homeaxis(Y_AXIS);
		current_position[Z_AXIS] = current_position[Z_AXIS] + 10;
		plan_buffer_line(current_position[X_AXIS], current_position[Y_AXIS], current_position[Z_AXIS], current_position[3], manual_feedrate[0] / 60, active_extruder);
		st_synchronize();
		_progress = lcd_selftest_screen(5, _progress, 3, true, 1500);
		_result = lcd_selfcheck_axis(2, Z_MAX_POS);
		if (eeprom_read_byte((uint8_t*)EEPROM_WIZARD_ACTIVE) != 1) {
			enquecommand_P(PSTR("G28 W"));
			enquecommand_P(PSTR("G1 Z15 F1000"));
		}
	}

#ifdef TMC2130
	if (_result)
	{
		current_position[Z_AXIS] = current_position[Z_AXIS] + 10;
		plan_buffer_line(current_position[X_AXIS], current_position[Y_AXIS], current_position[Z_AXIS], current_position[3], manual_feedrate[0] / 60, active_extruder);
		st_synchronize();
		_progress = lcd_selftest_screen(13, 0, 2, true, 0);
		bool bres = tmc2130_home_calibrate(X_AXIS);
		_progress = lcd_selftest_screen(13, 1, 2, true, 0);
		bres &= tmc2130_home_calibrate(Y_AXIS);
		_progress = lcd_selftest_screen(13, 2, 2, true, 0);
		if (bres)
			eeprom_update_byte((uint8_t*)EEPROM_TMC2130_HOME_ENABLED, 1);
		_result = bres;
	}
#endif //TMC2130

	if (_result)
	{
		_progress = lcd_selftest_screen(6, _progress, 3, true, 2000); //check bed
		_result = lcd_selfcheck_check_heater(true);
	}

    if (_result)
    {
        _progress = lcd_selftest_screen(7, _progress, 3, true, 1000); //check nozzle
        _result = lcd_selfcheck_check_heater(false);
    }
	if (_result)
	{
<<<<<<< HEAD
		_progress = lcd_selftest_screen(8, _progress, 3, true, 2000); //bed ok
#ifdef PAT9125
		if (mmu_enabled == false) {
			_progress = lcd_selftest_screen(9, _progress, 3, true, 2000); //check filaments sensor
			_result = lcd_selftest_fsensor();
		}
	}
	if (_result)
	{
		if (mmu_enabled == false)
		{
			_progress = lcd_selftest_screen(10, _progress, 3, true, 2000); //fil sensor OK
		}
#endif // PAT9125
=======
		_progress = lcd_selftest_screen(8, _progress, 3, true, 2000); //nozzle ok
	}

#ifdef FILAMENT_SENSOR
    if (_result)
    {
        _progress = lcd_selftest_screen(9, _progress, 3, true, 2000); //check filaments sensor
        if (mmu_enabled)
        {
            _result = selftest_irsensor();
        } else
        {
            _result = lcd_selftest_fsensor();
        }
    }
    if (_result)
    {
        _progress = lcd_selftest_screen(10, _progress, 3, true, 2000); //fil sensor OK
    }
#endif // FILAMENT_SENSOR

	if (_result)
	{
>>>>>>> 579fb42b
		_progress = lcd_selftest_screen(11, _progress, 3, true, 5000); //all correct
	}
	else
	{
		_progress = lcd_selftest_screen(12, _progress, 3, true, 5000);
	}
	lcd_reset_alert_level();
	enquecommand_P(PSTR("M84"));
	lcd_update_enable(true);
	
	if (_result)
	{
		LCD_ALERTMESSAGERPGM(_i("Self test OK"));////MSG_SELFTEST_OK c=0 r=0
	}
	else
	{
		LCD_ALERTMESSAGERPGM(_T(MSG_SELFTEST_FAILED));
	}
	#ifdef TMC2130
	  FORCE_HIGH_POWER_END;
	#endif // TMC2130
	KEEPALIVE_STATE(NOT_BUSY);
	return(_result);
}

#ifdef TMC2130

static void reset_crash_det(unsigned char axis) {
	current_position[axis] += 10;
	plan_buffer_line(current_position[X_AXIS], current_position[Y_AXIS], current_position[Z_AXIS], current_position[3], manual_feedrate[0] / 60, active_extruder);
	st_synchronize();
	if (eeprom_read_byte((uint8_t*)EEPROM_CRASH_DET)) tmc2130_sg_stop_on_crash = true;
}

static bool lcd_selfcheck_axis_sg(unsigned char axis) {
// each axis length is measured twice	
	float axis_length, current_position_init, current_position_final;
	float measured_axis_length[2];
	float margin = 60;
	float max_error_mm = 5;
	switch (axis) {
	case 0: axis_length = X_MAX_POS; break;
	case 1: axis_length = Y_MAX_POS + 8; break;
	default: axis_length = 210; break;
	}

	tmc2130_sg_stop_on_crash = false;
	tmc2130_home_exit();
	enable_endstops(true);

	if (axis == X_AXIS) { //there is collision between cables and PSU cover in X axis if Z coordinate is too low
		
		current_position[Z_AXIS] += 17;
		plan_buffer_line(current_position[X_AXIS], current_position[Y_AXIS], current_position[Z_AXIS], current_position[3], manual_feedrate[0] / 60, active_extruder);
		tmc2130_home_enter(Z_AXIS_MASK);
		st_synchronize();
		tmc2130_home_exit();
	}

// first axis length measurement begin	
	
	current_position[axis] -= (axis_length + margin);
	plan_buffer_line(current_position[X_AXIS], current_position[Y_AXIS], current_position[Z_AXIS], current_position[3], manual_feedrate[0] / 60, active_extruder);

	
	st_synchronize();

	tmc2130_sg_meassure_start(axis);

	current_position_init = st_get_position_mm(axis);

	current_position[axis] += 2 * margin;
	plan_buffer_line(current_position[X_AXIS], current_position[Y_AXIS], current_position[Z_AXIS], current_position[3], manual_feedrate[0] / 60, active_extruder);
	st_synchronize();

	current_position[axis] += axis_length;
	plan_buffer_line(current_position[X_AXIS], current_position[Y_AXIS], current_position[Z_AXIS], current_position[3], manual_feedrate[0] / 60, active_extruder);

	st_synchronize();

	uint16_t sg1 = tmc2130_sg_meassure_stop();
	printf_P(PSTR("%c AXIS SG1=%d\n"), 'X'+axis, sg1);
	eeprom_write_word(((uint16_t*)((axis == X_AXIS)?EEPROM_BELTSTATUS_X:EEPROM_BELTSTATUS_Y)), sg1);

	current_position_final = st_get_position_mm(axis);
	measured_axis_length[0] = abs(current_position_final - current_position_init);


// first measurement end and second measurement begin	


	current_position[axis] -= margin;
	plan_buffer_line(current_position[X_AXIS], current_position[Y_AXIS], current_position[Z_AXIS], current_position[3], manual_feedrate[0] / 60, active_extruder);
	st_synchronize();	

	current_position[axis] -= (axis_length + margin);
	plan_buffer_line(current_position[X_AXIS], current_position[Y_AXIS], current_position[Z_AXIS], current_position[3], manual_feedrate[0] / 60, active_extruder);
		
	st_synchronize();

	current_position_init = st_get_position_mm(axis);

	measured_axis_length[1] = abs(current_position_final - current_position_init);


//end of second measurement, now check for possible errors:

	for(int i = 0; i < 2; i++){ //check if measured axis length corresponds to expected length
		printf_P(_N("Measured axis length:%.3f\n"), measured_axis_length[i]);
		if (abs(measured_axis_length[i] - axis_length) > max_error_mm) {
			enable_endstops(false);

			const char *_error_1;

			if (axis == X_AXIS) _error_1 = "X";
			if (axis == Y_AXIS) _error_1 = "Y";
			if (axis == Z_AXIS) _error_1 = "Z";

			lcd_selftest_error(9, _error_1, NULL);
			current_position[axis] = 0;
			plan_set_position(current_position[X_AXIS], current_position[Y_AXIS], current_position[Z_AXIS], current_position[E_AXIS]);
			reset_crash_det(axis);
			return false;
		}
	}

		printf_P(_N("Axis length difference:%.3f\n"), abs(measured_axis_length[0] - measured_axis_length[1]));
	
		if (abs(measured_axis_length[0] - measured_axis_length[1]) > 1) { //check if difference between first and second measurement is low
			//loose pulleys
			const char *_error_1;

			if (axis == X_AXIS) _error_1 = "X";
			if (axis == Y_AXIS) _error_1 = "Y";
			if (axis == Z_AXIS) _error_1 = "Z";

			lcd_selftest_error(8, _error_1, NULL);
			current_position[axis] = 0;
			plan_set_position(current_position[X_AXIS], current_position[Y_AXIS], current_position[Z_AXIS], current_position[E_AXIS]);
			reset_crash_det(axis);

			return false;
		}
		current_position[axis] = 0;
		plan_set_position(current_position[X_AXIS], current_position[Y_AXIS], current_position[Z_AXIS], current_position[E_AXIS]);
		reset_crash_det(axis);
		return true;
}
#endif //TMC2130

//#ifndef TMC2130

static bool lcd_selfcheck_axis(int _axis, int _travel)
{
//	printf_P(PSTR("lcd_selfcheck_axis %d, %d\n"), _axis, _travel);
	bool _stepdone = false;
	bool _stepresult = false;
	int _progress = 0;
	int _travel_done = 0;
	int _err_endstop = 0;
	int _lcd_refresh = 0;
	_travel = _travel + (_travel / 10);

	if (_axis == X_AXIS) {
		current_position[Z_AXIS] += 17;
		plan_buffer_line(current_position[X_AXIS], current_position[Y_AXIS], current_position[Z_AXIS], current_position[3], manual_feedrate[0] / 60, active_extruder);
	}

	do {
		current_position[_axis] = current_position[_axis] - 1;

		plan_buffer_line(current_position[X_AXIS], current_position[Y_AXIS], current_position[Z_AXIS], current_position[3], manual_feedrate[0] / 60, active_extruder);
		st_synchronize();
#ifdef TMC2130
		if ((READ(Z_MIN_PIN) ^ (bool)Z_MIN_ENDSTOP_INVERTING))
#else //TMC2130
		if ((READ(X_MIN_PIN) ^ (bool)X_MIN_ENDSTOP_INVERTING) ||
			(READ(Y_MIN_PIN) ^ (bool)Y_MIN_ENDSTOP_INVERTING) ||
			(READ(Z_MIN_PIN) ^ (bool)Z_MIN_ENDSTOP_INVERTING))
#endif //TMC2130
		{
			if (_axis == 0)
			{
				_stepresult = ((READ(X_MIN_PIN) ^ X_MIN_ENDSTOP_INVERTING) == 1) ? true : false;
				_err_endstop = ((READ(Y_MIN_PIN) ^ Y_MIN_ENDSTOP_INVERTING) == 1) ? 1 : 2;

			}
			if (_axis == 1)
			{
				_stepresult = ((READ(Y_MIN_PIN) ^ Y_MIN_ENDSTOP_INVERTING) == 1) ? true : false;
				_err_endstop = ((READ(X_MIN_PIN) ^ X_MIN_ENDSTOP_INVERTING) == 1) ? 0 : 2;

			}
			if (_axis == 2)
			{
				_stepresult = ((READ(Z_MIN_PIN) ^ Z_MIN_ENDSTOP_INVERTING) == 1) ? true : false;
				_err_endstop = ((READ(X_MIN_PIN) ^ X_MIN_ENDSTOP_INVERTING) == 1) ? 0 : 1;
	printf_P(PSTR("lcd_selfcheck_axis %d, %d\n"), _stepresult, _err_endstop);
				/*disable_x();
				disable_y();
				disable_z();*/
			}
			_stepdone = true;
		}

		if (_lcd_refresh < 6)
		{
			_lcd_refresh++;
		}
		else
		{
			_progress = lcd_selftest_screen(3 + _axis, _progress, 3, false, 0);
			_lcd_refresh = 0;
		}

		manage_heater();
		manage_inactivity(true);

		//delay(100);
		(_travel_done <= _travel) ? _travel_done++ : _stepdone = true;

	} while (!_stepdone);


	//current_position[_axis] = current_position[_axis] + 15;
	//plan_buffer_line(current_position[X_AXIS], current_position[Y_AXIS], current_position[Z_AXIS], current_position[3], manual_feedrate[0] / 60, active_extruder);

	if (!_stepresult)
	{
		const char *_error_1;
		const char *_error_2;

		if (_axis == X_AXIS) _error_1 = "X";
		if (_axis == Y_AXIS) _error_1 = "Y";
		if (_axis == Z_AXIS) _error_1 = "Z";

		if (_err_endstop == 0) _error_2 = "X";
		if (_err_endstop == 1) _error_2 = "Y";
		if (_err_endstop == 2) _error_2 = "Z";


		if (_travel_done >= _travel)
		{
			lcd_selftest_error(5, _error_1, _error_2);
		}
		else
		{
			lcd_selftest_error(4, _error_1, _error_2);
		}
	}

	return _stepresult;
}

#ifndef TMC2130
static bool lcd_selfcheck_pulleys(int axis)
{
	float tmp_motor_loud[3] = DEFAULT_PWM_MOTOR_CURRENT_LOUD;
	float tmp_motor[3] = DEFAULT_PWM_MOTOR_CURRENT;
	float current_position_init;
	float move;
	bool endstop_triggered = false;
	int i;
	unsigned long timeout_counter;
	refresh_cmd_timeout();
	manage_inactivity(true);

	if (axis == 0) move = 50; //X_AXIS 
	else move = 50; //Y_AXIS

	current_position_init = current_position[axis];

	current_position[axis] += 2;
	plan_buffer_line(current_position[X_AXIS], current_position[Y_AXIS], current_position[Z_AXIS], current_position[3], manual_feedrate[0] / 60, active_extruder);
	for (i = 0; i < 5; i++) {
		refresh_cmd_timeout();
		current_position[axis] = current_position[axis] + move;
		st_current_set(0, 850); //set motor current higher
		plan_buffer_line(current_position[X_AXIS], current_position[Y_AXIS], current_position[Z_AXIS], current_position[3], 200, active_extruder);
		st_synchronize();
          if (SilentModeMenu != SILENT_MODE_OFF) st_current_set(0, tmp_motor[0]); //set back to normal operation currents
		else st_current_set(0, tmp_motor_loud[0]); //set motor current back			
		current_position[axis] = current_position[axis] - move;
		plan_buffer_line(current_position[X_AXIS], current_position[Y_AXIS], current_position[Z_AXIS], current_position[3], 50, active_extruder);
		st_synchronize();
		if (((READ(X_MIN_PIN) ^ X_MIN_ENDSTOP_INVERTING) == 1) ||
			((READ(Y_MIN_PIN) ^ Y_MIN_ENDSTOP_INVERTING) == 1)) {
			lcd_selftest_error(8, (axis == 0) ? "X" : "Y", "");
			return(false);
		}
	}
	timeout_counter = millis() + 2500;
	endstop_triggered = false;
	manage_inactivity(true);
	while (!endstop_triggered) {
		if (((READ(X_MIN_PIN) ^ X_MIN_ENDSTOP_INVERTING) == 1) ||
			((READ(Y_MIN_PIN) ^ Y_MIN_ENDSTOP_INVERTING) == 1)) {
			endstop_triggered = true;
			if (current_position_init - 1 <= current_position[axis] && current_position_init + 1 >= current_position[axis]) {
				current_position[axis] += (axis == X_AXIS) ? 13 : 9;
				plan_buffer_line(current_position[X_AXIS], current_position[Y_AXIS], current_position[Z_AXIS], current_position[3], manual_feedrate[0] / 60, active_extruder);
				st_synchronize();
				return(true);
			}
			else {
				lcd_selftest_error(8, (axis == 0) ? "X" : "Y", "");
				return(false);
			}
		}
		else {
			current_position[axis] -= 1;
			plan_buffer_line(current_position[X_AXIS], current_position[Y_AXIS], current_position[Z_AXIS], current_position[3], manual_feedrate[0] / 60, active_extruder);
			st_synchronize();
			if (millis() > timeout_counter) {
				lcd_selftest_error(8, (axis == 0) ? "X" : "Y", "");
				return(false);
			}
		}
	}
	return(true);
}


static bool lcd_selfcheck_endstops()
{
	bool _result = true;

	if (((READ(X_MIN_PIN) ^ X_MIN_ENDSTOP_INVERTING) == 1) ||
		((READ(Y_MIN_PIN) ^ Y_MIN_ENDSTOP_INVERTING) == 1) ||
		((READ(Z_MIN_PIN) ^ Z_MIN_ENDSTOP_INVERTING) == 1))
	{
		if ((READ(X_MIN_PIN) ^ X_MIN_ENDSTOP_INVERTING) == 1) current_position[0] += 10;
		if ((READ(Y_MIN_PIN) ^ Y_MIN_ENDSTOP_INVERTING) == 1) current_position[1] += 10;
		if ((READ(Z_MIN_PIN) ^ Z_MIN_ENDSTOP_INVERTING) == 1) current_position[2] += 10;
	}
	plan_buffer_line(current_position[X_AXIS], current_position[Y_AXIS], current_position[Z_AXIS], current_position[E_AXIS], manual_feedrate[0] / 60, active_extruder);
	delay(500);

	if (((READ(X_MIN_PIN) ^ X_MIN_ENDSTOP_INVERTING) == 1) ||
		((READ(Y_MIN_PIN) ^ Y_MIN_ENDSTOP_INVERTING) == 1) ||
		((READ(Z_MIN_PIN) ^ Z_MIN_ENDSTOP_INVERTING) == 1))
	{
		_result = false;
		char _error[4] = "";
		if ((READ(X_MIN_PIN) ^ X_MIN_ENDSTOP_INVERTING) == 1) strcat(_error, "X");
		if ((READ(Y_MIN_PIN) ^ Y_MIN_ENDSTOP_INVERTING) == 1) strcat(_error, "Y");
		if ((READ(Z_MIN_PIN) ^ Z_MIN_ENDSTOP_INVERTING) == 1) strcat(_error, "Z");
		lcd_selftest_error(3, _error, "");
	}
	manage_heater();
	manage_inactivity(true);
	return _result;
}
#endif //not defined TMC2130

static bool lcd_selfcheck_check_heater(bool _isbed)
{
	int _counter = 0;
	int _progress = 0;
	bool _stepresult = false;
	bool _docycle = true;

	int _checked_snapshot = (_isbed) ? degBed() : degHotend(0);
	int _opposite_snapshot = (_isbed) ? degHotend(0) : degBed();
	int _cycles = (_isbed) ? 180 : 60; //~ 90s / 30s

	target_temperature[0] = (_isbed) ? 0 : 200;
	target_temperature_bed = (_isbed) ? 100 : 0;
	manage_heater();
	manage_inactivity(true);
	KEEPALIVE_STATE(NOT_BUSY); //we are sending temperatures on serial line, so no need to send host keepalive messages

	do {
		_counter++;
		_docycle = (_counter < _cycles) ? true : false;

		manage_heater();
		manage_inactivity(true);
		_progress = (_isbed) ? lcd_selftest_screen(6, _progress, 2, false, 400) : lcd_selftest_screen(7, _progress, 2, false, 400);
		/*if (_isbed) {
			MYSERIAL.print("Bed temp:");
			MYSERIAL.println(degBed());
		}
		else {
			MYSERIAL.print("Hotend temp:");
			MYSERIAL.println(degHotend(0));
		}*/
		if(_counter%5 == 0) serialecho_temperatures(); //show temperatures once in two seconds

	} while (_docycle); 

	target_temperature[0] = 0;
	target_temperature_bed = 0;
	manage_heater();

	int _checked_result = (_isbed) ? degBed() - _checked_snapshot : degHotend(0) - _checked_snapshot;
	int _opposite_result = (_isbed) ? degHotend(0) - _opposite_snapshot : degBed() - _opposite_snapshot;
	/*
	MYSERIAL.println("");
	MYSERIAL.print("Checked result:");
	MYSERIAL.println(_checked_result);
	MYSERIAL.print("Opposite result:");
	MYSERIAL.println(_opposite_result);
	*/

	if (_opposite_result < ((_isbed) ? 30 : 9))
	{
		if (_checked_result >= ((_isbed) ? 9 : 30))
		{
			_stepresult = true;
		}
		else
		{
			lcd_selftest_error(1, "", "");
		}
	}
	else
	{
		lcd_selftest_error(2, "", "");
	}

	manage_heater();
	manage_inactivity(true);
	KEEPALIVE_STATE(IN_HANDLER);
	return _stepresult;

}
static void lcd_selftest_error(int _error_no, const char *_error_1, const char *_error_2)
{
	lcd_beeper_quick_feedback();

	target_temperature[0] = 0;
	target_temperature_bed = 0;
	manage_heater();
	manage_inactivity();

	lcd_clear();

	lcd_set_cursor(0, 0);
	lcd_puts_P(_i("Selftest error !"));////MSG_SELFTEST_ERROR c=0 r=0
	lcd_set_cursor(0, 1);
	lcd_puts_P(_i("Please check :"));////MSG_SELFTEST_PLEASECHECK c=0 r=0

	switch (_error_no)
	{
	case 1:
		lcd_set_cursor(0, 2);
		lcd_puts_P(_i("Heater/Thermistor"));////MSG_SELFTEST_HEATERTHERMISTOR c=0 r=0
		lcd_set_cursor(0, 3);
		lcd_puts_P(_i("Not connected"));////MSG_SELFTEST_NOTCONNECTED c=0 r=0
		break;
	case 2:
		lcd_set_cursor(0, 2);
		lcd_puts_P(_i("Bed / Heater"));////MSG_SELFTEST_BEDHEATER c=0 r=0
		lcd_set_cursor(0, 3);
		lcd_puts_P(_T(MSG_SELFTEST_WIRINGERROR));
		break;
	case 3:
		lcd_set_cursor(0, 2);
		lcd_puts_P(_i("Endstops"));////MSG_SELFTEST_ENDSTOPS c=0 r=0
		lcd_set_cursor(0, 3);
		lcd_puts_P(_T(MSG_SELFTEST_WIRINGERROR));
		lcd_set_cursor(17, 3);
		lcd_print(_error_1);
		break;
	case 4:
		lcd_set_cursor(0, 2);
		lcd_puts_P(_T(MSG_SELFTEST_MOTOR));
		lcd_set_cursor(18, 2);
		lcd_print(_error_1);
		lcd_set_cursor(0, 3);
		lcd_puts_P(_i("Endstop"));////MSG_SELFTEST_ENDSTOP c=0 r=0
		lcd_set_cursor(18, 3);
		lcd_print(_error_2);
		break;
	case 5:
		lcd_set_cursor(0, 2);
		lcd_puts_P(_i("Endstop not hit"));////MSG_SELFTEST_ENDSTOP_NOTHIT c=20 r=1
		lcd_set_cursor(0, 3);
		lcd_puts_P(_T(MSG_SELFTEST_MOTOR));
		lcd_set_cursor(18, 3);
		lcd_print(_error_1);
		break;
	case 6:
		lcd_set_cursor(0, 2);
		lcd_puts_P(_T(MSG_SELFTEST_COOLING_FAN));
		lcd_set_cursor(0, 3);
		lcd_puts_P(_T(MSG_SELFTEST_WIRINGERROR));
		lcd_set_cursor(18, 3);
		lcd_print(_error_1);
		break;
	case 7:
		lcd_set_cursor(0, 2);
		lcd_puts_P(_T(MSG_SELFTEST_EXTRUDER_FAN));
		lcd_set_cursor(0, 3);
		lcd_puts_P(_T(MSG_SELFTEST_WIRINGERROR));
		lcd_set_cursor(18, 3);
		lcd_print(_error_1);
		break;
	case 8:
		lcd_set_cursor(0, 2);
		lcd_puts_P(_i("Loose pulley"));////MSG_LOOSE_PULLEY c=20 r=1
		lcd_set_cursor(0, 3);
		lcd_puts_P(_T(MSG_SELFTEST_MOTOR));
		lcd_set_cursor(18, 3);
		lcd_print(_error_1);
		break;
	case 9:
		lcd_set_cursor(0, 2);
		lcd_puts_P(_i("Axis length"));////MSG_SELFTEST_AXIS_LENGTH c=0 r=0
		lcd_set_cursor(0, 3);
		lcd_puts_P(_i("Axis"));////MSG_SELFTEST_AXIS c=0 r=0
		lcd_set_cursor(18, 3);
		lcd_print(_error_1);
		break;
	case 10:
		lcd_set_cursor(0, 2);
		lcd_puts_P(_i("Front/left fans"));////MSG_SELFTEST_FANS c=0 r=0
		lcd_set_cursor(0, 3);
		lcd_puts_P(_i("Swapped"));////MSG_SELFTEST_SWAPPED c=0 r=0
		lcd_set_cursor(18, 3);
		lcd_print(_error_1);
		break;
	case 11: 
		lcd_set_cursor(0, 2);
		lcd_puts_P(_i("Filament sensor"));////MSG_FILAMENT_SENSOR c=20 r=0
		lcd_set_cursor(0, 3);
		lcd_puts_P(_T(MSG_SELFTEST_WIRINGERROR));
		break;
	}

	delay(1000);
	lcd_beeper_quick_feedback();

	do {
		delay(100);
		manage_heater();
		manage_inactivity();
	} while (!lcd_clicked());

	LCD_ALERTMESSAGERPGM(_T(MSG_SELFTEST_FAILED));
	lcd_return_to_status();

}

#ifdef FILAMENT_SENSOR
static bool lcd_selftest_fsensor(void)
{
	fsensor_init();
	if (fsensor_not_responding)
	{
		lcd_selftest_error(11, NULL, NULL);
	}
	return (!fsensor_not_responding);
}

//! @brief Self-test of infrared barrier filament sensor mounted on MK3S with MMUv2 printer
//!
//! Test whether sensor is not triggering filament presence when extruder idler is moving without filament.
//!
//! Steps:
//!  * Backup current active extruder temperature
//!  * Pre-heat to PLA extrude temperature.
//!  * Unload filament possibly present.
//!  * Move extruder idler same way as during filament load
//!    and sample MMU_IDLER_SENSOR_PIN.
//!  * Check that pin doesn't go low.
//!
//! @retval true passed
//! @retval false failed
static bool selftest_irsensor()
{
    class TempBackup
    {
    public:
        TempBackup():
            m_temp(degTargetHotend(active_extruder)),
            m_extruder(active_extruder){}
        ~TempBackup(){setTargetHotend(m_temp,m_extruder);}
    private:
        float m_temp;
        uint8_t m_extruder;
    };
    uint8_t progress;
    {
        TempBackup tempBackup;
        setTargetHotend(ABS_PREHEAT_HOTEND_TEMP,active_extruder);
        mmu_wait_for_heater_blocking();
        progress = lcd_selftest_screen(9, 0, 1, true, 0);
        mmu_filament_ramming();
    }
    progress = lcd_selftest_screen(9, progress, 1, true, 0);
    mmu_command(MMU_CMD_U0);
    manage_response(false, false);

    for(uint_least8_t i = 0; i < 200; ++i)
    {
        if (0 == (i % 32)) progress = lcd_selftest_screen(9, progress, 1, true, 0);

        mmu_load_step(false);
        while (blocks_queued())
        {
            if (PIN_GET(MMU_IDLER_SENSOR_PIN) == 0) return false;
#ifdef TMC2130
            manage_heater();
            // Vojtech: Don't disable motors inside the planner!
            if (!tmc2130_update_sg())
            {
                manage_inactivity(true);
            }
#else //TMC2130
            manage_heater();
            // Vojtech: Don't disable motors inside the planner!
            manage_inactivity(true);
#endif //TMC2130
        }
    }
    return true;
}
#endif //FILAMENT_SENSOR

static bool lcd_selftest_manual_fan_check(int _fan, bool check_opposite)
{

	bool _result = check_opposite;
	lcd_clear();

	lcd_set_cursor(0, 0); lcd_puts_P(_T(MSG_SELFTEST_FAN));
	
	switch (_fan)
	{
	case 0:
		// extruder cooling fan
		lcd_set_cursor(0, 1); 
		if(check_opposite == true) lcd_puts_P(_T(MSG_SELFTEST_COOLING_FAN)); 
		else lcd_puts_P(_T(MSG_SELFTEST_EXTRUDER_FAN));
		SET_OUTPUT(EXTRUDER_0_AUTO_FAN_PIN);
		WRITE(EXTRUDER_0_AUTO_FAN_PIN, 1);
		break;
	case 1:
		// object cooling fan
		lcd_set_cursor(0, 1);
		if (check_opposite == true) lcd_puts_P(_T(MSG_SELFTEST_EXTRUDER_FAN));
		else lcd_puts_P(_T(MSG_SELFTEST_COOLING_FAN));
		SET_OUTPUT(FAN_PIN);
		analogWrite(FAN_PIN, 255);
		break;
	}
	delay(500);

	lcd_set_cursor(1, 2); lcd_puts_P(_T(MSG_SELFTEST_FAN_YES));
	lcd_set_cursor(0, 3); lcd_print(">");
	lcd_set_cursor(1, 3); lcd_puts_P(_T(MSG_SELFTEST_FAN_NO));

	int8_t enc_dif = 0;
	KEEPALIVE_STATE(PAUSED_FOR_USER);

	lcd_button_pressed = false; 
	do
	{
		switch (_fan)
		{
		case 0:
			// extruder cooling fan
			SET_OUTPUT(EXTRUDER_0_AUTO_FAN_PIN);
			WRITE(EXTRUDER_0_AUTO_FAN_PIN, 1);
			break;
		case 1:
			// object cooling fan
			SET_OUTPUT(FAN_PIN);
			analogWrite(FAN_PIN, 255);
			break;
		}

		if (abs((enc_dif - lcd_encoder_diff)) > 2) {
			if (enc_dif > lcd_encoder_diff) {
				_result = !check_opposite;
				lcd_set_cursor(0, 2); lcd_print(">");
				lcd_set_cursor(1, 2); lcd_puts_P(_T(MSG_SELFTEST_FAN_YES));
				lcd_set_cursor(0, 3); lcd_print(" ");
				lcd_set_cursor(1, 3); lcd_puts_P(_T(MSG_SELFTEST_FAN_NO));
			}

			if (enc_dif < lcd_encoder_diff) {
				_result = check_opposite;
				lcd_set_cursor(0, 2); lcd_print(" ");
				lcd_set_cursor(1, 2); lcd_puts_P(_T(MSG_SELFTEST_FAN_YES));
				lcd_set_cursor(0, 3); lcd_print(">");
				lcd_set_cursor(1, 3); lcd_puts_P(_T(MSG_SELFTEST_FAN_NO));
			}
			enc_dif = 0;
			lcd_encoder_diff = 0;
		}


		manage_heater();
		delay(100);

	} while (!lcd_clicked());
	KEEPALIVE_STATE(IN_HANDLER);
	SET_OUTPUT(EXTRUDER_0_AUTO_FAN_PIN);
	WRITE(EXTRUDER_0_AUTO_FAN_PIN, 0);
	SET_OUTPUT(FAN_PIN);
	analogWrite(FAN_PIN, 0);

	fanSpeed = 0;
	manage_heater();

	return _result;

}


static bool lcd_selftest_fan_dialog(int _fan)
{
	bool _result = true;
	int _errno = 7;

	switch (_fan) {
	case 0:
		fanSpeed = 0;
		manage_heater();			//turn off fan
		setExtruderAutoFanState(EXTRUDER_0_AUTO_FAN_PIN, 1); //extruder fan
		delay(2000);				//delay_keep_alive would turn off extruder fan, because temerature is too low
		manage_heater();			//count average fan speed from 2s delay and turn off fans
		if (!fan_speed[0]) _result = false;
		//SERIAL_ECHOPGM("Extruder fan speed: ");
		//MYSERIAL.println(fan_speed[0]);
		//SERIAL_ECHOPGM("Print fan speed: ");
		//MYSERIAL.print(fan_speed[1]);
		break;

	case 1:
		//will it work with Thotend > 50 C ?
		fanSpeed = 150;				//print fan
		for (uint8_t i = 0; i < 5; i++) {
			delay_keep_alive(1000);
			lcd_set_cursor(18, 3);
			lcd_print("-");
			delay_keep_alive(1000);
			lcd_set_cursor(18, 3);
			lcd_print("|");
		}
		fanSpeed = 0;
		manage_heater();			//turn off fan
		manage_inactivity(true);	//to turn off print fan
		if (!fan_speed[1]) {
			_result = false; _errno = 6; //print fan not spinning
		}
		else if (fan_speed[1] < 34) { //fan is spinning, but measured RPM are too low for print fan, it must be left extruder fan
			//check fans manually

			_result = lcd_selftest_manual_fan_check(1, true); //turn on print fan and check that left extruder fan is not spinning
			if (_result) {
				_result = lcd_selftest_manual_fan_check(1, false); //print fan is stil turned on; check that it is spinning
				if (!_result) _errno = 6; //print fan not spinning
			}
			else {
				_errno = 10; //swapped fans
			}
		}

		//SERIAL_ECHOPGM("Extruder fan speed: ");
		//MYSERIAL.println(fan_speed[0]);
		//SERIAL_ECHOPGM("Print fan speed: ");
		//MYSERIAL.println(fan_speed[1]);
		break;
	}
	if (!_result)
	{
		lcd_selftest_error(_errno, NULL, NULL);
	}
	return _result;
}

static int lcd_selftest_screen(int _step, int _progress, int _progress_scale, bool _clear, int _delay)
{

    lcd_update_enable(false);

	int _step_block = 0;
	const char *_indicator = (_progress >= _progress_scale) ? "-" : "|";

	if (_clear) lcd_clear();


	lcd_set_cursor(0, 0);

	if (_step == -1) lcd_puts_P(_T(MSG_SELFTEST_FAN));
	if (_step == 0) lcd_puts_P(_T(MSG_SELFTEST_FAN));
	if (_step == 1) lcd_puts_P(_T(MSG_SELFTEST_FAN));
	if (_step == 2) lcd_puts_P(_i("Checking endstops"));////MSG_SELFTEST_CHECK_ENDSTOPS c=20 r=0
	if (_step == 3) lcd_puts_P(_i("Checking X axis  "));////MSG_SELFTEST_CHECK_X c=20 r=0
	if (_step == 4) lcd_puts_P(_i("Checking Y axis  "));////MSG_SELFTEST_CHECK_Y c=20 r=0
	if (_step == 5) lcd_puts_P(_i("Checking Z axis  "));////MSG_SELFTEST_CHECK_Z c=20 r=0
	if (_step == 6) lcd_puts_P(_T(MSG_SELFTEST_CHECK_BED));
	if (_step == 7
	    || _step == 8) lcd_puts_P(_i("Checking hotend  "));////MSG_SELFTEST_CHECK_HOTEND c=20 r=0
	if (_step == 9) lcd_puts_P(_T(MSG_SELFTEST_CHECK_FSENSOR));
	if (_step == 10) lcd_puts_P(_T(MSG_SELFTEST_CHECK_FSENSOR));
	if (_step == 11) lcd_puts_P(_i("All correct      "));////MSG_SELFTEST_CHECK_ALLCORRECT c=20 r=0
	if (_step == 12) lcd_puts_P(_T(MSG_SELFTEST_FAILED));
	if (_step == 13) lcd_puts_P(PSTR("Calibrating home"));

	lcd_set_cursor(0, 1);
	lcd_puts_P(separator);
	if ((_step >= -1) && (_step <= 1))
	{
		//SERIAL_ECHOLNPGM("Fan test");
		lcd_puts_at_P(0, 2, _i("Extruder fan:"));////MSG_SELFTEST_EXTRUDER_FAN_SPEED c=18 r=0
		lcd_set_cursor(18, 2);
		(_step < 0) ? lcd_print(_indicator) : lcd_print("OK");
		lcd_puts_at_P(0, 3, _i("Print fan:"));////MSG_SELFTEST_PRINT_FAN_SPEED c=18 r=0
		lcd_set_cursor(18, 3);
		(_step < 1) ? lcd_print(_indicator) : lcd_print("OK");
	}
	else if (_step >= 9 && _step <= 10)
	{
		lcd_puts_at_P(0, 2, _i("Filament sensor:"));////MSG_SELFTEST_FILAMENT_SENSOR c=18 r=0
		lcd_set_cursor(18, 2);
		(_step == 9) ? lcd_print(_indicator) : lcd_print("OK");
	}
	else if (_step < 9)
	{
		//SERIAL_ECHOLNPGM("Other tests");

		_step_block = 3;
		lcd_selftest_screen_step(2, 2, ((_step == _step_block) ? 1 : (_step < _step_block) ? 0 : 2), "X", _indicator);

		_step_block = 4;
		lcd_selftest_screen_step(2, 8, ((_step == _step_block) ? 1 : (_step < _step_block) ? 0 : 2), "Y", _indicator);

		_step_block = 5;
		lcd_selftest_screen_step(2, 14, ((_step == _step_block) ? 1 : (_step < _step_block) ? 0 : 2), "Z", _indicator);

		_step_block = 6;
		lcd_selftest_screen_step(3, 0, ((_step == _step_block) ? 1 : (_step < _step_block) ? 0 : 2), "Bed", _indicator);

        _step_block = 7;
        lcd_selftest_screen_step(3, 9, ((_step == _step_block) ? 1 : (_step < _step_block) ? 0 : 2), "Hotend", _indicator);
	}

	if (_delay > 0) delay_keep_alive(_delay);
	_progress++;

	return (_progress >= _progress_scale * 2) ? 0 : _progress;
}

static void lcd_selftest_screen_step(int _row, int _col, int _state, const char *_name, const char *_indicator)
{
	lcd_set_cursor(_col, _row);

	switch (_state)
	{
	case 1:
		lcd_print(_name);
		lcd_set_cursor(_col + strlen(_name), _row);
		lcd_print(":");
		lcd_set_cursor(_col + strlen(_name) + 1, _row);
		lcd_print(_indicator);
		break;
	case 2:
		lcd_print(_name);
		lcd_set_cursor(_col + strlen(_name), _row);
		lcd_print(":");
		lcd_set_cursor(_col + strlen(_name) + 1, _row);
		lcd_print("OK");
		break;
	default:
		lcd_print(_name);
	}
}


/** End of menus **/

/** Menu action functions **/

static bool check_file(const char* filename) {
	if (farm_mode) return true;
	bool result = false;
	uint32_t filesize;
	card.openFile((char*)filename, true);
	filesize = card.getFileSize();
	if (filesize > END_FILE_SECTION) {
		card.setIndex(filesize - END_FILE_SECTION);
		
	}
	
		while (!card.eof() && !result) {
		card.sdprinting = true;
		get_command();
		result = check_commands();
		
	}
	card.printingHasFinished();
	strncpy_P(lcd_status_message, _T(WELCOME_MSG), LCD_WIDTH);
	lcd_finishstatus();
	return result;
	
}

static void menu_action_sdfile(const char* filename)
{
  loading_flag = false;
  char cmd[30];
  char* c;
  bool result = true;
  sprintf_P(cmd, PSTR("M23 %s"), filename);
  for (c = &cmd[4]; *c; c++)
    *c = tolower(*c);

  const char end[5] = ".gco";

  //we are storing just first 8 characters of 8.3 filename assuming that extension is always ".gco"
  for (int i = 0; i < 8; i++) {
	  if (strcmp((cmd + i + 4), end) == 0) { 
		  //filename is shorter then 8.3, store '\0' character on position where ".gco" string was found to terminate stored string properly
 		  eeprom_write_byte((uint8_t*)EEPROM_FILENAME + i, '\0');
		  break;
	  }
	  else {
		  eeprom_write_byte((uint8_t*)EEPROM_FILENAME + i, cmd[i + 4]);
	  }
  }

  uint8_t depth = (uint8_t)card.getWorkDirDepth();
  eeprom_write_byte((uint8_t*)EEPROM_DIR_DEPTH, depth);

  for (uint8_t i = 0; i < depth; i++) {
	  for (int j = 0; j < 8; j++) {
		  eeprom_write_byte((uint8_t*)EEPROM_DIRS + j + 8 * i, dir_names[i][j]);
	  }
  }
  
  if (!check_file(filename)) {
	  result = lcd_show_fullscreen_message_yes_no_and_wait_P(_i("File incomplete. Continue anyway?"), false, false);////MSG_FILE_INCOMPLETE c=20 r=2
	  lcd_update_enable(true);
  }
  if (result) {
	  enquecommand(cmd);
	  enquecommand_P(PSTR("M24"));
  }

  lcd_return_to_status();
}

void menu_action_sddirectory(const char* filename)
{
	uint8_t depth = (uint8_t)card.getWorkDirDepth();

	strcpy(dir_names[depth], filename);
	MYSERIAL.println(dir_names[depth]);
  card.chdir(filename);
  lcd_encoder = 0;
}

/** LCD API **/

void ultralcd_init()
{
    {
        uint8_t autoDepleteRaw = eeprom_read_byte(reinterpret_cast<uint8_t*>(EEPROM_AUTO_DEPLETE));
        if (0xff == autoDepleteRaw) lcd_autoDeplete = false;
        else lcd_autoDeplete = autoDepleteRaw;

    }
	lcd_init();
	lcd_refresh();
	lcd_longpress_func = menu_lcd_longpress_func;
	lcd_charsetup_func = menu_lcd_charsetup_func;
	lcd_lcdupdate_func = menu_lcd_lcdupdate_func;
	menu_menu = lcd_status_screen;
	menu_lcd_charsetup_func();

  SET_INPUT(BTN_EN1);
  SET_INPUT(BTN_EN2);
  WRITE(BTN_EN1, HIGH);
  WRITE(BTN_EN2, HIGH);
#if BTN_ENC > 0
  SET_INPUT(BTN_ENC);
  WRITE(BTN_ENC, HIGH);
#endif

#if defined (SDSUPPORT) && defined(SDCARDDETECT) && (SDCARDDETECT > 0)
  pinMode(SDCARDDETECT, INPUT);
  WRITE(SDCARDDETECT, HIGH);
  lcd_oldcardstatus = IS_SD_INSERTED;
#endif//(SDCARDDETECT > 0)
  lcd_encoder_diff = 0;
}





void lcd_printer_connected() {
	printer_connected = true;
}

static void lcd_send_status() {
	if (farm_mode && no_response && ((millis() - NcTime) > (NC_TIME * 1000))) {
		//send important status messages periodicaly
		prusa_statistics(important_status, saved_filament_type);
		NcTime = millis();
#ifdef FARM_CONNECT_MESSAGE
		lcd_connect_printer();
#endif //FARM_CONNECT_MESSAGE
	}
}

#ifdef FARM_CONNECT_MESSAGE
static void lcd_connect_printer() {
	lcd_update_enable(false);
	lcd_clear();
	
	int i = 0;
	int t = 0;
	lcd_set_custom_characters_progress();
	lcd_puts_at_P(0, 0, _i("Connect printer to")); 
	lcd_puts_at_P(0, 1, _i("monitoring or hold"));
	lcd_puts_at_P(0, 2, _i("the knob to continue"));
	while (no_response) {
		i++;
		t++;		
		delay_keep_alive(100);
		proc_commands();
		if (t == 10) {
			prusa_statistics(important_status, saved_filament_type);
			t = 0;
		}
		if (READ(BTN_ENC)) { //if button is not pressed
			i = 0; 
			lcd_puts_at_P(0, 3, PSTR("                    "));
		}
		if (i!=0) lcd_puts_at_P((i * 20) / (NC_BUTTON_LONG_PRESS * 10), 3, "\x01");
		if (i == NC_BUTTON_LONG_PRESS * 10) {
			no_response = false;
		}
	}
	lcd_set_custom_characters_degree();
	lcd_update_enable(true);
	lcd_update(2);
}
#endif //FARM_CONNECT_MESSAGE

void lcd_ping() { //chceck if printer is connected to monitoring when in farm mode
	if (farm_mode) {
		bool empty = is_buffer_empty();
		if ((millis() - PingTime) * 0.001 > (empty ? PING_TIME : PING_TIME_LONG)) { //if commands buffer is empty use shorter time period
																							  //if there are comamnds in buffer, some long gcodes can delay execution of ping command
																							  //therefore longer period is used
			printer_connected = false;
		}
		else {
			lcd_printer_connected();
		}
	}
}
void lcd_ignore_click(bool b)
{
  ignore_click = b;
  wait_for_unclick = false;
}

void lcd_finishstatus() {
  int len = strlen(lcd_status_message);
  if (len > 0) {
    while (len < LCD_WIDTH) {
      lcd_status_message[len++] = ' ';
    }
  }
  lcd_status_message[LCD_WIDTH] = '\0';
  lcd_draw_update = 2;

}
void lcd_setstatus(const char* message)
{
  if (lcd_status_message_level > 0)
    return;
  strncpy(lcd_status_message, message, LCD_WIDTH);
  lcd_finishstatus();
}
void lcd_setstatuspgm(const char* message)
{
  if (lcd_status_message_level > 0)
    return;
  strncpy_P(lcd_status_message, message, LCD_WIDTH);
  lcd_status_message[LCD_WIDTH] = 0;
  lcd_finishstatus();
}
void lcd_setalertstatuspgm(const char* message)
{
  lcd_setstatuspgm(message);
  lcd_status_message_level = 1;
  lcd_return_to_status();
}
void lcd_reset_alert_level()
{
  lcd_status_message_level = 0;
}

uint8_t get_message_level()
{
	return lcd_status_message_level;
}


void menu_lcd_longpress_func(void)
{
	move_menu_scale = 1.0;
	menu_submenu(lcd_move_z);
}

void menu_lcd_charsetup_func(void)
{
	if (menu_menu == lcd_status_screen)
		lcd_set_custom_characters_degree();
	else
		lcd_set_custom_characters_arrows();
}

static inline bool z_menu_expired()
{
    return (menu_menu == lcd_babystep_z
         && lcd_timeoutToStatus.expired(LCD_TIMEOUT_TO_STATUS_BABYSTEP_Z));
}
static inline bool other_menu_expired()
{
    return (menu_menu != lcd_status_screen
            && menu_menu != lcd_babystep_z
            && lcd_timeoutToStatus.expired(LCD_TIMEOUT_TO_STATUS));
}
static inline bool forced_menu_expire()
{
    bool retval = (menu_menu != lcd_status_screen
            && forceMenuExpire);
    forceMenuExpire = false;
    return retval;
}

void menu_lcd_lcdupdate_func(void)
{
#if (SDCARDDETECT > 0)
	if ((IS_SD_INSERTED != lcd_oldcardstatus))
	{
		lcd_draw_update = 2;
		lcd_oldcardstatus = IS_SD_INSERTED;
		lcd_refresh(); // to maybe revive the LCD if static electricity killed it.
		if (lcd_oldcardstatus)
		{
			card.initsd();
               LCD_MESSAGERPGM(_T(WELCOME_MSG));
               bMain=false;                       // flag (i.e. 'fake parameter') for 'lcd_sdcard_menu()' function
               menu_submenu(lcd_sdcard_menu);
			//get_description();
		}
		else
		{
			card.release();
			LCD_MESSAGERPGM(_i("Card removed"));////MSG_SD_REMOVED c=0 r=0
		}
	}
#endif//CARDINSERTED
	if (lcd_next_update_millis < millis())
	{
		if (abs(lcd_encoder_diff) >= ENCODER_PULSES_PER_STEP)
		{
			if (lcd_draw_update == 0)
			lcd_draw_update = 1;
			lcd_encoder += lcd_encoder_diff / ENCODER_PULSES_PER_STEP;
			lcd_encoder_diff = 0;
			lcd_timeoutToStatus.start();
		}

		if (LCD_CLICKED) lcd_timeoutToStatus.start();

		(*menu_menu)();

		if (z_menu_expired() || other_menu_expired() || forced_menu_expire())
		{
		// Exiting a menu. Let's call the menu function the last time with menu_leaving flag set to true
		// to give it a chance to save its state.
		// This is useful for example, when the babystep value has to be written into EEPROM.
			if (menu_menu != NULL)
			{
				menu_leaving = 1;
				(*menu_menu)();
				menu_leaving = 0;
			}
			lcd_clear();
			lcd_return_to_status();
			lcd_draw_update = 2;
		}
		if (lcd_draw_update == 2) lcd_clear();
		if (lcd_draw_update) lcd_draw_update--;
		lcd_next_update_millis = millis() + LCD_UPDATE_INTERVAL;
	}
	if (!SdFatUtil::test_stack_integrity()) stack_error();
	lcd_ping(); //check that we have received ping command if we are in farm mode
	lcd_send_status();
	if (lcd_commands_type == LCD_COMMAND_V2_CAL) lcd_commands();
}
<|MERGE_RESOLUTION|>--- conflicted
+++ resolved
@@ -6429,46 +6429,35 @@
     }
 	if (_result)
 	{
-<<<<<<< HEAD
-		_progress = lcd_selftest_screen(8, _progress, 3, true, 2000); //bed ok
-#ifdef PAT9125
-		if (mmu_enabled == false) {
-			_progress = lcd_selftest_screen(9, _progress, 3, true, 2000); //check filaments sensor
-			_result = lcd_selftest_fsensor();
-		}
-	}
-	if (_result)
-	{
-		if (mmu_enabled == false)
-		{
-			_progress = lcd_selftest_screen(10, _progress, 3, true, 2000); //fil sensor OK
-		}
-#endif // PAT9125
-=======
 		_progress = lcd_selftest_screen(8, _progress, 3, true, 2000); //nozzle ok
 	}
-
 #ifdef FILAMENT_SENSOR
     if (_result)
     {
-        _progress = lcd_selftest_screen(9, _progress, 3, true, 2000); //check filaments sensor
+
         if (mmu_enabled)
-        {
+        {        
+			_progress = lcd_selftest_screen(9, _progress, 3, true, 2000); //check filaments sensor
             _result = selftest_irsensor();
+		    if (_result)
+			{
+				_progress = lcd_selftest_screen(10, _progress, 3, true, 2000); //fil sensor OK
+			}
         } else
         {
+#ifdef PAT9125
+			_progress = lcd_selftest_screen(9, _progress, 3, true, 2000); //check filaments sensor
             _result = lcd_selftest_fsensor();
+			if (_result)
+			{
+				_progress = lcd_selftest_screen(10, _progress, 3, true, 2000); //fil sensor OK
+			}
+#endif //PAT9125
         }
     }
-    if (_result)
-    {
-        _progress = lcd_selftest_screen(10, _progress, 3, true, 2000); //fil sensor OK
-    }
-#endif // FILAMENT_SENSOR
-
+#endif //FILAMENT_SENSOR
 	if (_result)
 	{
->>>>>>> 579fb42b
 		_progress = lcd_selftest_screen(11, _progress, 3, true, 5000); //all correct
 	}
 	else
