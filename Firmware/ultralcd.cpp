--- conflicted
+++ resolved
@@ -457,7 +457,7 @@
 	}
 	
 	if (langsel) {
-      //strncpy_P(lcd_status_message, PSTR(">>>>>>>>>>>> PRESS v"), LCD_WIDTH);
+      //strncpy_P(lcd_status_message, PSTR(">>>>>>>>> PRESS v"), LCD_WIDTH);
       // Entering the language selection screen in a modal mode.
       
     }
@@ -3634,38 +3634,30 @@
 #ifdef PAT9125
 static void lcd_filament_autoload_info()
 {
-<<<<<<< HEAD
-    lcd_show_fullscreen_message_and_wait_P(_i("Autoloading filament available only when filament sensor is turned on..."));////MSG_AUTOLOADING_ONLY_IF_FSENS_ON c=20 r=4
-=======
 uint8_t nlines;
 	lcd_update_enable(true);
 	static uint32_t tim = 0;
 	if ((tim + 1000) < millis())
 	{
-          lcd_display_message_fullscreen_nonBlocking_P(MSG_AUTOLOADING_ONLY_IF_FSENS_ON, nlines);
+          lcd_display_message_fullscreen_nonBlocking_P(_i("Autoloading filament available only when filament sensor is turned on..."), nlines); ////MSG_AUTOLOADING_ONLY_IF_FSENS_ON c=20 r=4
 		tim = millis();
 	}
 	if (lcd_clicked())
           menu_action_back();
->>>>>>> 0091b41f
 }
 
 static void lcd_fsensor_fail()
 {
-<<<<<<< HEAD
-    lcd_show_fullscreen_message_and_wait_P(_i("ERROR: Filament sensor is not responding, please check connection."));////MSG_FSENS_NOT_RESPONDING c=20 r=4
-=======
 uint8_t nlines;
 	lcd_update_enable(true);
 	static uint32_t tim = 0;
 	if ((tim + 1000) < millis())
 	{
-          lcd_display_message_fullscreen_nonBlocking_P(MSG_FSENS_NOT_RESPONDING, nlines);
+          lcd_display_message_fullscreen_nonBlocking_P(_i("ERROR: Filament sensor is not responding, please check connection."), nlines);////MSG_FSENS_NOT_RESPONDING c=20 r=4
 		tim = millis();
 	}
 	if (lcd_clicked())
           menu_action_back();
->>>>>>> 0091b41f
 }
 #endif //PAT9125
 
@@ -4171,35 +4163,21 @@
   if (FSensorStateMenu == 0) {
       if (fsensor_not_responding){
           // Filament sensor not working
-<<<<<<< HEAD
           MENU_ITEM(function, _i("Fil. sensor [N/A]"), lcd_fsensor_state_set);////MSG_FSENSOR_NA c=0 r=0
-          MENU_ITEM(function, _T(MSG_FSENS_AUTOLOAD_NA), lcd_fsensor_fail);
+          MENU_ITEM(submenu, _T(MSG_FSENS_AUTOLOAD_NA), lcd_fsensor_fail);
       }
       else{
           // Filament sensor turned off, working, no problems
           MENU_ITEM(function, _T(MSG_FSENSOR_OFF), lcd_fsensor_state_set);
-          MENU_ITEM(function, _T(MSG_FSENS_AUTOLOAD_NA), lcd_filament_autoload_info);
-=======
-          MENU_ITEM(function, MSG_FSENSOR_NA, lcd_fsensor_state_set);
-          MENU_ITEM(submenu, MSG_FSENS_AUTOLOAD_NA, lcd_fsensor_fail);
-      }
-      else{
-          // Filament sensor turned off, working, no problems
-          MENU_ITEM(function, MSG_FSENSOR_OFF, lcd_fsensor_state_set);
-          MENU_ITEM(submenu, MSG_FSENS_AUTOLOAD_NA, lcd_filament_autoload_info);
->>>>>>> 0091b41f
+          MENU_ITEM(submenu,_T(MSG_FSENS_AUTOLOAD_NA), lcd_filament_autoload_info);
       }
   } else {
       // Filament sensor turned on, working, no problems
       MENU_ITEM(function, _T(MSG_FSENSOR_ON), lcd_fsensor_state_set);
-      
-<<<<<<< HEAD
-      if ((filament_autoload_enabled == true)) {
+     
+
+      if (filament_autoload_enabled) {
           MENU_ITEM(function, _i("F. autoload  [on]"), lcd_set_filament_autoload);////MSG_FSENS_AUTOLOAD_ON c=17 r=1
-=======
-      if (filament_autoload_enabled) {
-          MENU_ITEM(function, MSG_FSENS_AUTOLOAD_ON, lcd_set_filament_autoload);
->>>>>>> 0091b41f
       }
       else {
           MENU_ITEM(function, _i("F. autoload [off]"), lcd_set_filament_autoload);////MSG_FSENS_AUTOLOAD_OFF c=17 r=1
@@ -4553,17 +4531,12 @@
     MENU_ITEM(submenu, _i("Mesh Bed Leveling"), lcd_mesh_bedleveling);////MSG_MESH_BED_LEVELING c=0 r=0
 	
 #endif //MK1BP
-<<<<<<< HEAD
+
     MENU_ITEM(submenu, _i("Bed level correct"), lcd_adjust_bed);////MSG_BED_CORRECTION_MENU c=0 r=0
 	MENU_ITEM(submenu, _i("PID calibration"), pid_extruder);////MSG_PID_EXTRUDER c=17 r=1
+#ifndef TMC2130
     MENU_ITEM(submenu, _i("Show end stops"), menu_show_end_stops);////MSG_SHOW_END_STOPS c=17 r=1
-=======
-    MENU_ITEM(submenu, MSG_BED_CORRECTION_MENU, lcd_adjust_bed);
-	MENU_ITEM(submenu, MSG_PID_EXTRUDER, pid_extruder);
-#ifndef TMC2130
-    MENU_ITEM(submenu, MSG_SHOW_END_STOPS, menu_show_end_stops);
 #endif
->>>>>>> 0091b41f
 #ifndef MK1BP
     MENU_ITEM(gcode, _i("Reset XYZ calibr."), PSTR("M44"));////MSG_CALIBRATE_BED_RESET c=0 r=0
 #endif //MK1BP
