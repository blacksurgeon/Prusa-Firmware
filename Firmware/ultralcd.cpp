--- conflicted
+++ resolved
@@ -1721,15 +1721,9 @@
 static void lcd_menu_voltages()
 {
 	float volt_pwr = VOLT_DIV_REF * ((float)current_voltage_raw_pwr / (1023 * OVERSAMPLENR)) / VOLT_DIV_FAC;
-<<<<<<< HEAD
 //	float volt_bed = VOLT_DIV_REF * ((float)current_voltage_raw_bed / (1023 * OVERSAMPLENR)) / VOLT_DIV_FAC;
 //	fprintf_P(lcdout, PSTR(ESC_H(1,1)"PWR:      %d.%01dV" ESC_H(1,2)"BED:      %d.%01dV"), (int)volt_pwr, (int)(10*fabs(volt_pwr - (int)volt_pwr)), (int)volt_bed, (int)(10*fabs(volt_bed - (int)volt_bed)));
     fprintf_P(lcdout, PSTR( ESC_H(1,1)"PWR:      %d.%01dV"), (int)volt_pwr, (int)(10*fabs(volt_pwr - (int)volt_pwr))) ;
-=======
-	//float volt_bed = VOLT_DIV_REF * ((float)current_voltage_raw_bed / (1023 * OVERSAMPLENR)) / VOLT_DIV_FAC;
-	//fprintf_P(lcdout, PSTR(ESC_H(1,1) "PWR:      %d.%01dV" ESC_H(1,2) "BED:      %d.%01dV"), (int)volt_pwr, (int)(10*fabs(volt_pwr - (int)volt_pwr)), (int)volt_bed, (int)(10*fabs(volt_bed - (int)volt_bed)));
-    fprintf_P(lcdout, PSTR( ESC_H(1,1) "PWR:      %d.%01dV"), (int)volt_pwr, (int)(10*fabs(volt_pwr - (int)volt_pwr))) ;
->>>>>>> 877f8f2a
     if (lcd_clicked())
     {
         menu_action_back();
