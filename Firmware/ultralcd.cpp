--- conflicted
+++ resolved
@@ -6713,16 +6713,12 @@
   {
     if (!farm_mode)
     {
-<<<<<<< HEAD
-	  MENU_ITEM_SUBMENU_SELECT_SHEET_E(EEPROM_Sheets_base->s[eeprom_read_byte(&(EEPROM_Sheets_base->active_sheet))], change_sheet_from_menu);
-=======
         const int8_t sheet = eeprom_read_byte(&(EEPROM_Sheets_base->active_sheet));
         const int8_t nextSheet = eeprom_next_initialized_sheet(sheet);
         if ((nextSheet >= 0) && (sheet != nextSheet)) // show menu only if we have 2 or more sheets initialized
         {
             MENU_ITEM_FUNCTION_E(EEPROM_Sheets_base->s[sheet], eeprom_switch_to_next_sheet);
         }
->>>>>>> a789a899
     }
   }
 
@@ -6770,11 +6766,7 @@
     if(!isPrintPaused) MENU_ITEM_SUBMENU_P(_T(MSG_MENU_CALIBRATION), lcd_calibration_menu);
 
   }
-<<<<<<< HEAD
-
-=======
   
->>>>>>> a789a899
   if (!is_usb_printing && (lcd_commands_type != LcdCommands::Layer1Cal))
   {
 	  MENU_ITEM_SUBMENU_P(_i("Statistics  "), lcd_menu_statistics);////MSG_STATISTICS
