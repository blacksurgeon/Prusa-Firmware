//! @file
//! @date Aug 28, 2019
//! @author mkbel
//! @brief LCD

#include "temperature.h"
#include "ultralcd.h"
#include "fsensor.h"
#include "Marlin.h"
#include "language.h"
#include "cardreader.h"
#include "temperature.h"
#include "stepper.h"
#include "ConfigurationStore.h"
#include "printers.h"
#include <string.h>


#include "lcd.h"
#include "menu.h"

#include "util.h"
#include "mesh_bed_leveling.h"
#include "mesh_bed_calibration.h"

//#include "Configuration.h"
#include "cmdqueue.h"

#include "SdFatUtil.h"

#ifdef FILAMENT_SENSOR
#include "pat9125.h"
#include "fsensor.h"
#endif //FILAMENT_SENSOR

#ifdef TMC2130
#include "tmc2130.h"
#endif //TMC2130

#include "sound.h"

#include "mmu.h"

#include "static_assert.h"
#include "io_atmega2560.h"
#include "first_lay_cal.h"


int scrollstuff = 0;
char longFilenameOLD[LONG_FILENAME_LENGTH];


static void lcd_sd_updir();
static void lcd_mesh_bed_leveling_settings();

int8_t ReInitLCD = 0;


int8_t SilentModeMenu = SILENT_MODE_OFF;
uint8_t SilentModeMenu_MMU = 1; //activate mmu unit stealth mode

int8_t FSensorStateMenu = 1;

extern bool fsensor_enable();
extern void fsensor_disable();


#ifdef SDCARD_SORT_ALPHA
bool presort_flag = false;
#endif

LcdCommands lcd_commands_type = LcdCommands::Idle;
static uint8_t lcd_commands_step = 0;

CustomMsg custom_message_type = CustomMsg::Status;
unsigned int custom_message_state = 0;


bool isPrintPaused = false;
uint8_t farm_mode = 0;
int farm_no = 0;
int farm_timer = 8;
uint8_t farm_status = 0;
bool printer_connected = true;

unsigned long display_time; //just timer for showing pid finished message on lcd;
float pid_temp = DEFAULT_PID_TEMP;

static bool forceMenuExpire = false;
static bool lcd_autoDeplete;


static float manual_feedrate[] = MANUAL_FEEDRATE;

/* !Configuration settings */

uint8_t lcd_status_message_level;
char lcd_status_message[LCD_WIDTH + 1] = ""; //////WELCOME!
unsigned char firstrun = 1;

static uint8_t lay1cal_filament = 0;


static const char separator[] PROGMEM = "--------------------";

/** forward declarations **/

static const char* lcd_display_message_fullscreen_nonBlocking_P(const char *msg, uint8_t &nlines);
// void copy_and_scalePID_i();
// void copy_and_scalePID_d();

/* Different menus */
static void lcd_status_screen();
static void lcd_language_menu();
static void lcd_main_menu();
static void lcd_tune_menu();
//static void lcd_move_menu();
static void lcd_settings_menu();
static void lcd_calibration_menu();
static void lcd_control_temperature_menu();
static void lcd_settings_linearity_correction_menu_save();
static void prusa_stat_printerstatus(int _status);
static void prusa_stat_farm_number();
static void prusa_stat_diameter();
static void prusa_stat_temperatures();
static void prusa_stat_printinfo();
static void lcd_farm_no();
static void lcd_menu_xyz_y_min();
static void lcd_menu_xyz_skew();
static void lcd_menu_xyz_offset();
static void lcd_menu_fails_stats_mmu();
static void lcd_menu_fails_stats_mmu_print();
static void lcd_menu_fails_stats_mmu_total();
static void mmu_unload_filament();
static void mmu_fil_eject_menu();
static void mmu_load_to_nozzle_menu();
static void preheat_or_continue();

#ifdef MMU_HAS_CUTTER
static void mmu_cut_filament_menu();
#endif //MMU_HAS_CUTTER

#if defined(TMC2130) || defined(FILAMENT_SENSOR)
static void lcd_menu_fails_stats();
#endif //TMC2130 or FILAMENT_SENSOR

static void lcd_selftest_v();

#ifdef TMC2130
static void reset_crash_det(unsigned char axis);
static bool lcd_selfcheck_axis_sg(unsigned char axis);
static bool lcd_selfcheck_axis(int _axis, int _travel);
#else
static bool lcd_selfcheck_endstops();
static bool lcd_selfcheck_axis(int _axis, int _travel);
static bool lcd_selfcheck_pulleys(int axis);
#endif //TMC2130

static bool lcd_selfcheck_check_heater(bool _isbed);
enum class TestScreen : uint_least8_t
{
    ExtruderFan,
    PrintFan,
    FansOk,
    EndStops,
    AxisX,
    AxisY,
    AxisZ,
    Bed,
    Hotend,
    HotendOk,
    Fsensor,
    FsensorOk,
    AllCorrect,
    Failed,
    Home,
};

enum class TestError : uint_least8_t
{
    Heater,
    Bed,
    Endstops,
    Motor,
    Endstop,
    PrintFan,
    ExtruderFan,
    Pulley,
    Axis,
    SwappedFan,
    WiringFsensor,
    TriggeringFsensor,
};

static int  lcd_selftest_screen(TestScreen screen, int _progress, int _progress_scale, bool _clear, int _delay);
static void lcd_selftest_screen_step(int _row, int _col, int _state, const char *_name, const char *_indicator);
static bool lcd_selftest_manual_fan_check(int _fan, bool check_opposite,
	bool _default=false);

#ifdef FANCHECK
/** Enumerate for lcd_selftest_fan_auto function.
 */
enum class FanCheck : uint_least8_t {
    Success,
    PrintFan,
    ExtruderFan,
    SwappedFan,
};

/**
 * Try to check fan working and wiring.
 *
 * @param _fan i fan number 0 means extruder fan, 1 means print fan.
 *
 * @returns a TestError noerror, extruderFan, printFan or swappedFan.
 */
static FanCheck lcd_selftest_fan_auto(int _fan);
#endif //FANCHECK

#ifdef PAT9125
static bool lcd_selftest_fsensor();
#endif //PAT9125
static bool selftest_irsensor();
static void lcd_selftest_error(TestError error, const char *_error_1, const char *_error_2);
static void lcd_colorprint_change();
#ifdef SNMM
static int get_ext_nr();
#endif //SNMM
#if defined (SNMM) || defined(SNMM_V2)
static void fil_load_menu();
static void fil_unload_menu();
#endif // SNMM || SNMM_V2
static void lcd_disable_farm_mode();
static void lcd_set_fan_check();
static void lcd_cutter_enabled();
static char snmm_stop_print_menu();
#ifdef SDCARD_SORT_ALPHA
 static void lcd_sort_type_set();
#endif
static void lcd_babystep_z();
static void lcd_send_status();
#ifdef FARM_CONNECT_MESSAGE
static void lcd_connect_printer();
#endif //FARM_CONNECT_MESSAGE

//! Beware: has side effects - forces lcd_draw_update to 2, which means clear the display
void lcd_finishstatus();

static void lcd_sdcard_menu();
static void lcd_sheet_menu();

#ifdef DELTA_CALIBRATION_MENU
static void lcd_delta_calibrate_menu();
#endif // DELTA_CALIBRATION_MENU


/* Different types of actions that can be used in menu items. */
static void menu_action_sdfile(const char* filename);
static void menu_action_sddirectory(const char* filename);

#define ENCODER_FEEDRATE_DEADZONE 10

#define STATE_NA 255
#define STATE_OFF 0
#define STATE_ON 1

/*
#define MENU_ITEM(type, label, args...) do { \
    if (menu_item == menu_line) { \
      if (lcd_draw_update) { \
        const char* _label_pstr = (label); \
        if (lcd_encoder == menu_item) { \
          lcd_implementation_drawmenu_ ## type ## _selected (menu_row, _label_pstr , ## args ); \
        }else{\
          lcd_implementation_drawmenu_ ## type (menu_row, _label_pstr , ## args ); \
        }\
      }\
      if (menu_clicked && (lcd_encoder == menu_item)) {\
        lcd_quick_feedback(); \
        menu_action_ ## type ( args ); \
        return;\
      }\
    }\
    menu_item++;\
  } while(0)
*/

#if (SDCARDDETECT > 0)
bool lcd_oldcardstatus;
#endif

uint8_t selected_sheet = 0;

bool ignore_click = false;
bool wait_for_unclick;

// place-holders for Ki and Kd edits
#ifdef PIDTEMP
// float raw_Ki, raw_Kd;
#endif

bool bMain;                                       // flag (i.e. 'fake parameter') for 'lcd_sdcard_menu()' function
bool bSettings;                                   // flag (i.e. 'fake parameter') for 'lcd_hw_setup_menu()' function



const char STR_SEPARATOR[] PROGMEM = "------------";


static void lcd_implementation_drawmenu_sdfile_selected(uint8_t row, char* longFilename)
{
    char c;
    int enc_dif = lcd_encoder_diff;
    uint8_t n = LCD_WIDTH - 1;
    for(uint_least8_t g = 0; g<4;g++){
      lcd_set_cursor(0, g);
    lcd_print(' ');
    }

    lcd_set_cursor(0, row);
    lcd_print('>');
    int i = 1;
    int j = 0;
    char* longFilenameTMP = longFilename;

    while((c = *longFilenameTMP) != '\0')
    {
        lcd_set_cursor(i, row);
        lcd_print(c);
        i++;
        longFilenameTMP++;
        if(i==LCD_WIDTH){
          i=1;
          j++;
          longFilenameTMP = longFilename + j;          
          n = LCD_WIDTH - 1;
          for(int g = 0; g<300 ;g++){
			  manage_heater();
            if(LCD_CLICKED || ( enc_dif != lcd_encoder_diff )){
				longFilenameTMP = longFilename;
				*(longFilenameTMP + LCD_WIDTH - 2) = '\0';
				i = 1;
				j = 0;
				break;
            }else{
				if (j == 1) _delay_ms(3);	//wait around 1.2 s to start scrolling text
				_delay_ms(1);				//then scroll with redrawing every 300 ms 
            }

          }
        }
    }
    if(c!='\0'){
      lcd_set_cursor(i, row);
        lcd_print(c);
        i++;
    }
    n=n-i+1;
    while(n--)
        lcd_print(' ');
}
static void lcd_implementation_drawmenu_sdfile(uint8_t row, const char* filename, char* longFilename)
{
    char c;
    uint8_t n = LCD_WIDTH - 1;
    lcd_set_cursor(0, row);
    lcd_print(' ');
    if (longFilename[0] != '\0')
    {
        filename = longFilename;
        longFilename[LCD_WIDTH-1] = '\0';
    }
    while( ((c = *filename) != '\0') && (n>0) )
    {
        lcd_print(c);
        filename++;
        n--;
    }
    while(n--)
        lcd_print(' ');
}
static void lcd_implementation_drawmenu_sddirectory_selected(uint8_t row, const char* filename, char* longFilename)
{
    char c;
    uint8_t n = LCD_WIDTH - 2;
    lcd_set_cursor(0, row);
    lcd_print('>');
    lcd_print(LCD_STR_FOLDER[0]);
    if (longFilename[0] != '\0')
    {
        filename = longFilename;
        longFilename[LCD_WIDTH-2] = '\0';
    }
    while( ((c = *filename) != '\0') && (n>0) )
    {
        lcd_print(c);
        filename++;
        n--;
    }
    while(n--)
        lcd_print(' ');
}
static void lcd_implementation_drawmenu_sddirectory(uint8_t row, const char* filename, char* longFilename)
{
    char c;
    uint8_t n = LCD_WIDTH - 2;
    lcd_set_cursor(0, row);
    lcd_print(' ');
    lcd_print(LCD_STR_FOLDER[0]);
    if (longFilename[0] != '\0')
    {
        filename = longFilename;
        longFilename[LCD_WIDTH-2] = '\0';
    }
    while( ((c = *filename) != '\0') && (n>0) )
    {
        lcd_print(c);
        filename++;
        n--;
    }
    while(n--)
        lcd_print(' ');
}



#define MENU_ITEM_SDDIR(str_fn, str_fnl) do { if (menu_item_sddir(str_fn, str_fnl)) return; } while (0)
//#define MENU_ITEM_SDDIR(str, str_fn, str_fnl) MENU_ITEM(sddirectory, str, str_fn, str_fnl)
//extern uint8_t menu_item_sddir(const char* str, const char* str_fn, char* str_fnl);

#define MENU_ITEM_SDFILE(str, str_fn, str_fnl) do { if (menu_item_sdfile(str, str_fn, str_fnl)) return; } while (0)
//#define MENU_ITEM_SDFILE(str, str_fn, str_fnl) MENU_ITEM(sdfile, str, str_fn, str_fnl)
//extern uint8_t menu_item_sdfile(const char* str, const char* str_fn, char* str_fnl);


uint8_t menu_item_sddir(const char* str_fn, char* str_fnl)
{
#ifdef NEW_SD_MENU
//	str_fnl[18] = 0;
//	printf_P(PSTR("menu dir %d '%s' '%s'\n"), menu_row, str_fn, str_fnl);
	if (menu_item == menu_line)
	{
		if (lcd_draw_update)
		{
			lcd_set_cursor(0, menu_row);
			int cnt = lcd_printf_P(PSTR("%c%c%-18s"), (lcd_encoder == menu_item)?'>':' ', LCD_STR_FOLDER[0], str_fnl[0]?str_fnl:str_fn);
//			int cnt = lcd_printf_P(PSTR("%c%c%-18s"), (lcd_encoder == menu_item)?'>':' ', LCD_STR_FOLDER[0], str_fn);
		}
		if (menu_clicked && (lcd_encoder == menu_item))
		{
			uint8_t depth = (uint8_t)card.getWorkDirDepth();
			strcpy(dir_names[depth], str_fn);
//			printf_P(PSTR("%s\n"), dir_names[depth]);
			card.chdir(str_fn);
			lcd_encoder = 0;
			return menu_item_ret();
		}
	}
	menu_item++;
	return 0;
#else //NEW_SD_MENU
	if (menu_item == menu_line)
	{
		if (lcd_draw_update)
		{
			if (lcd_encoder == menu_item)
				lcd_implementation_drawmenu_sddirectory_selected(menu_row, str_fn, str_fnl);
			else
				lcd_implementation_drawmenu_sddirectory(menu_row, str_fn, str_fnl);
		}
		if (menu_clicked && (lcd_encoder == menu_item))
		{
			menu_clicked = false;
			lcd_update_enabled = 0;
			menu_action_sddirectory(str_fn);
			lcd_update_enabled = 1;
			return menu_item_ret();
		}
	}
	menu_item++;
	return 0;

#endif //NEW_SD_MENU
}

static uint8_t menu_item_sdfile(const char*
#ifdef NEW_SD_MENU
        str
#endif //NEW_SD_MENU
         ,const char* str_fn, char* str_fnl)
{
#ifdef NEW_SD_MENU
//	printf_P(PSTR("menu sdfile\n"));
//	str_fnl[19] = 0;
//	printf_P(PSTR("menu file %d '%s' '%s'\n"), menu_row, str_fn, str_fnl);
	if (menu_item == menu_line)
	{
		if (lcd_draw_update)
		{
//			printf_P(PSTR("menu file %d %d '%s'\n"), menu_row, menuData.sdcard_menu.viewState, str_fnl[0]?str_fnl:str_fn);
			lcd_set_cursor(0, menu_row);
/*			if (lcd_encoder == menu_item)
			{
				lcd_printf_P(PSTR("%c%-19s"), (lcd_encoder == menu_item)?'>':' ', (str_fnl[0]?str_fnl:str_fn) + 1);
				if (menuData.sdcard_menu.viewState == 0)
				{
					menuData.sdcard_menu.viewState++;
					lcd_printf_P(PSTR("%c%-19s"), (lcd_encoder == menu_item)?'>':' ', (str_fnl[0]?str_fnl:str_fn) + 1);
				}
				else if (menuData.sdcard_menu.viewState == 1)
				{
					lcd_printf_P(PSTR("%c%-19s"), (lcd_encoder == menu_item)?'>':' ', (str_fnl[0]?str_fnl:str_fn) + 2);
				}
			}
			else*/
			{
				str_fnl[19] = 0;
				lcd_printf_P(PSTR("%c%-19s"), (lcd_encoder == menu_item)?'>':' ', str_fnl[0]?str_fnl:str_fn);
			}

//			int cnt = lcd_printf_P(PSTR("%c%-19s"), (lcd_encoder == menu_item)?'>':' ', str_fnl);
//			int cnt = lcd_printf_P(PSTR("%cTESTIK.gcode"), (lcd_encoder == menu_item)?'>':' ');
		}
		if (menu_clicked && (lcd_encoder == menu_item))
		{
			return menu_item_ret();
		}
	}
	menu_item++;
	return 0;
#else //NEW_SD_MENU
	if (menu_item == menu_line)
	{
		if (lcd_draw_update)
		{
			if (lcd_encoder == menu_item)
				lcd_implementation_drawmenu_sdfile_selected(menu_row, str_fnl);
			else
				lcd_implementation_drawmenu_sdfile(menu_row, str_fn, str_fnl);
		}
		if (menu_clicked && (lcd_encoder == menu_item))
		{
		    lcd_consume_click();
			menu_action_sdfile(str_fn);
			return menu_item_ret();
		}
	}
	menu_item++;
	return 0;
#endif //NEW_SD_MENU
}

// Print temperature (nozzle/bed) (9 chars total)
void lcdui_print_temp(char type, int val_current, int val_target)
{
	int chars = lcd_printf_P(_N("%c%3d/%d%c"), type, val_current, val_target, LCD_STR_DEGREE[0]);
	lcd_space(9 - chars);
}

// Print Z-coordinate (8 chars total)
void lcdui_print_Z_coord(void)
{
    if (custom_message_type == CustomMsg::MeshBedLeveling)
        lcd_puts_P(_N("Z   --- "));
    else
		lcd_printf_P(_N("Z%6.2f "), current_position[Z_AXIS]);
}

#ifdef PLANNER_DIAGNOSTICS
// Print planner diagnostics (8 chars total)
void lcdui_print_planner_diag(void)
{
	lcd_set_cursor(LCD_WIDTH - 8-2, 1);
	lcd_print(LCD_STR_FEEDRATE[0]);
	lcd_print(itostr3(feedmultiply));
	lcd_puts_P(PSTR("%  Q"));
	{
		uint8_t queue = planner_queue_min();
		if (queue < (BLOCK_BUFFER_SIZE >> 1))
		lcd_putc('!');
		else
		{
			lcd_putc((char)(queue / 10) + '0');
			queue %= 10;
		}
		lcd_putc((char)queue + '0');
		planner_queue_min_reset();
	}
}
#endif // PLANNER_DIAGNOSTICS

// Print feedrate (8 chars total)
void lcdui_print_feedrate(void)
{
	int chars = lcd_printf_P(_N("%c%3d%%"), LCD_STR_FEEDRATE[0], feedmultiply);
	lcd_space(8 - chars);
}

// Print percent done in form "USB---%", " SD---%", "   ---%" (7 chars total)
void lcdui_print_percent_done(void)
{
	const char* src = is_usb_printing?_N("USB"):(IS_SD_PRINTING?_N(" SD"):_N("   "));
	char per[4];
	bool num = IS_SD_PRINTING || (PRINTER_ACTIVE && (print_percent_done_normal != PRINT_PERCENT_DONE_INIT));
	sprintf_P(per, num?_N("%3hhd"):_N("---"), calc_percent_done());
	lcd_printf_P(_N("%3S%3s%%"), src, per);
}

// Print extruder status (5 chars total)
void lcdui_print_extruder(void)
{
	int chars = 0;
	if (mmu_extruder == tmp_extruder) {
		if (mmu_extruder == MMU_FILAMENT_UNKNOWN) chars = lcd_printf_P(_N(" F?"));
		else chars = lcd_printf_P(_N(" F%u"), mmu_extruder + 1);
	}
	else
	{
		if (mmu_extruder == MMU_FILAMENT_UNKNOWN) chars = lcd_printf_P(_N(" ?>%u"), tmp_extruder + 1);
		else chars = lcd_printf_P(_N(" %u>%u"), mmu_extruder + 1, tmp_extruder + 1);
	}
	lcd_space(5 - chars);
}

// Print farm number (5 chars total)
void lcdui_print_farm(void)
{
	int chars = lcd_printf_P(_N(" F0  "));
//	lcd_space(5 - chars);
/*
	// Farm number display
	if (farm_mode)
	{
		lcd_set_cursor(6, 2);
		lcd_puts_P(PSTR(" F"));
		lcd_print(farm_no);
		lcd_puts_P(PSTR("  "));
        
        // Beat display
        lcd_set_cursor(LCD_WIDTH - 1, 0);
        if ( (_millis() - kicktime) < 60000 ) {
        
            lcd_puts_P(PSTR("L"));
        
        }else{
            lcd_puts_P(PSTR(" "));
        }
        
	}
	else {
#ifdef SNMM
		lcd_puts_P(PSTR(" E"));
		lcd_print(get_ext_nr() + 1);

#else
		lcd_set_cursor(LCD_WIDTH - 8 - 2, 2);
		lcd_puts_P(PSTR(" "));
#endif
	}
*/
}

#ifdef CMD_DIAGNOSTICS
// Print CMD queue diagnostic (8 chars total)
void lcdui_print_cmd_diag(void)
{
	lcd_set_cursor(LCD_WIDTH - 8 -1, 2);
	lcd_puts_P(PSTR("      C"));
	lcd_print(buflen);	// number of commands in cmd buffer
	if (buflen < 9) lcd_puts_P(" ");
}
#endif //CMD_DIAGNOSTICS

// Print time (8 chars total)
void lcdui_print_time(void)
{
	//if remaining print time estimation is available print it else print elapsed time
	uint16_t print_t = 0;
	if (print_time_remaining_normal != PRINT_TIME_REMAINING_INIT)
		print_t = print_time_remaining();
	else if(starttime != 0)
		print_t = _millis() / 60000 - starttime / 60000;
	int chars = 0;
	if ((PRINTER_ACTIVE) && ((print_time_remaining_normal != PRINT_TIME_REMAINING_INIT) || (starttime != 0)))
	{
          char suff = ' ';
          char suff_doubt = ' ';
		if (print_time_remaining_normal != PRINT_TIME_REMAINING_INIT)
          {
               suff = 'R';
               if (feedmultiply != 100)
                    suff_doubt = '?';
          }
		if (print_t < 6000) //time<100h
			chars = lcd_printf_P(_N("%c%02u:%02u%c%c"), LCD_STR_CLOCK[0], print_t / 60, print_t % 60, suff, suff_doubt);
		else //time>=100h
			chars = lcd_printf_P(_N("%c%3uh %c%c"), LCD_STR_CLOCK[0], print_t / 60, suff, suff_doubt);
	}
	else
		chars = lcd_printf_P(_N("%c--:--  "), LCD_STR_CLOCK[0]);
	lcd_space(8 - chars);
}

//Print status line on status screen
void lcdui_print_status_line(void)
{
	if (IS_SD_PRINTING)
	{
		if (strcmp(longFilenameOLD, card.longFilename) != 0)
		{
			memset(longFilenameOLD, '\0', strlen(longFilenameOLD));
			sprintf_P(longFilenameOLD, PSTR("%s"), card.longFilename);
			scrollstuff = 0;
		}
	}

	if (heating_status)
	{ // If heating flag, show progress of heating
		heating_status_counter++;
		if (heating_status_counter > 13)
		{
			heating_status_counter = 0;
		}
		lcd_set_cursor(7, 3);
		lcd_puts_P(PSTR("             "));

		for (unsigned int dots = 0; dots < heating_status_counter; dots++)
		{
			lcd_set_cursor(7 + dots, 3);
			lcd_print('.');
		}
		switch (heating_status)
		{
		case 1:
			lcd_set_cursor(0, 3);
			lcd_puts_P(_T(MSG_HEATING));
			break;
		case 2:
			lcd_set_cursor(0, 3);
			lcd_puts_P(_T(MSG_HEATING_COMPLETE));
			heating_status = 0;
			heating_status_counter = 0;
			break;
		case 3:
			lcd_set_cursor(0, 3);
			lcd_puts_P(_T(MSG_BED_HEATING));
			break;
		case 4:
			lcd_set_cursor(0, 3);
			lcd_puts_P(_T(MSG_BED_DONE));
			heating_status = 0;
			heating_status_counter = 0;
			break;
		default:
			break;
		}
	}
	else if ((IS_SD_PRINTING) && (custom_message_type == CustomMsg::Status))
	{ // If printing from SD, show what we are printing
		if(strlen(card.longFilename) > LCD_WIDTH)
		{
			int inters = 0;
			int gh = scrollstuff;
			while (((gh - scrollstuff) < LCD_WIDTH) && (inters == 0))
			{
				if (card.longFilename[gh] == '\0')
				{
					lcd_set_cursor(gh - scrollstuff, 3);
					lcd_print(card.longFilename[gh - 1]);
					scrollstuff = 0;
					gh = scrollstuff;
					inters = 1;
				}
				else
				{
					lcd_set_cursor(gh - scrollstuff, 3);
					lcd_print(card.longFilename[gh - 1]);
					gh++;
				}
			}
			scrollstuff++;
		}
		else
		{
			lcd_print(longFilenameOLD);
		}
	}
	else
	{ // Otherwise check for other special events
   		switch (custom_message_type)
		{
		case CustomMsg::Status: // Nothing special, print status message normally
			lcd_print(lcd_status_message);
			break;
		case CustomMsg::MeshBedLeveling: // If mesh bed leveling in progress, show the status
			if (custom_message_state > 10)
			{
				lcd_set_cursor(0, 3);
				lcd_puts_P(PSTR("                    "));
				lcd_set_cursor(0, 3);
				lcd_puts_P(_T(MSG_CALIBRATE_Z_AUTO));
				lcd_puts_P(PSTR(" : "));
				lcd_print(custom_message_state-10);
			}
			else
			{
				if (custom_message_state == 3)
				{
					lcd_puts_P(_T(WELCOME_MSG));
					lcd_setstatuspgm(_T(WELCOME_MSG));
					custom_message_type = CustomMsg::Status;
				}
				if (custom_message_state > 3 && custom_message_state <= 10 )
				{
					lcd_set_cursor(0, 3);
					lcd_puts_P(PSTR("                   "));
					lcd_set_cursor(0, 3);
					lcd_puts_P(_i("Calibration done"));////MSG_HOMEYZ_DONE
					custom_message_state--;
				}
			}
			break;
		case CustomMsg::FilamentLoading: // If loading filament, print status
			lcd_print(lcd_status_message);
			break;
		case CustomMsg::PidCal: // PID tuning in progress
			lcd_print(lcd_status_message);
			if (pid_cycle <= pid_number_of_cycles && custom_message_state > 0)
			{
				lcd_set_cursor(10, 3);
				lcd_print(itostr3(pid_cycle));
				lcd_print('/');
				lcd_print(itostr3left(pid_number_of_cycles));
			}
			break;
		case CustomMsg::TempCal: // PINDA temp calibration in progress
			{
				char progress[4];
				lcd_set_cursor(0, 3);
				lcd_puts_P(_T(MSG_TEMP_CALIBRATION));
				lcd_set_cursor(12, 3);
				sprintf(progress, "%d/6", custom_message_state);
				lcd_print(progress);
			}
			break;
		case CustomMsg::TempCompPreheat: // temp compensation preheat
			lcd_set_cursor(0, 3);
			lcd_puts_P(_i("PINDA Heating"));////MSG_PINDA_PREHEAT c=20 r=1
			if (custom_message_state <= PINDA_HEAT_T)
			{
				lcd_puts_P(PSTR(": "));
				lcd_print(custom_message_state); //seconds
				lcd_print(' ');
			}
			break;
		}
	}
    
    // Fill the rest of line to have nice and clean output
	for(int fillspace = 0; fillspace < 20; fillspace++)
		if ((lcd_status_message[fillspace] <= 31 ))
			lcd_print(' ');
}

//! @brief Show Status Screen
//!
//! @code{.unparsed}
//! |01234567890123456789|
//! |N 000/000D  Z000.0  |
//! |B 000/000D  F100%   |
//! |USB100% T0  t--:--  |
//! |Status line.........|
//! ----------------------
//! N - nozzle temp symbol	LCD_STR_THERMOMETER
//! D - Degree sysmbol		LCD_STR_DEGREE
//! B - bed temp symbol 	LCD_STR_BEDTEMP
//! F - feedrate symbol 	LCD_STR_FEEDRATE
//! t - clock symbol 		LCD_STR_THERMOMETER
//! @endcode
void lcdui_print_status_screen(void)
{

    lcd_set_cursor(0, 0); //line 0

    //Print the hotend temperature (9 chars total)
	lcdui_print_temp(LCD_STR_THERMOMETER[0], (int)(degHotend(0) + 0.5), (int)(degTargetHotend(0) + 0.5));

	lcd_space(3); //3 spaces

    //Print Z-coordinate (8 chars total)
	lcdui_print_Z_coord();

    lcd_set_cursor(0, 1); //line 1

	//Print the Bed temperature (9 chars total)
	lcdui_print_temp(LCD_STR_BEDTEMP[0], (int)(degBed() + 0.5), (int)(degTargetBed() + 0.5));

	lcd_space(3); //3 spaces

#ifdef PLANNER_DIAGNOSTICS
	//Print planner diagnostics (8 chars)
	lcdui_print_planner_diag();
#else // PLANNER_DIAGNOSTICS
    //Print Feedrate (8 chars)
	lcdui_print_feedrate();
#endif // PLANNER_DIAGNOSTICS

	lcd_set_cursor(0, 2); //line 2

	//Print SD status (7 chars)
	lcdui_print_percent_done();

	if (mmu_enabled)
		//Print extruder status (5 chars)
		lcdui_print_extruder();
	else if (farm_mode)
		//Print farm number (5 chars)
		lcdui_print_farm();
	else
		lcd_space(5); //5 spaces

#ifdef CMD_DIAGNOSTICS
    //Print cmd queue diagnostics (8chars)
	lcdui_print_cmd_diag();
#else
    //Print time (8chars)
	lcdui_print_time();
#endif //CMD_DIAGNOSTICS

    lcd_set_cursor(0, 3); //line 3

#ifndef DEBUG_DISABLE_LCD_STATUS_LINE
	lcdui_print_status_line();
#endif //DEBUG_DISABLE_LCD_STATUS_LINE

}

// Main status screen. It's up to the implementation specific part to show what is needed. As this is very display dependent
static void lcd_status_screen()
{
	if (firstrun == 1) 
	{
		firstrun = 0;
		if(lcd_status_message_level == 0)
		{
			strncpy_P(lcd_status_message, _T(WELCOME_MSG), LCD_WIDTH);
			lcd_finishstatus();
		}
		if (eeprom_read_byte((uint8_t *)EEPROM_TOTALTIME) == 255 && eeprom_read_byte((uint8_t *)EEPROM_TOTALTIME + 1) == 255 && eeprom_read_byte((uint8_t *)EEPROM_TOTALTIME + 2) == 255 && eeprom_read_byte((uint8_t *)EEPROM_TOTALTIME + 3) == 255)
		{
			eeprom_update_dword((uint32_t *)EEPROM_TOTALTIME, 0);
			eeprom_update_dword((uint32_t *)EEPROM_FILAMENTUSED, 0);
		}
	}

	if (lcd_status_update_delay)
		lcd_status_update_delay--;
	else
		lcd_draw_update = 1;


	if (lcd_draw_update)
	{
		ReInitLCD++;
		if (ReInitLCD == 30)
		{
			lcd_refresh(); // to maybe revive the LCD if static electricity killed it.
			ReInitLCD = 0 ;
		}
		else
		{
			if ((ReInitLCD % 10) == 0)
				lcd_refresh_noclear(); //to maybe revive the LCD if static electricity killed it.
		}

		lcdui_print_status_screen();

		if (farm_mode)
		{
			farm_timer--;
			if (farm_timer < 1)
			{
				farm_timer = 10;
				prusa_statistics(0);
			}
			switch (farm_timer)
			{
			case 8:
				prusa_statistics(21);
				if(loading_flag)
					prusa_statistics(22);
				break;
			case 5:
				if (IS_SD_PRINTING)
					prusa_statistics(20);
				break;
			}
		} // end of farm_mode

		lcd_status_update_delay = 10;   /* redraw the main screen every second. This is easier then trying keep track of all things that change on the screen */
		if (lcd_commands_type != LcdCommands::Idle)
			lcd_commands();
	} // end of lcd_draw_update

	bool current_click = LCD_CLICKED;

	if (ignore_click)
	{
		if (wait_for_unclick)
		{
			if (!current_click)
				ignore_click = wait_for_unclick = false;
			else
				current_click = false;
		}
		else if (current_click)
		{
			lcd_quick_feedback();
			wait_for_unclick = true;
			current_click = false;
		}
	}

	if (current_click
		&& (lcd_commands_type != LcdCommands::StopPrint) //click is aborted unless stop print finishes
		&& ( menu_block_entering_on_serious_errors == SERIOUS_ERR_NONE ) // or a serious error blocks entering the menu
	)
	{
		menu_depth = 0; //redundant, as already done in lcd_return_to_status(), just to be sure
		menu_submenu(lcd_main_menu);
		lcd_refresh(); // to maybe revive the LCD if static electricity killed it.
	}

#ifdef ULTIPANEL_FEEDMULTIPLY
	// Dead zone at 100% feedrate
	if ((feedmultiply < 100 && (feedmultiply + int(lcd_encoder)) > 100) ||
		(feedmultiply > 100 && (feedmultiply + int(lcd_encoder)) < 100))
	{
		lcd_encoder = 0;
		feedmultiply = 100;
	}
	if (feedmultiply == 100 && int(lcd_encoder) > ENCODER_FEEDRATE_DEADZONE)
	{
		feedmultiply += int(lcd_encoder) - ENCODER_FEEDRATE_DEADZONE;
		lcd_encoder = 0;
	}
	else if (feedmultiply == 100 && int(lcd_encoder) < -ENCODER_FEEDRATE_DEADZONE)
	{
		feedmultiply += int(lcd_encoder) + ENCODER_FEEDRATE_DEADZONE;
		lcd_encoder = 0;
	}
	else if (feedmultiply != 100)
	{
		feedmultiply += int(lcd_encoder);
		lcd_encoder = 0;
	}
#endif //ULTIPANEL_FEEDMULTIPLY

	if (feedmultiply < 10)
		feedmultiply = 10;
	else if (feedmultiply > 999)
		feedmultiply = 999;
}

void lcd_commands()
{
	if (lcd_commands_type == LcdCommands::LongPause)
	{
		if (!blocks_queued() && !homing_flag)
		{
			lcd_setstatuspgm(_i("Print paused"));////MSG_PRINT_PAUSED c=20 r=1
			long_pause();
               if (lcd_commands_type == LcdCommands::LongPause) // !!! because "lcd_commands_type" can be changed during/inside "long_pause()"
               {
                    lcd_commands_type = LcdCommands::Idle;
                    lcd_commands_step = 0;
               }
		}
	}


#ifdef SNMM
	if (lcd_commands_type == LcdCommands::Layer1Cal)
	{
		char cmd1[30];
		float width = 0.4;
		float length = 20 - width;
		float extr = count_e(0.2, width, length);
		float extr_short_segment = count_e(0.2, width, width);

		if (lcd_commands_step>1) lcd_timeoutToStatus.start(); //if user dont confirm live adjust Z value by pressing the knob, we are saving last value by timeout to status screen
		if (lcd_commands_step == 0)
		{
			lcd_commands_step = 10;
		}
		if (lcd_commands_step == 10 && !blocks_queued() && cmd_buffer_empty())
		{
			enquecommand_P(PSTR("M107"));
			enquecommand_P(PSTR("M104 S" STRINGIFY(PLA_PREHEAT_HOTEND_TEMP)));
			enquecommand_P(PSTR("M140 S" STRINGIFY(PLA_PREHEAT_HPB_TEMP)));
			enquecommand_P(PSTR("M190 S" STRINGIFY(PLA_PREHEAT_HPB_TEMP)));
			enquecommand_P(PSTR("M109 S" STRINGIFY(PLA_PREHEAT_HOTEND_TEMP)));
			enquecommand_P(PSTR("T0"));
			enquecommand_P(_T(MSG_M117_V2_CALIBRATION));
			enquecommand_P(PSTR("G87")); //sets calibration status
			enquecommand_P(PSTR("G28"));
			enquecommand_P(PSTR("G21")); //set units to millimeters
			enquecommand_P(PSTR("G90")); //use absolute coordinates
			enquecommand_P(PSTR("M83")); //use relative distances for extrusion
			enquecommand_P(PSTR("G92 E0"));
			enquecommand_P(PSTR("M203 E100"));
			enquecommand_P(PSTR("M92 E140"));
			lcd_commands_step = 9;
		}
		if (lcd_commands_step == 9 && !blocks_queued() && cmd_buffer_empty())
		{
			lcd_timeoutToStatus.start();
			enquecommand_P(PSTR("G1 Z0.250 F7200.000"));
			enquecommand_P(PSTR("G1 X50.0 E80.0 F1000.0"));
			enquecommand_P(PSTR("G1 X160.0 E20.0 F1000.0"));
			enquecommand_P(PSTR("G1 Z0.200 F7200.000"));
			enquecommand_P(PSTR("G1 X220.0 E13 F1000.0"));
			enquecommand_P(PSTR("G1 X240.0 E0 F1000.0"));
			enquecommand_P(PSTR("G92 E0.0"));
			enquecommand_P(PSTR("G21"));
			enquecommand_P(PSTR("G90"));
			enquecommand_P(PSTR("M83"));
			enquecommand_P(PSTR("G1 E-4 F2100.00000"));
			enquecommand_P(PSTR("G1 Z0.150 F7200.000"));
			enquecommand_P(PSTR("M204 S1000"));
			enquecommand_P(PSTR("G1 F4000"));

			lcd_clear();
			menu_goto(lcd_babystep_z, 0, false, true);


			lcd_commands_step = 8;
		}
		if (lcd_commands_step == 8 && !blocks_queued() && cmd_buffer_empty()) //draw meander
		{
			lcd_timeoutToStatus.start();


			enquecommand_P(PSTR("G1 X50 Y155"));
			enquecommand_P(PSTR("G1 X60 Y155 E4"));
			enquecommand_P(PSTR("G1 F1080"));
			enquecommand_P(PSTR("G1 X75 Y155 E2.5"));
			enquecommand_P(PSTR("G1 X100 Y155 E2"));
			enquecommand_P(PSTR("G1 X200 Y155 E2.62773"));
			enquecommand_P(PSTR("G1 X200 Y135 E0.66174"));
			enquecommand_P(PSTR("G1 X50 Y135 E3.62773"));
			enquecommand_P(PSTR("G1 X50 Y115 E0.49386"));
			enquecommand_P(PSTR("G1 X200 Y115 E3.62773"));
			enquecommand_P(PSTR("G1 X200 Y95 E0.49386"));
			enquecommand_P(PSTR("G1 X50 Y95 E3.62773"));
			enquecommand_P(PSTR("G1 X50 Y75 E0.49386"));
			enquecommand_P(PSTR("G1 X200 Y75 E3.62773"));
			enquecommand_P(PSTR("G1 X200 Y55 E0.49386"));
			enquecommand_P(PSTR("G1 X50 Y55 E3.62773"));

			lcd_commands_step = 7;
		}

		if (lcd_commands_step == 7 && !blocks_queued() && cmd_buffer_empty())
		{
			lcd_timeoutToStatus.start();
			strcpy(cmd1, "G1 X50 Y35 E");
			strcat(cmd1, ftostr43(extr));
			enquecommand(cmd1);

			for (int i = 0; i < 4; i++) {
				strcpy(cmd1, "G1 X70 Y");
				strcat(cmd1, ftostr32(35 - i*width * 2));
				strcat(cmd1, " E");
				strcat(cmd1, ftostr43(extr));
				enquecommand(cmd1);
				strcpy(cmd1, "G1 Y");
				strcat(cmd1, ftostr32(35 - (2 * i + 1)*width));
				strcat(cmd1, " E");
				strcat(cmd1, ftostr43(extr_short_segment));
				enquecommand(cmd1);
				strcpy(cmd1, "G1 X50 Y");
				strcat(cmd1, ftostr32(35 - (2 * i + 1)*width));
				strcat(cmd1, " E");
				strcat(cmd1, ftostr43(extr));
				enquecommand(cmd1);
				strcpy(cmd1, "G1 Y");
				strcat(cmd1, ftostr32(35 - (i + 1)*width * 2));
				strcat(cmd1, " E");
				strcat(cmd1, ftostr43(extr_short_segment));
				enquecommand(cmd1);
			}

			lcd_commands_step = 6;
		}

		if (lcd_commands_step == 6 && !blocks_queued() && cmd_buffer_empty())
		{
			lcd_timeoutToStatus.start();
			for (int i = 4; i < 8; i++) {
				strcpy(cmd1, "G1 X70 Y");
				strcat(cmd1, ftostr32(35 - i*width * 2));
				strcat(cmd1, " E");
				strcat(cmd1, ftostr43(extr));
				enquecommand(cmd1);
				strcpy(cmd1, "G1 Y");
				strcat(cmd1, ftostr32(35 - (2 * i + 1)*width));
				strcat(cmd1, " E");
				strcat(cmd1, ftostr43(extr_short_segment));
				enquecommand(cmd1);
				strcpy(cmd1, "G1 X50 Y");
				strcat(cmd1, ftostr32(35 - (2 * i + 1)*width));
				strcat(cmd1, " E");
				strcat(cmd1, ftostr43(extr));
				enquecommand(cmd1);
				strcpy(cmd1, "G1 Y");
				strcat(cmd1, ftostr32(35 - (i + 1)*width * 2));
				strcat(cmd1, " E");
				strcat(cmd1, ftostr43(extr_short_segment));
				enquecommand(cmd1);
			}

			lcd_commands_step = 5;
		}

		if (lcd_commands_step == 5 && !blocks_queued() && cmd_buffer_empty())
		{
			lcd_timeoutToStatus.start();
			for (int i = 8; i < 12; i++) {
				strcpy(cmd1, "G1 X70 Y");
				strcat(cmd1, ftostr32(35 - i*width * 2));
				strcat(cmd1, " E");
				strcat(cmd1, ftostr43(extr));
				enquecommand(cmd1);
				strcpy(cmd1, "G1 Y");
				strcat(cmd1, ftostr32(35 - (2 * i + 1)*width));
				strcat(cmd1, " E");
				strcat(cmd1, ftostr43(extr_short_segment));
				enquecommand(cmd1);
				strcpy(cmd1, "G1 X50 Y");
				strcat(cmd1, ftostr32(35 - (2 * i + 1)*width));
				strcat(cmd1, " E");
				strcat(cmd1, ftostr43(extr));
				enquecommand(cmd1);
				strcpy(cmd1, "G1 Y");
				strcat(cmd1, ftostr32(35 - (i + 1)*width * 2));
				strcat(cmd1, " E");
				strcat(cmd1, ftostr43(extr_short_segment));
				enquecommand(cmd1);
			}

			lcd_commands_step = 4;
		}

		if (lcd_commands_step == 4 && !blocks_queued() && cmd_buffer_empty())
		{
			lcd_timeoutToStatus.start();
			for (int i = 12; i < 16; i++) {
				strcpy(cmd1, "G1 X70 Y");
				strcat(cmd1, ftostr32(35 - i*width * 2));
				strcat(cmd1, " E");
				strcat(cmd1, ftostr43(extr));
				enquecommand(cmd1);
				strcpy(cmd1, "G1 Y");
				strcat(cmd1, ftostr32(35 - (2 * i + 1)*width));
				strcat(cmd1, " E");
				strcat(cmd1, ftostr43(extr_short_segment));
				enquecommand(cmd1);
				strcpy(cmd1, "G1 X50 Y");
				strcat(cmd1, ftostr32(35 - (2 * i + 1)*width));
				strcat(cmd1, " E");
				strcat(cmd1, ftostr43(extr));
				enquecommand(cmd1);
				strcpy(cmd1, "G1 Y");
				strcat(cmd1, ftostr32(35 - (i + 1)*width * 2));
				strcat(cmd1, " E");
				strcat(cmd1, ftostr43(extr_short_segment));
				enquecommand(cmd1);
			}

			lcd_commands_step = 3;
		}

		if (lcd_commands_step == 3 && !blocks_queued() && cmd_buffer_empty())
		{
			lcd_timeoutToStatus.start();
			enquecommand_P(PSTR("G1 E-0.07500 F2100.00000"));
			enquecommand_P(PSTR("G4 S0"));
			enquecommand_P(PSTR("G1 E-4 F2100.00000"));
			enquecommand_P(PSTR("G1 Z0.5 F7200.000"));
			enquecommand_P(PSTR("G1 X245 Y1"));
			enquecommand_P(PSTR("G1 X240 E4"));
			enquecommand_P(PSTR("G1 F4000"));
			enquecommand_P(PSTR("G1 X190 E2.7"));
			enquecommand_P(PSTR("G1 F4600"));
			enquecommand_P(PSTR("G1 X110 E2.8"));
			enquecommand_P(PSTR("G1 F5200"));
			enquecommand_P(PSTR("G1 X40 E3"));
			enquecommand_P(PSTR("G1 E-15.0000 F5000"));
			enquecommand_P(PSTR("G1 E-50.0000 F5400"));
			enquecommand_P(PSTR("G1 E-15.0000 F3000"));
			enquecommand_P(PSTR("G1 E-12.0000 F2000"));
			enquecommand_P(PSTR("G1 F1600"));

			lcd_commands_step = 2;
		}
		if (lcd_commands_step == 2 && !blocks_queued() && cmd_buffer_empty())
		{
			lcd_timeoutToStatus.start();

			enquecommand_P(PSTR("G1 X0 Y1 E3.0000"));
			enquecommand_P(PSTR("G1 X50 Y1 E-5.0000"));
			enquecommand_P(PSTR("G1 F2000"));
			enquecommand_P(PSTR("G1 X0 Y1 E5.0000"));
			enquecommand_P(PSTR("G1 X50 Y1 E-5.0000"));
			enquecommand_P(PSTR("G1 F2400"));
			enquecommand_P(PSTR("G1 X0 Y1 E5.0000"));
			enquecommand_P(PSTR("G1 X50 Y1 E-5.0000"));
			enquecommand_P(PSTR("G1 F2400"));
			enquecommand_P(PSTR("G1 X0 Y1 E5.0000"));
			enquecommand_P(PSTR("G1 X50 Y1 E-3.0000"));
			enquecommand_P(PSTR("G4 S0"));
			enquecommand_P(PSTR("M107"));
			enquecommand_P(PSTR("M104 S0"));
			enquecommand_P(PSTR("M140 S0"));
			enquecommand_P(PSTR("G1 X10 Y180 F4000"));
			enquecommand_P(PSTR("G1 Z10 F1300.000"));
			enquecommand_P(PSTR("M84"));

			lcd_commands_step = 1;

		}

		if (lcd_commands_step == 1 && !blocks_queued() && cmd_buffer_empty())
		{
			lcd_setstatuspgm(_T(WELCOME_MSG));
			lcd_commands_step = 0;
			lcd_commands_type = 0;
			if (eeprom_read_byte((uint8_t*)EEPROM_WIZARD_ACTIVE) == 1) {
				lcd_wizard(WizState::RepeatLay1Cal);
			}
		}

	}

#else //if not SNMM

	if (lcd_commands_type == LcdCommands::Layer1Cal)
	{
		char cmd1[30];

		if(lcd_commands_step>1) lcd_timeoutToStatus.start(); //if user dont confirm live adjust Z value by pressing the knob, we are saving last value by timeout to status screen

        if (!blocks_queued() && cmd_buffer_empty() && !saved_printing)
        {
            switch(lcd_commands_step)
            {
            case 0:
                lcd_commands_step = 11;
                break;
            case 11:
                lay1cal_wait_preheat();
                lcd_commands_step = 10;
                break;
            case 10:
                lay1cal_load_filament(cmd1, lay1cal_filament);
                lcd_commands_step = 9;
                break;
            case 9:
                lcd_clear();
                menu_depth = 0;
                menu_submenu(lcd_babystep_z);
                lay1cal_intro_line();
                lcd_commands_step = 8;
                break;
            case 8:
                lay1cal_before_meander();
                lcd_commands_step = 7;
                break;
            case 7:
                lay1cal_meander(cmd1);
                lcd_commands_step = 6;
                break;
            case 6:
                for (uint8_t i = 0; i < 4; i++)
                {
                    lay1cal_square(cmd1, i);
                }
                lcd_commands_step = 5;
                break;
            case 5:
                for (uint8_t i = 4; i < 8; i++)
                {
                    lay1cal_square(cmd1, i);
                }
                lcd_commands_step = 4;
                break;
            case 4:
                for (uint8_t i = 8; i < 12; i++)
                {
                    lay1cal_square(cmd1, i);
                }
                lcd_commands_step = 3;
                break;
            case 3:
                for (uint8_t i = 12; i < 16; i++)
                {
                    lay1cal_square(cmd1, i);
                }
                lcd_commands_step = 2;
                break;
            case 2:
                enquecommand_P(PSTR("M107")); //turn off printer fan
                enquecommand_P(PSTR("G1 E-0.07500 F2100.00000")); //retract
                enquecommand_P(PSTR("M104 S0")); // turn off temperature
                enquecommand_P(PSTR("M140 S0")); // turn off heatbed
                enquecommand_P(PSTR("G1 Z10 F1300.000")); //lift Z
                enquecommand_P(PSTR("G1 X10 Y180 F4000")); //Go to parking position
                if (mmu_enabled) enquecommand_P(PSTR("M702 C")); //unload from nozzle
                enquecommand_P(PSTR("M84"));// disable motors
                forceMenuExpire = true; //if user dont confirm live adjust Z value by pressing the knob, we are saving last value by timeout to status screen
                lcd_commands_step = 1;
                break;
            case 1:
                lcd_setstatuspgm(_T(WELCOME_MSG));
                lcd_commands_step = 0;
                lcd_commands_type = LcdCommands::Idle;
                if (eeprom_read_byte((uint8_t*)EEPROM_WIZARD_ACTIVE) == 1)
                {
                    lcd_wizard(WizState::RepeatLay1Cal);
                }
                break;
		}
			}
		}

#endif // not SNMM

	if (lcd_commands_type == LcdCommands::StopPrint)   /// stop print
	{
		

		if (lcd_commands_step == 0) 
		{ 
			lcd_commands_step = 6; 
		}

		if (lcd_commands_step == 1 && !blocks_queued())
		{
			lcd_commands_step = 0;
			lcd_commands_type = LcdCommands::Idle;
			lcd_setstatuspgm(_T(WELCOME_MSG));
			custom_message_type = CustomMsg::Status;
			isPrintPaused = false;
		}
		if (lcd_commands_step == 2 && !blocks_queued())
		{
			setTargetBed(0);
			enquecommand_P(PSTR("M104 S0")); //set hotend temp to 0

			manage_heater();
			lcd_setstatuspgm(_T(WELCOME_MSG));
			cancel_heatup = false;
			lcd_commands_step = 1;
		}
		if (lcd_commands_step == 3 && !blocks_queued())
		{
      // M84: Disable steppers.
			enquecommand_P(PSTR("M84"));
			autotempShutdown();
			lcd_commands_step = 2;
		}
		if (lcd_commands_step == 4 && !blocks_queued())
		{
			lcd_setstatuspgm(_T(MSG_PLEASE_WAIT));
      // G90: Absolute positioning.
			enquecommand_P(PSTR("G90"));
      // M83: Set extruder to relative mode.
			enquecommand_P(PSTR("M83"));
			#ifdef X_CANCEL_POS 
			enquecommand_P(PSTR("G1 X"  STRINGIFY(X_CANCEL_POS) " Y" STRINGIFY(Y_CANCEL_POS) " E0 F7000"));
			#else
			enquecommand_P(PSTR("G1 X50 Y" STRINGIFY(Y_MAX_POS) " E0 F7000"));
			#endif
			lcd_ignore_click(false);
			if (mmu_enabled)
				lcd_commands_step = 8;
			else
				lcd_commands_step = 3;
		}
		if (lcd_commands_step == 5 && !blocks_queued())
		{
			lcd_setstatuspgm(_T(MSG_PRINT_ABORTED));
      // G91: Set to relative positioning.
			enquecommand_P(PSTR("G91"));
      // Lift up.
			enquecommand_P(PSTR("G1 Z15 F1500"));
			if (axis_known_position[X_AXIS] && axis_known_position[Y_AXIS]) lcd_commands_step = 4;
			else lcd_commands_step = 3;
		}
		if (lcd_commands_step == 6 && !blocks_queued())
		{
			lcd_setstatuspgm(_T(MSG_PRINT_ABORTED));
			cancel_heatup = true;
			setTargetBed(0);
			if (mmu_enabled)
				setAllTargetHotends(0);
			manage_heater();
			custom_message_type = CustomMsg::FilamentLoading;
			lcd_commands_step = 5;
		}
		if (lcd_commands_step == 7 && !blocks_queued())
		{
			if (mmu_enabled)
				enquecommand_P(PSTR("M702 C")); //current
			else
				switch(snmm_stop_print_menu())
				{
				case 0: enquecommand_P(PSTR("M702")); break;//all 
				case 1: enquecommand_P(PSTR("M702 U")); break; //used
				case 2: enquecommand_P(PSTR("M702 C")); break; //current
				default: enquecommand_P(PSTR("M702")); break;
				}
			lcd_commands_step = 3;
		}
		if (lcd_commands_step == 8 && !blocks_queued()) { //step 8 is here for delay (going to next step after execution of all gcodes from step 4)
			lcd_commands_step = 7; 
		}
	}

	if (lcd_commands_type == LcdCommands::FarmModeConfirm)   /// farm mode confirm
	{

		if (lcd_commands_step == 0) { lcd_commands_step = 6; }

		if (lcd_commands_step == 1 && !blocks_queued())
		{
			lcd_confirm_print();
			lcd_commands_step = 0;
			lcd_commands_type = LcdCommands::Idle;
		}
		if (lcd_commands_step == 2 && !blocks_queued())
		{
			lcd_commands_step = 1;
		}
		if (lcd_commands_step == 3 && !blocks_queued())
		{
			lcd_commands_step = 2;
		}
		if (lcd_commands_step == 4 && !blocks_queued())
		{
			enquecommand_P(PSTR("G90"));
			enquecommand_P(PSTR("G1 X"  STRINGIFY(X_CANCEL_POS) " Y" STRINGIFY(Y_CANCEL_POS) " E0 F7000"));
			lcd_commands_step = 3;
		}
		if (lcd_commands_step == 5 && !blocks_queued())
		{
			lcd_commands_step = 4;
		}
		if (lcd_commands_step == 6 && !blocks_queued())
		{
			enquecommand_P(PSTR("G91"));
			enquecommand_P(PSTR("G1 Z15 F1500"));
			st_synchronize();
			#ifdef SNMM
			lcd_commands_step = 7;
			#else
			lcd_commands_step = 5;
			#endif
		}

	}
	if (lcd_commands_type == LcdCommands::PidExtruder) {
		char cmd1[30];
		
		if (lcd_commands_step == 0) {
			custom_message_type = CustomMsg::PidCal;
			custom_message_state = 1;
			lcd_draw_update = 3;
			lcd_commands_step = 3;
		}
		if (lcd_commands_step == 3 && !blocks_queued()) { //PID calibration
			strcpy(cmd1, "M303 E0 S");
			strcat(cmd1, ftostr3(pid_temp));
			// setting the correct target temperature (for visualization) is done in PID_autotune
			enquecommand(cmd1);
			lcd_setstatuspgm(_i("PID cal.           "));////MSG_PID_RUNNING c=20 r=1
			lcd_commands_step = 2;
		}
		if (lcd_commands_step == 2 && pid_tuning_finished) { //saving to eeprom
			pid_tuning_finished = false;
			custom_message_state = 0;
			lcd_setstatuspgm(_i("PID cal. finished"));////MSG_PID_FINISHED c=20 r=1
			setAllTargetHotends(0);  // reset all hotends temperature including the number displayed on the main screen
			if (_Kp != 0 || _Ki != 0 || _Kd != 0) {
			strcpy(cmd1, "M301 P");
			strcat(cmd1, ftostr32(_Kp));
			strcat(cmd1, " I");
			strcat(cmd1, ftostr32(_Ki));
			strcat(cmd1, " D");
			strcat(cmd1, ftostr32(_Kd));
			enquecommand(cmd1);
			enquecommand_P(PSTR("M500"));
			}
			else {
				SERIAL_ECHOPGM("Invalid PID cal. results. Not stored to EEPROM.");
			}
			display_time = _millis();
			lcd_commands_step = 1;
		}
		if ((lcd_commands_step == 1) && ((_millis()- display_time)>2000)) { //calibration finished message
			lcd_setstatuspgm(_T(WELCOME_MSG));
			custom_message_type = CustomMsg::Status;
			pid_temp = DEFAULT_PID_TEMP;
			lcd_commands_step = 0;
			lcd_commands_type = LcdCommands::Idle;
		}
	}


}

void lcd_return_to_status()
{
	lcd_refresh(); // to maybe revive the LCD if static electricity killed it.
	menu_goto(lcd_status_screen, 0, false, true);
	menu_depth = 0;
    eFilamentAction = FilamentAction::None; // i.e. non-autoLoad
}

//! @brief Pause print, disable nozzle heater, move to park position
void lcd_pause_print()
{
    lcd_return_to_status();
    stop_and_save_print_to_ram(0.0,0.0);
    setAllTargetHotends(0);
    isPrintPaused = true;
    if (LcdCommands::Idle == lcd_commands_type)
    {
        lcd_commands_type = LcdCommands::LongPause;
    }
	SERIAL_PROTOCOLLNRPGM(MSG_OCTOPRINT_PAUSED); //pause for octoprint
}


float move_menu_scale;
static void lcd_move_menu_axis();



/* Menu implementation */

static void lcd_cooldown()
{
  setAllTargetHotends(0);
  setTargetBed(0);
  fanSpeed = 0;
  eFilamentAction = FilamentAction::None;
  lcd_return_to_status();
}

//! @brief append text label with a colon and format it into a fixed size output buffer
//! It would have been much easier if there was a ':' in the labels.
//! But since the texts like Bed, Nozzle and PINDA are used in other places
//! it is better to reuse these texts even though it requires some extra formatting code.
//! @param [in] ipgmLabel pointer to string in PROGMEM
//! @param [out] pointer to string in RAM which will receive the formatted text. Must be allocated to appropriate size
//! @param [in] dstSize allocated length of dst
static void pgmtext_with_colon(const char *ipgmLabel, char *dst, uint8_t dstSize){
    uint8_t i = 0;
    for(; i < dstSize - 2; ++i){ // 2 byte less than buffer, we'd be adding a ':' to the end
        uint8_t b = pgm_read_byte(ipgmLabel + i);
        if( ! b )
            break;
        dst[i] = b;
    }
    dst[i] = ':';               // append the colon
    ++i;
    for(; i < dstSize - 1; ++i) // fill the rest with spaces
        dst[i] = ' ';
    dst[dstSize-1] = '\0';      // terminate the string properly
}

//! @brief Show Extruder Info
//!
//! @code{.unparsed}
//! |01234567890123456789|
//! |Nozzle FAN: 0000 RPM|	FAN c=10 r=1  SPEED c=3 r=1
//! |Print FAN:  0000 RPM|	FAN c=10 r=1  SPEED c=3 r=1
//! |Fil. Xd:000 Yd:000  |	Fil. c=4 r=1
//! |Int:  000 Shut: 000 |	Int: c=4 r=1  Shut: c=4 r=1
//! ----------------------
//! @endcode
//! @todo Positioning of the messages and values on LCD aren't fixed to their exact place. This causes issues with translations.
void lcd_menu_extruder_info()                     // NOT static due to using inside "Marlin_main" module ("manage_inactivity()")
{

    // Display Nozzle fan RPM
    lcd_timeoutToStatus.stop(); //infinite timeout
    lcd_home();
    static const size_t maxChars = 12;
    char nozzle[maxChars], print[maxChars];
    pgmtext_with_colon(_i("Nozzle FAN"), nozzle, maxChars);  ////c=10 r=1
    pgmtext_with_colon(_i("Print FAN"), print, maxChars);  ////c=10 r=1
    lcd_printf_P(_N("%s %4d RPM\n" "%s %4d RPM\n"), nozzle, 60*fan_speed[0], print, 60*fan_speed[1] ); 

#ifdef PAT9125
	// Display X and Y difference from Filament sensor    
    // Display Light intensity from Filament sensor
    //  Frame_Avg register represents the average brightness of all pixels within a frame (324 pixels). This
    //  value ranges from 0(darkest) to 255(brightest).
    // Display LASER shutter time from Filament sensor
    //  Shutter register is an index of LASER shutter time. It is automatically controlled by the chip's internal
    //  auto-exposure algorithm. When the chip is tracking on a good reflection surface, the Shutter is small.
    //  When the chip is tracking on a poor reflection surface, the Shutter is large. Value ranges from 0 to 46.
	if (mmu_enabled == false)
	{
		if (!fsensor_enabled)
			lcd_puts_P(_N("Filament sensor\n" "is disabled."));
		else
		{
			if (!moves_planned() && !IS_SD_PRINTING && !is_usb_printing && (lcd_commands_type != LcdCommands::Layer1Cal))
				pat9125_update();
			lcd_printf_P(_N(
				"Fil. Xd:%3d Yd:%3d\n" ////c=4 r=1
				"Int: %3d  " ////c=4 r=1
				"Shut: %3d"  ////c=4 r=1
			),
				pat9125_x, pat9125_y,
				pat9125_b, pat9125_s
			);
		}
	}
#endif //PAT9125
    
    menu_back_if_clicked();
}

//! @brief Show Fails Statistics MMU
//!
//! @code{.unparsed}
//! |01234567890123456789|
//! | Main               |	c=18 r=1
//! | Last print         |	c=18 r=1
//! | Total              |	c=18 r=1
//! |                    |
//! ----------------------
//! @endcode
static void lcd_menu_fails_stats_mmu()
{
	MENU_BEGIN();
	MENU_ITEM_BACK_P(_T(MSG_MAIN));
	MENU_ITEM_SUBMENU_P(_i("Last print"), lcd_menu_fails_stats_mmu_print); ////c=18 r=1
	MENU_ITEM_SUBMENU_P(_i("Total"), lcd_menu_fails_stats_mmu_total); ////c=18 r=1
	MENU_END();
}

//! @brief Show Last Print Failures Statistics MMU
//!
//! @code{.unparsed}
//! |01234567890123456789|
//! |Last print failures |	c=20 r=1
//! | MMU fails:      000|	c=14 r=1
//! | MMU load fails: 000|	c=14 r=1
//! |                    |
//! ----------------------
//! @endcode
//! @todo Positioning of the messages and values on LCD aren't fixed to their exact place. This causes issues with translations.
static void lcd_menu_fails_stats_mmu_print()
{
	lcd_timeoutToStatus.stop(); //infinite timeout
    uint8_t fails = eeprom_read_byte((uint8_t*)EEPROM_MMU_FAIL);
    uint16_t load_fails = eeprom_read_byte((uint8_t*)EEPROM_MMU_LOAD_FAIL);
    lcd_home();
    lcd_printf_P(PSTR("%S\n" " %-16.16S%-3d\n" " %-16.16S%-3d"), 
        _i("Last print failures"), ////c=20 r=1
        _i("MMU fails"), fails, ////c=14 r=1
        _i("MMU load fails"), load_fails); ////c=14 r=1
    menu_back_if_clicked_fb();
}

//! @brief Show Total Failures Statistics MMU
//!
//! @code{.unparsed}
//! |01234567890123456789|
//! |Total failures      |	c=20 r=1
//! | MMU fails:      000|	c=14 r=1
//! | MMU load fails: 000|	c=14 r=1
//! | MMU power fails:000|	c=14 r=1
//! ----------------------
//! @endcode
//! @todo Positioning of the messages and values on LCD aren't fixed to their exact place. This causes issues with translations.
static void lcd_menu_fails_stats_mmu_total()
{
	mmu_command(MmuCmd::S3);
	lcd_timeoutToStatus.stop(); //infinite timeout
    uint8_t fails = eeprom_read_byte((uint8_t*)EEPROM_MMU_FAIL_TOT);
    uint16_t load_fails = eeprom_read_byte((uint8_t*)EEPROM_MMU_LOAD_FAIL_TOT);
    lcd_home();
    lcd_printf_P(PSTR("%S\n" " %-16.16S%-3d\n" " %-16.16S%-3d\n" " %-16.16S%-3d"), 
        _i("Total failures"), ////c=20 r=1
        _i("MMU fails"), fails, ////c=14 r=1
        _i("MMU load fails"), load_fails, ////c=14 r=1
        _i("MMU power fails"), mmu_power_failures); ////c=14 r=1
    menu_back_if_clicked_fb();
}

#if defined(TMC2130) && defined(FILAMENT_SENSOR)
static const char failStatsFmt[] PROGMEM = "%S\n" " %-16.16S%-3d\n" " %-16.16S%-3d\n" " %-7.7SX %-3d  Y %-3d";

//! @brief Show Total Failures Statistics MMU
//!
//! @code{.unparsed}
//! |01234567890123456789|
//! |Total failures      |	c=20 r=1
//! | Power failures: 000|	c=14 r=1
//! | Filam. runouts: 000|	c=14 r=1
//! | Crash   X:000 Y:000|	c=7 r=1
//! ----------------------
//! @endcode
//! @todo Positioning of the messages and values on LCD aren't fixed to their exact place. This causes issues with translations.
static void lcd_menu_fails_stats_total()
{
	lcd_timeoutToStatus.stop(); //infinite timeout
    uint16_t power = eeprom_read_word((uint16_t*)EEPROM_POWER_COUNT_TOT);
    uint16_t filam = eeprom_read_word((uint16_t*)EEPROM_FERROR_COUNT_TOT);
    uint16_t crashX = eeprom_read_word((uint16_t*)EEPROM_CRASH_COUNT_X_TOT);
    uint16_t crashY = eeprom_read_word((uint16_t*)EEPROM_CRASH_COUNT_Y_TOT);
    lcd_home();
    lcd_printf_P(failStatsFmt, 
        _i("Total failures"),   ////c=20 r=1
        _i("Power failures"), power,   ////c=14 r=1
        _i("Filam. runouts"), filam,   ////c=14 r=1
        _i("Crash"), crashX, crashY);  ////c=7 r=1
    menu_back_if_clicked_fb();
}

//! @brief Show Last Print Failures Statistics
//!
//! @code{.unparsed}
//! |01234567890123456789|
//! |Last print failures |	c=20 r=1
//! | Power failures: 000|	c=14 r=1
//! | Filam. runouts: 000|	c=14 r=1
//! | Crash   X:000 Y:000|	c=7 r=1
//! ----------------------
//! @endcode
//! @todo Positioning of the messages and values on LCD aren't fixed to their exact place. This causes issues with translations.
static void lcd_menu_fails_stats_print()
{
	lcd_timeoutToStatus.stop(); //infinite timeout
    uint8_t power = eeprom_read_byte((uint8_t*)EEPROM_POWER_COUNT);
    uint8_t filam = eeprom_read_byte((uint8_t*)EEPROM_FERROR_COUNT);
    uint8_t crashX = eeprom_read_byte((uint8_t*)EEPROM_CRASH_COUNT_X);
    uint8_t crashY = eeprom_read_byte((uint8_t*)EEPROM_CRASH_COUNT_Y);
    lcd_home();
    lcd_printf_P(failStatsFmt,
        _i("Last print failures"),  ////c=20 r=1
        _i("Power failures"), power,  ////c=14 r=1
        _i("Filam. runouts"), filam,  ////c=14 r=1
        _i("Crash"), crashX, crashY);  ////c=7 r=1
    menu_back_if_clicked_fb();
}

//! @brief Open fail statistics menu
//! 
//! This version of function is used, when there is filament sensor,
//! power failure and crash detection.
//! There are Last print and Total menu items.
//! 
//! @code{.unparsed}
//! |01234567890123456789|
//! | Main               |	c=18 r=1
//! | Last print         |	c=18 r=1
//! | Total              |	c=18 r=1
//! |                    |
//! ----------------------
//! @endcode

static void lcd_menu_fails_stats()
{
	MENU_BEGIN();
	MENU_ITEM_BACK_P(_T(MSG_MAIN));
	MENU_ITEM_SUBMENU_P(_i("Last print"), lcd_menu_fails_stats_print);  ////c=18 r=1
	MENU_ITEM_SUBMENU_P(_i("Total"), lcd_menu_fails_stats_total);  ////c=18 r=1
	MENU_END();
}

#elif defined(FILAMENT_SENSOR)
//! 
//! @brief Print last print and total filament run outs
//! 
//! This version of function is used, when there is filament sensor,
//! but no other sensors (e.g. power failure, crash detection).
//! 
//! Example screen:
//! @code{.unparsed}
//! |01234567890123456789|
//! |Last print failures |	c=20 r=1
//! | Filam. runouts: 000|	c=14 r=1
//! |Total failures      |	c=20 r=1
//! | Filam. runouts: 000|	c=14 r=1
//! ----------------------
//! @endcode
//! @todo Positioning of the messages and values on LCD aren't fixed to their exact place. This causes issues with translations.
static void lcd_menu_fails_stats()
{
	lcd_timeoutToStatus.stop(); //infinite timeout
    uint8_t filamentLast = eeprom_read_byte((uint8_t*)EEPROM_FERROR_COUNT);
    uint16_t filamentTotal = eeprom_read_word((uint16_t*)EEPROM_FERROR_COUNT_TOT);
	lcd_home();
    lcd_printf_P(PSTR("Last print failures\n"  ////c=20 r=1 
        " Filam. runouts  %-3d\n"   ////c=14 r=1
        "Total failures\n"  ////c=20 r=1
        " Filam. runouts  %-3d"), filamentLast, filamentTotal);  ////c=14 r=1
    menu_back_if_clicked();
}
#else
static void lcd_menu_fails_stats()
{
	lcd_timeoutToStatus.stop(); //infinite timeout
	MENU_BEGIN();
	MENU_ITEM_BACK_P(_T(MSG_MAIN));
	MENU_END();
}
#endif //TMC2130


#ifdef DEBUG_BUILD
#ifdef DEBUG_STACK_MONITOR
extern uint16_t SP_min;
extern char* __malloc_heap_start;
extern char* __malloc_heap_end;
#endif //DEBUG_STACK_MONITOR

//! @brief Show Debug Information
//!
//! @code{.unparsed}
//! |01234567890123456789|
//! |RAM statistics      |	c=20 r=1
//! | SP_min:        0000|	c=14 r=1
//! | heap_start:    0000|	c=14 r=1
//! | heap_end:      0000|	c=14 r=1
//! ----------------------
//! @endcode
//! @todo Positioning of the messages and values on LCD aren't fixed to their exact place. This causes issues with translations.
static void lcd_menu_debug()
{
#ifdef DEBUG_STACK_MONITOR
	lcd_home();
	lcd_printf_P(PSTR("RAM statistics\n"  ////c=20 r=1
        " SP_min: 0x%04x\n"   ////c=14 r=1
        " heap_start: 0x%04x\n"   ////c=14 r=1
        " heap_end: 0x%04x"), SP_min, __malloc_heap_start, __malloc_heap_end);  ////c=14 r=1
#endif //DEBUG_STACK_MONITOR

	menu_back_if_clicked_fb();
}
#endif /* DEBUG_BUILD */

//! @brief common line print for lcd_menu_temperatures
//! @param [in] ipgmLabel pointer to string in PROGMEM
//! @param [in] value to be printed behind the label
static void lcd_menu_temperatures_line(const char *ipgmLabel, int value){
    static const size_t maxChars = 15;    
    char tmp[maxChars];
    pgmtext_with_colon(ipgmLabel, tmp, maxChars);
    lcd_printf_P(PSTR(" %s%3d\x01 \n"), tmp, value); // no need to add -14.14 to string alignment
}

//! @brief Show Temperatures
//!
//! @code{.unparsed}
//! |01234567890123456789|
//! | Nozzle:        000D|	c=14 r=1
//! | Bed:           000D|	c=14 r=1
//! | Ambient:       000D|	c=14 r=1
//! | PINDA:         000D|	c=14 r=1
//! ----------------------
//! D - Degree sysmbol		LCD_STR_DEGREE
//! @endcode
//! @todo Positioning of the messages and values on LCD aren't fixed to their exact place. This causes issues with translations.
static void lcd_menu_temperatures()
{
    lcd_timeoutToStatus.stop(); //infinite timeout
    lcd_home();
    lcd_menu_temperatures_line( _T(MSG_NOZZLE), (int)current_temperature[0] ); ////c=14 r=1
    lcd_menu_temperatures_line( _T(MSG_BED), (int)current_temperature_bed );  ////c=14 r=1
#ifdef AMBIENT_THERMISTOR
    lcd_menu_temperatures_line( _i("Ambient"), (int)current_temperature_ambient );  ////c=14 r=1
#endif //AMBIENT_THERMISTOR
#ifdef PINDA_THERMISTOR
    lcd_menu_temperatures_line( _i("PINDA"), (int)current_temperature_pinda );  ////c=14 r=1
#endif //PINDA_THERMISTOR
    menu_back_if_clicked();
}

#if defined (VOLT_BED_PIN) || defined (VOLT_PWR_PIN)
#define VOLT_DIV_R1 10000
#define VOLT_DIV_R2 2370
#define VOLT_DIV_FAC ((float)VOLT_DIV_R2 / (VOLT_DIV_R2 + VOLT_DIV_R1))
#define VOLT_DIV_REF 5
//! @brief Show Voltages
//!
//! @code{.unparsed}
//! |01234567890123456789|
//! |                    |
//! | PWR:         00.0V |	c=12 r=1
//! | Bed:         00.0V |	c=12 r=1
//! |                    |
//! ----------------------
//! @endcode
//! @todo Positioning of the messages and values on LCD aren't fixed to their exact place. This causes issues with translations.
static void lcd_menu_voltages()
{
	lcd_timeoutToStatus.stop(); //infinite timeout
	float volt_pwr = VOLT_DIV_REF * ((float)current_voltage_raw_pwr / (1023 * OVERSAMPLENR)) / VOLT_DIV_FAC;
	float volt_bed = VOLT_DIV_REF * ((float)current_voltage_raw_bed / (1023 * OVERSAMPLENR)) / VOLT_DIV_FAC;
	lcd_home();
	lcd_printf_P(PSTR(" PWR:      %d.%01dV\n" " BED:      %d.%01dV"), (int)volt_pwr, (int)(10*fabs(volt_pwr - (int)volt_pwr)), (int)volt_bed, (int)(10*fabs(volt_bed - (int)volt_bed)));
    menu_back_if_clicked();
}
#endif //defined VOLT_BED_PIN || defined VOLT_PWR_PIN

#ifdef TMC2130
//! @brief Show Belt Status
//!
//! @code{.unparsed}
//! |01234567890123456789|
//! | Belt status        |	c=18 r=1
//! |  X:            000 |
//! |  Y:            000 |
//! |                    |
//! ----------------------
//! @endcode
//! @todo Positioning of the messages and values on LCD aren't fixed to their exact place. This causes issues with translations.
static void lcd_menu_belt_status()
{
	lcd_home();
    lcd_printf_P(PSTR("%S\n" " X %d\n" " Y %d"), _i("Belt status"), eeprom_read_word((uint16_t*)(EEPROM_BELTSTATUS_X)), eeprom_read_word((uint16_t*)(EEPROM_BELTSTATUS_Y)));
    menu_back_if_clicked();
}
#endif //TMC2130

#ifdef RESUME_DEBUG 
extern void stop_and_save_print_to_ram(float z_move, float e_move);
extern void restore_print_from_ram_and_continue(float e_move);

static void lcd_menu_test_save()
{
	stop_and_save_print_to_ram(10, -0.8);
}

static void lcd_menu_test_restore()
{
	restore_print_from_ram_and_continue(0.8);
}
#endif //RESUME_DEBUG 

//! @brief Show Preheat Menu
static void lcd_preheat_menu()
{
    eFilamentAction = FilamentAction::Preheat;
    lcd_generic_preheat_menu();
}

//! @brief Show Support Menu
//!
//! @code{.unparsed}
//! |01234567890123456789|
//! | Main               |
//! | Firmware:          |	c=18 r=1
//! |  3.7.2.-2363       |	c=16 r=1
//! | prusa3d.com        |	MSG_PRUSA3D
//! | forum.prusa3d.com  |	MSG_PRUSA3D_FORUM
//! | howto.prusa3d.com  |	MSG_PRUSA3D_HOWTO
//! | --------------     |	STR_SEPARATOR
//! | 1_75mm_MK3         |	FILAMENT_SIZE
//! | howto.prusa3d.com  |	ELECTRONICS
//! | howto.prusa3d.com  |	NOZZLE_TYPE
//! | --------------     |	STR_SEPARATOR
//! | Date:              |	c=17 r=1
//! | MMM DD YYYY        |	__DATE__
//! | --------------     |	STR_SEPARATOR
//! @endcode
//! 
//! If MMU is connected
//! 
//! 	@code{.unparsed}
//! 	| MMU2 connected     |	c=18 r=1
//! 	|  FW: 1.0.6-7064523 |
//! 	@endcode
//! 
//! If MMU is not connected
//! 
//! 	@code{.unparsed}
//! 	| MMU2       N/A     |	c=18 r=1
//! 	@endcode
//! 
//! If Flash Air is connected
//! 
//! 	@code{.unparsed}
//! 	| --------------     |	STR_SEPARATOR
//! 	| FlashAir IP Addr:  |	c=18 r=1
//! 	|  192.168.1.100     |
//! 	@endcode
//! 
//! @code{.unparsed}
//! | --------------     |	STR_SEPARATOR
//! | XYZ cal. details   |	MSG_XYZ_DETAILS
//! | Extruder info      |	MSG_INFO_EXTRUDER
//! | XYZ cal. details   |	MSG_INFO_SENSORS
//! @endcode
//! 
//! If TMC2130 defined
//! 
//! 	@code{.unparsed}
//! 	| Belt status        |	MSG_MENU_BELT_STATUS
//! @endcode
//! 
//! @code{.unparsed}
//! | Temperatures       |	MSG_MENU_TEMPERATURES
//! @endcode
//! 
//! If Voltage Bed and PWR Pin are defined
//! 
//! 	@code{.unparsed}
//! 	| Voltages           |	MSG_MENU_VOLTAGES
//! 	@endcode
//! 
//! 
//! If DEBUG_BUILD is defined
//! 
//! 	@code{.unparsed}
//! 	| Debug              |	c=18 r=1
//! 	@endcode
//! ----------------------
//! @endcode
static void lcd_support_menu()
{
	typedef struct
	{	// 22bytes total
		int8_t status;                 // 1byte
		bool is_flash_air;             // 1byte
		uint8_t ip[4];                 // 4bytes
		char ip_str[3*4+3+1];          // 16bytes
	} _menu_data_t;
    static_assert(sizeof(menu_data)>= sizeof(_menu_data_t),"_menu_data_t doesn't fit into menu_data");
	_menu_data_t* _md = (_menu_data_t*)&(menu_data[0]);
    if (_md->status == 0 || lcd_draw_update == 2)
	{
        // Menu was entered or SD card status has changed (plugged in or removed).
        // Initialize its status.
        _md->status = 1;
        _md->is_flash_air = card.ToshibaFlashAir_isEnabled() && card.ToshibaFlashAir_GetIP(_md->ip);
        if (_md->is_flash_air)
            sprintf_P(_md->ip_str, PSTR("%d.%d.%d.%d"), 
                _md->ip[0], _md->ip[1], 
                _md->ip[2], _md->ip[3]);
    } else if (_md->is_flash_air && 
        _md->ip[0] == 0 && _md->ip[1] == 0 && 
        _md->ip[2] == 0 && _md->ip[3] == 0 &&
        ++ _md->status == 16)
	{
        // Waiting for the FlashAir card to get an IP address from a router. Force an update.
        _md->status = 0;
    }

  MENU_BEGIN();

  MENU_ITEM_BACK_P(_T(MSG_MAIN));

  MENU_ITEM_BACK_P(PSTR("Firmware:"));
  MENU_ITEM_BACK_P(PSTR(" " FW_VERSION_FULL));
#if (FW_DEV_VERSION != FW_VERSION_GOLD) && (FW_DEV_VERSION != FW_VERSION_RC)
  MENU_ITEM_BACK_P(PSTR(" repo " FW_REPOSITORY));
#endif
  // Ideally this block would be optimized out by the compiler.
/*  const uint8_t fw_string_len = strlen_P(FW_VERSION_STR_P());
  if (fw_string_len < 6) {
      MENU_ITEM_BACK_P(PSTR(MSG_FW_VERSION " - " FW_version));
  } else {
      MENU_ITEM_BACK_P(PSTR("FW - " FW_version));
  }*/
      
  MENU_ITEM_BACK_P(_i("prusa3d.com"));////MSG_PRUSA3D
  MENU_ITEM_BACK_P(_i("forum.prusa3d.com"));////MSG_PRUSA3D_FORUM
  MENU_ITEM_BACK_P(_i("howto.prusa3d.com"));////MSG_PRUSA3D_HOWTO
  MENU_ITEM_BACK_P(STR_SEPARATOR);
  MENU_ITEM_BACK_P(PSTR(FILAMENT_SIZE));
  MENU_ITEM_BACK_P(PSTR(ELECTRONICS));
  MENU_ITEM_BACK_P(PSTR(NOZZLE_TYPE));
  MENU_ITEM_BACK_P(STR_SEPARATOR);
  MENU_ITEM_BACK_P(_i("Date:"));////MSG_DATE c=17 r=1
  MENU_ITEM_BACK_P(PSTR(__DATE__));

	MENU_ITEM_BACK_P(STR_SEPARATOR);
	if (mmu_enabled)
	{
		MENU_ITEM_BACK_P(_i("MMU2 connected"));  ////c=18 r=1
		MENU_ITEM_BACK_P(PSTR(" FW:"));  ////c=17 r=1
		if (((menu_item - 1) == menu_line) && lcd_draw_update)
		{
		    lcd_set_cursor(6, menu_row);
			if ((mmu_version > 0) && (mmu_buildnr > 0))
				lcd_printf_P(PSTR("%d.%d.%d-%d"), mmu_version/100, mmu_version%100/10, mmu_version%10, mmu_buildnr);
			else
				lcd_puts_P(_i("unknown")); 
		}
	}
	else
		MENU_ITEM_BACK_P(PSTR("MMU2       N/A"));


  // Show the FlashAir IP address, if the card is available.
  if (_md->is_flash_air) {
      MENU_ITEM_BACK_P(STR_SEPARATOR);
      MENU_ITEM_BACK_P(PSTR("FlashAir IP Addr:"));  //c=18 r=1
///!      MENU_ITEM(back_RAM, _md->ip_str, 0);
  }

  #ifndef MK1BP
  MENU_ITEM_BACK_P(STR_SEPARATOR);
  MENU_ITEM_SUBMENU_P(_i("XYZ cal. details"), lcd_menu_xyz_y_min);////MSG_XYZ_DETAILS c=19 r=1
  MENU_ITEM_SUBMENU_P(_i("Extruder info"), lcd_menu_extruder_info);////MSG_INFO_EXTRUDER c=18 r=1
  MENU_ITEM_SUBMENU_P(_i("Sensor info"), lcd_menu_show_sensors_state);////MSG_INFO_SENSORS c=18 r=1

#ifdef TMC2130
  MENU_ITEM_SUBMENU_P(_i("Belt status"), lcd_menu_belt_status);////MSG_MENU_BELT_STATUS c=18 r=1
#endif //TMC2130
    
  MENU_ITEM_SUBMENU_P(_i("Temperatures"), lcd_menu_temperatures);////MSG_MENU_TEMPERATURES c=18 r=1

#if defined (VOLT_BED_PIN) || defined (VOLT_PWR_PIN)
  MENU_ITEM_SUBMENU_P(_i("Voltages"), lcd_menu_voltages);////MSG_MENU_VOLTAGES c=18 r=1
#endif //defined VOLT_BED_PIN || defined VOLT_PWR_PIN

#ifdef DEBUG_BUILD
  MENU_ITEM_SUBMENU_P(PSTR("Debug"), lcd_menu_debug);////c=18 r=1
#endif /* DEBUG_BUILD */

  #endif //MK1BP

  MENU_END();
}

void lcd_set_fan_check() {
	fans_check_enabled = !fans_check_enabled;
	eeprom_update_byte((unsigned char *)EEPROM_FAN_CHECK_ENABLED, fans_check_enabled);
}

#ifdef MMU_HAS_CUTTER
void lcd_cutter_enabled()
{
    if (EEPROM_MMU_CUTTER_ENABLED_enabled == eeprom_read_byte((uint8_t*)EEPROM_MMU_CUTTER_ENABLED))
    {
#ifndef MMU_ALWAYS_CUT
        eeprom_update_byte((uint8_t*)EEPROM_MMU_CUTTER_ENABLED, 0);
    }
#else //MMU_ALWAYS_CUT
        eeprom_update_byte((uint8_t*)EEPROM_MMU_CUTTER_ENABLED, EEPROM_MMU_CUTTER_ENABLED_always);
    }
    else if (EEPROM_MMU_CUTTER_ENABLED_always == eeprom_read_byte((uint8_t*)EEPROM_MMU_CUTTER_ENABLED))
    {
        eeprom_update_byte((uint8_t*)EEPROM_MMU_CUTTER_ENABLED, 0);
    }
#endif //MMU_ALWAYS_CUT
    else
    {
        eeprom_update_byte((uint8_t*)EEPROM_MMU_CUTTER_ENABLED, EEPROM_MMU_CUTTER_ENABLED_enabled);
    }
}
#endif //MMU_HAS_CUTTER

void lcd_set_filament_autoload() {
     fsensor_autoload_set(!fsensor_autoload_enabled);
}

void lcd_set_filament_oq_meass()
{
     fsensor_oq_meassure_set(!fsensor_oq_meassure_enabled);
}


FilamentAction eFilamentAction=FilamentAction::None; // must be initialized as 'non-autoLoad'
bool bFilamentFirstRun;
bool bFilamentPreheatState;
bool bFilamentAction=false;
static bool bFilamentWaitingFlag=false;

static void mFilamentPrompt()
{
uint8_t nLevel;

lcd_set_cursor(0,0);
lcdui_print_temp(LCD_STR_THERMOMETER[0],(int)degHotend(0),(int)degTargetHotend(0));
lcd_set_cursor(0,2);
lcd_puts_P(_i("Press the knob"));                 ////MSG_ c=20 r=1
lcd_set_cursor(0,3);
switch(eFilamentAction)
     {
     case FilamentAction::Load:
     case FilamentAction::AutoLoad:
     case FilamentAction::MmuLoad:
          lcd_puts_P(_i("to load filament"));     ////MSG_ c=20 r=1
          break;
     case FilamentAction::UnLoad:
     case FilamentAction::MmuUnLoad:
          lcd_puts_P(_i("to unload filament"));   ////MSG_ c=20 r=1
          break;
     case FilamentAction::MmuEject:
     case FilamentAction::MmuCut:
     case FilamentAction::None:
     case FilamentAction::Preheat:
     case FilamentAction::Lay1Cal:
          break;
     }
if(lcd_clicked())
     {
     nLevel=2;
     if(!bFilamentPreheatState)
          {
          nLevel++;
//          setTargetHotend0(0.0);                  // uncoment if return to base-state is required
          }
     menu_back(nLevel);
     switch(eFilamentAction)
          {
          case FilamentAction::AutoLoad:
               eFilamentAction=FilamentAction::None; // i.e. non-autoLoad
               // no break
          case FilamentAction::Load:
               loading_flag=true;
               enquecommand_P(PSTR("M701"));      // load filament
               break;
          case FilamentAction::UnLoad:
               enquecommand_P(PSTR("M702"));      // unload filament
               break;
          case FilamentAction::MmuLoad:
          case FilamentAction::MmuUnLoad:
          case FilamentAction::MmuEject:
          case FilamentAction::MmuCut:
          case FilamentAction::None:
          case FilamentAction::Preheat:
          case FilamentAction::Lay1Cal:
               break;
          }
     }
}

void mFilamentItem(uint16_t nTemp, uint16_t nTempBed)
{
    static int nTargetOld;
    static int nTargetBedOld;
    uint8_t nLevel;

    nTargetOld = target_temperature[0];
    nTargetBedOld = target_temperature_bed;
    setTargetHotend0((float )nTemp);
    setTargetBed((float) nTempBed);

    {
        const FilamentAction action = eFilamentAction;
        if (action == FilamentAction::Preheat || action == FilamentAction::Lay1Cal)
        {
            lcd_return_to_status();
            if (action == FilamentAction::Lay1Cal)
            {
                lcd_commands_type = LcdCommands::Layer1Cal;
            }
            else if (eeprom_read_byte((uint8_t*)EEPROM_WIZARD_ACTIVE))
            {
                lcd_wizard(WizState::LoadFilHot);
            }
            return;
        }
    }

    lcd_timeoutToStatus.stop();

    if (current_temperature[0] > (target_temperature[0] * 0.95))
    {
        switch (eFilamentAction)
        {
        case FilamentAction::Load:
        case FilamentAction::AutoLoad:
        case FilamentAction::UnLoad:
            if (bFilamentWaitingFlag) menu_submenu(mFilamentPrompt);
            else
            {
                nLevel = bFilamentPreheatState ? 1 : 2;
                menu_back(nLevel);
                if ((eFilamentAction == FilamentAction::Load) || (eFilamentAction == FilamentAction::AutoLoad))
                {
                    loading_flag = true;
                    enquecommand_P(PSTR("M701")); // load filament
                    if (eFilamentAction == FilamentAction::AutoLoad) eFilamentAction = FilamentAction::None; // i.e. non-autoLoad
                }
                if (eFilamentAction == FilamentAction::UnLoad)
                enquecommand_P(PSTR("M702")); // unload filament
            }
            break;
        case FilamentAction::MmuLoad:
            nLevel = bFilamentPreheatState ? 1 : 2;
            bFilamentAction = true;
            menu_back(nLevel);
            menu_submenu(mmu_load_to_nozzle_menu);
            break;
        case FilamentAction::MmuUnLoad:
            nLevel = bFilamentPreheatState ? 1 : 2;
            bFilamentAction = true;
            menu_back(nLevel);
            extr_unload();
            break;
        case FilamentAction::MmuEject:
            nLevel = bFilamentPreheatState ? 1 : 2;
            bFilamentAction = true;
            menu_back(nLevel);
            menu_submenu(mmu_fil_eject_menu);
            break;
        case FilamentAction::MmuCut:
#ifdef MMU_HAS_CUTTER
            nLevel=bFilamentPreheatState?1:2;
            bFilamentAction=true;
            menu_back(nLevel);
            menu_submenu(mmu_cut_filament_menu);
#endif //MMU_HAS_CUTTER
            break;
        case FilamentAction::None:
        case FilamentAction::Preheat:
        case FilamentAction::Lay1Cal:

            break;
        }
        if (bFilamentWaitingFlag) Sound_MakeSound(e_SOUND_TYPE_StandardPrompt);
        bFilamentWaitingFlag = false;
    }
    else
    {
        bFilamentWaitingFlag = true;
        lcd_set_cursor(0, 0);
        lcdui_print_temp(LCD_STR_THERMOMETER[0], (int) degHotend(0), (int) degTargetHotend(0));
        lcd_set_cursor(0, 1);
        switch (eFilamentAction)
        {
        case FilamentAction::Load:
        case FilamentAction::AutoLoad:
        case FilamentAction::MmuLoad:
            lcd_puts_P(_i("Preheating to load")); ////MSG_ c=20 r=1
            break;
        case FilamentAction::UnLoad:
        case FilamentAction::MmuUnLoad:
            lcd_puts_P(_i("Preheating to unload")); ////MSG_ c=20 r=1
            break;
        case FilamentAction::MmuEject:
            lcd_puts_P(_i("Preheating to eject")); ////MSG_ c=20 r=1
            break;
        case FilamentAction::MmuCut:
            lcd_puts_P(_i("Preheating to cut")); ////MSG_ c=20 r=1
            break;
        case FilamentAction::None:
        case FilamentAction::Preheat:
        case FilamentAction::Lay1Cal:
            break;
        }
        lcd_set_cursor(0, 3);
        lcd_puts_P(_i(">Cancel"));                   ////MSG_ c=20 r=1
        if (lcd_clicked())
        {
            bFilamentWaitingFlag = false;
            if (!bFilamentPreheatState)
            {
                setTargetHotend0(0.0);
                setTargetBed(0.0);
                menu_back();
            }
            else
            {
                setTargetHotend0((float )nTargetOld);
                setTargetBed((float) nTargetBedOld);
            }
            menu_back();
            if (eFilamentAction == FilamentAction::AutoLoad) eFilamentAction = FilamentAction::None; // i.e. non-autoLoad
        }
    }
}

static void mFilamentItem_farm()
{
    bFilamentPreheatState = false;
    mFilamentItem(FARM_PREHEAT_HOTEND_TEMP, FARM_PREHEAT_HPB_TEMP);
}
static void mFilamentItem_farm_nozzle()
{
    bFilamentPreheatState = false;
    mFilamentItem(FARM_PREHEAT_HOTEND_TEMP, 0);
}

static void mFilamentItem_PLA()
{
    bFilamentPreheatState = false;
    mFilamentItem(PLA_PREHEAT_HOTEND_TEMP, PLA_PREHEAT_HPB_TEMP);
}

static void mFilamentItem_PET()
{
    bFilamentPreheatState = false;
    mFilamentItem(PET_PREHEAT_HOTEND_TEMP, PET_PREHEAT_HPB_TEMP);
}

static void mFilamentItem_ASA()
{
    bFilamentPreheatState = false;
    mFilamentItem(ASA_PREHEAT_HOTEND_TEMP, ASA_PREHEAT_HPB_TEMP);
}

static void mFilamentItem_ABS()
{
    bFilamentPreheatState = false;
    mFilamentItem(ABS_PREHEAT_HOTEND_TEMP, ABS_PREHEAT_HPB_TEMP);
}

static void mFilamentItem_HIPS()
{
    bFilamentPreheatState = false;
    mFilamentItem(HIPS_PREHEAT_HOTEND_TEMP, HIPS_PREHEAT_HPB_TEMP);
}

static void mFilamentItem_PP()
{
    bFilamentPreheatState = false;
    mFilamentItem(PP_PREHEAT_HOTEND_TEMP, PP_PREHEAT_HPB_TEMP);
}

static void mFilamentItem_FLEX()
{
    bFilamentPreheatState = false;
    mFilamentItem(FLEX_PREHEAT_HOTEND_TEMP, FLEX_PREHEAT_HPB_TEMP);
}

void mFilamentBack()
{
    menu_back();
    if (eFilamentAction == FilamentAction::AutoLoad ||
            eFilamentAction == FilamentAction::Preheat ||
            eFilamentAction == FilamentAction::Lay1Cal)
    {
        eFilamentAction = FilamentAction::None; // i.e. non-autoLoad
    }
}

void lcd_generic_preheat_menu()
{
    MENU_BEGIN();
    if (!eeprom_read_byte((uint8_t*)EEPROM_WIZARD_ACTIVE))
    {
        if (eFilamentAction == FilamentAction::Lay1Cal)
        {
            MENU_ITEM_FUNCTION_P(_T(MSG_BACK), mFilamentBack);
        }
        else
        {
            MENU_ITEM_FUNCTION_P(_T(MSG_MAIN), mFilamentBack);
        }
    }
    if (farm_mode)
    {
        MENU_ITEM_FUNCTION_P(PSTR("farm   -  " STRINGIFY(FARM_PREHEAT_HOTEND_TEMP) "/" STRINGIFY(FARM_PREHEAT_HPB_TEMP)), mFilamentItem_farm);
        MENU_ITEM_FUNCTION_P(PSTR("nozzle -  " STRINGIFY(FARM_PREHEAT_HOTEND_TEMP) "/0"), mFilamentItem_farm_nozzle);
    }
    else
    {
        MENU_ITEM_SUBMENU_P(PSTR("PLA  -  " STRINGIFY(PLA_PREHEAT_HOTEND_TEMP) "/" STRINGIFY(PLA_PREHEAT_HPB_TEMP)),mFilamentItem_PLA);
        MENU_ITEM_SUBMENU_P(PSTR("PET  -  " STRINGIFY(PET_PREHEAT_HOTEND_TEMP) "/" STRINGIFY(PET_PREHEAT_HPB_TEMP)),mFilamentItem_PET);
        MENU_ITEM_SUBMENU_P(PSTR("ASA  -  " STRINGIFY(ASA_PREHEAT_HOTEND_TEMP) "/" STRINGIFY(ASA_PREHEAT_HPB_TEMP)),mFilamentItem_ASA);
        MENU_ITEM_SUBMENU_P(PSTR("ABS  -  " STRINGIFY(ABS_PREHEAT_HOTEND_TEMP) "/" STRINGIFY(ABS_PREHEAT_HPB_TEMP)),mFilamentItem_ABS);
        MENU_ITEM_SUBMENU_P(PSTR("HIPS -  " STRINGIFY(HIPS_PREHEAT_HOTEND_TEMP) "/" STRINGIFY(HIPS_PREHEAT_HPB_TEMP)),mFilamentItem_HIPS);
        MENU_ITEM_SUBMENU_P(PSTR("PP   -  " STRINGIFY(PP_PREHEAT_HOTEND_TEMP) "/" STRINGIFY(PP_PREHEAT_HPB_TEMP)),mFilamentItem_PP);
        MENU_ITEM_SUBMENU_P(PSTR("FLEX -  " STRINGIFY(FLEX_PREHEAT_HOTEND_TEMP) "/" STRINGIFY(FLEX_PREHEAT_HPB_TEMP)),mFilamentItem_FLEX);
    }
    if (!eeprom_read_byte((uint8_t*)EEPROM_WIZARD_ACTIVE) && eFilamentAction == FilamentAction::Preheat) MENU_ITEM_FUNCTION_P(_T(MSG_COOLDOWN), lcd_cooldown);
    MENU_END();
}

void mFilamentItemForce()
{
mFilamentItem(target_temperature[0],target_temperature_bed);
}


void lcd_unLoadFilament()
{
     eFilamentAction=FilamentAction::UnLoad;
     preheat_or_continue();
}

static void mmu_unload_filament()
{
    eFilamentAction = FilamentAction::MmuUnLoad;
    preheat_or_continue();
}


void lcd_wait_interact() {

  lcd_clear();

  lcd_set_cursor(0, 1);
#ifdef SNMM 
  lcd_puts_P(_i("Prepare new filament"));////MSG_PREPARE_FILAMENT c=20 r=1
#else
  lcd_puts_P(_i("Insert filament"));////MSG_INSERT_FILAMENT c=20
#endif
  if (!fsensor_autoload_enabled) {
	  lcd_set_cursor(0, 2);
	  lcd_puts_P(_i("and press the knob"));////MSG_PRESS c=20
  }
}


void lcd_change_success() {

  lcd_clear();

  lcd_set_cursor(0, 2);

  lcd_puts_P(_i("Change success!"));////MSG_CHANGE_SUCCESS


}

static void lcd_loading_progress_bar(uint16_t loading_time_ms) { 

	for (uint_least8_t i = 0; i < 20; i++) {
		lcd_set_cursor(i, 3);
		lcd_print(".");
		//loading_time_ms/20 delay
		for (uint_least8_t j = 0; j < 5; j++) {
			delay_keep_alive(loading_time_ms / 100);
		}
	}
}


void lcd_loading_color() {
	//we are extruding 25mm with feedrate 200mm/min -> 7.5 seconds for whole action, 0.375 s for one character

  lcd_clear();

  lcd_set_cursor(0, 0);

  lcd_puts_P(_i("Loading color"));////MSG_LOADING_COLOR
  lcd_set_cursor(0, 2);
  lcd_puts_P(_T(MSG_PLEASE_WAIT));
  lcd_loading_progress_bar((FILAMENTCHANGE_FINALFEED * 1000ul) / FILAMENTCHANGE_EFEED_FINAL); //show progress bar during filament loading slow sequence
}


void lcd_loading_filament() {


  lcd_clear();

  lcd_set_cursor(0, 0);

  lcd_puts_P(_T(MSG_LOADING_FILAMENT));
  lcd_set_cursor(0, 2);
  lcd_puts_P(_T(MSG_PLEASE_WAIT));
#ifdef SNMM
  for (int i = 0; i < 20; i++) {

    lcd_set_cursor(i, 3);
    lcd_print(".");
    for (int j = 0; j < 10 ; j++) {
      manage_heater();
      manage_inactivity(true);

      _delay(153);
    }


  }
#else //SNMM
  uint16_t slow_seq_time = (FILAMENTCHANGE_FINALFEED * 1000ul) / FILAMENTCHANGE_EFEED_FINAL;
  uint16_t fast_seq_time = (FILAMENTCHANGE_FIRSTFEED * 1000ul) / FILAMENTCHANGE_EFEED_FIRST;
  lcd_loading_progress_bar(slow_seq_time + fast_seq_time); //show progress bar for total time of filament loading fast + slow sequence
#endif //SNMM
}




void lcd_alright() {
  int enc_dif = 0;
  int cursor_pos = 1;




  lcd_clear();

  lcd_set_cursor(0, 0);

  lcd_puts_P(_i("Changed correctly?"));////MSG_CORRECTLY c=20

  lcd_set_cursor(1, 1);

  lcd_puts_P(_T(MSG_YES));

  lcd_set_cursor(1, 2);

  lcd_puts_P(_i("Filament not loaded"));////MSG_NOT_LOADED c=19


  lcd_set_cursor(1, 3);
  lcd_puts_P(_i("Color not correct"));////MSG_NOT_COLOR


  lcd_set_cursor(0, 1);

  lcd_print(">");


  enc_dif = lcd_encoder_diff;
  lcd_consume_click();
  while (lcd_change_fil_state == 0) {

    manage_heater();
    manage_inactivity(true);

    if ( abs((enc_dif - lcd_encoder_diff)) > 4 ) {

      if ( (abs(enc_dif - lcd_encoder_diff)) > 1 ) {
        if (enc_dif > lcd_encoder_diff ) {
          cursor_pos --;
        }

        if (enc_dif < lcd_encoder_diff  ) {
          cursor_pos ++;
        }

        if (cursor_pos > 3) {
          cursor_pos = 3;
					Sound_MakeSound(e_SOUND_TYPE_BlindAlert);
        }

        if (cursor_pos < 1) {
          cursor_pos = 1;
					Sound_MakeSound(e_SOUND_TYPE_BlindAlert);
        }
        lcd_set_cursor(0, 1);
        lcd_print(" ");
        lcd_set_cursor(0, 2);
        lcd_print(" ");
        lcd_set_cursor(0, 3);
        lcd_print(" ");
        lcd_set_cursor(0, cursor_pos);
        lcd_print(">");
        enc_dif = lcd_encoder_diff;
				Sound_MakeSound(e_SOUND_TYPE_EncoderMove);
        _delay(100);
      }

    }


    if (lcd_clicked()) {
			Sound_MakeSound(e_SOUND_TYPE_ButtonEcho);
      lcd_change_fil_state = cursor_pos;
      _delay(500);

    }



  };


  lcd_clear();
  lcd_return_to_status();

}

void show_preheat_nozzle_warning()
{	
    lcd_clear();
    lcd_set_cursor(0, 0);
    lcd_puts_P(_T(MSG_ERROR));
    lcd_set_cursor(0, 2);
    lcd_puts_P(_T(MSG_PREHEAT_NOZZLE));
    _delay(2000);
    lcd_clear();
}

void lcd_load_filament_color_check()
{
	bool clean = lcd_show_fullscreen_message_yes_no_and_wait_P(_T(MSG_FILAMENT_CLEAN), false, true);
	while (!clean) {
		lcd_update_enable(true);
		lcd_update(2);
		load_filament_final_feed();
		st_synchronize();
		clean = lcd_show_fullscreen_message_yes_no_and_wait_P(_T(MSG_FILAMENT_CLEAN), false, true);
	}
}

#ifdef FILAMENT_SENSOR
static void lcd_menu_AutoLoadFilament()
{
     uint8_t nlines;
     lcd_display_message_fullscreen_nonBlocking_P(_i("Autoloading filament is active, just press the knob and insert filament..."),nlines);////MSG_AUTOLOADING_ENABLED c=20 r=4
     menu_back_if_clicked();
}
#endif //FILAMENT_SENSOR

static void preheat_or_continue()
{
    bFilamentFirstRun = false;
    if (target_temperature[0] >= EXTRUDE_MINTEMP)
    {
        bFilamentPreheatState = true;
        mFilamentItem(target_temperature[0], target_temperature_bed);
    }
    else lcd_generic_preheat_menu();
}

static void lcd_LoadFilament()
{
    eFilamentAction = FilamentAction::Load;
    preheat_or_continue();
}


//! @brief Show filament used a print time
//!
//! If printing current print statistics are shown
//!
//! @code{.unparsed}
//! |01234567890123456789|
//! |Filament used:      | c=18 r=1
//! |         00.00m     |
//! |Print time:         | c=18 r=1
//! |        00h 00m 00s |
//! ----------------------
//! @endcode
//!
//! If not printing, total statistics are shown
//!
//! @code{.unparsed}
//! |01234567890123456789|
//! |Total filament :    | c=18 r=1
//! |           000.00 m |
//! |Total print time :  | c=18 r=1
//! |     00d :00h :00 m |
//! ----------------------
//! @endcode
//! @todo Positioning of the messages and values on LCD aren't fixed to their exact place. This causes issues with translations. Translations missing for "d"days, "h"ours, "m"inutes", "s"seconds".
void lcd_menu_statistics()
{
	if (IS_SD_PRINTING)
	{
		const float _met = ((float)total_filament_used) / (100000.f);
		const uint32_t _t = (_millis() - starttime) / 1000ul;
		const int _h = _t / 3600;
		const int _m = (_t - (_h * 3600ul)) / 60ul;
		const int _s = _t - ((_h * 3600ul) + (_m * 60ul));

		lcd_clear();
		lcd_printf_P(_N(
			"%S:\n"
			"%17.2fm  \n"
			"%S:\n"
			"%2dh %02dm %02ds"
		    ),
            _i("Filament used"), _met,  ////c=18 r=1
            _i("Print time"), _h, _m, _s);  ////c=18 r=1
		menu_back_if_clicked_fb();
	}
	else
	{
		unsigned long _filament = eeprom_read_dword((uint32_t *)EEPROM_FILAMENTUSED);
		unsigned long _time = eeprom_read_dword((uint32_t *)EEPROM_TOTALTIME); //in minutes
		uint8_t _hours, _minutes;
		uint32_t _days;
		float _filament_m = (float)_filament/100;
//		int _filament_km = (_filament >= 100000) ? _filament / 100000 : 0;
//		if (_filament_km > 0)  _filament_m = _filament - (_filament_km * 100000);
		_days = _time / 1440;
		_hours = (_time - (_days * 1440)) / 60;
		_minutes = _time - ((_days * 1440) + (_hours * 60));

		lcd_clear();
		lcd_printf_P(_N(
			"%S:\n"
			"%17.2fm  \n"
			"%S:\n"
			"%7ldd :%2hhdh :%02hhdm"
		), _i("Total filament"), _filament_m, _i("Total print time"), _days, _hours, _minutes);
		KEEPALIVE_STATE(PAUSED_FOR_USER);
		while (!lcd_clicked())
		{
			manage_heater();
			manage_inactivity(true);
			_delay(100);
		}
		KEEPALIVE_STATE(NOT_BUSY);
		lcd_quick_feedback();
		menu_back();
	}
}


static void _lcd_move(const char *name, int axis, int min, int max)
{
	typedef struct
	{	// 2bytes total
		bool initialized;              // 1byte
		bool endstopsEnabledPrevious;  // 1byte
	} _menu_data_t;
	static_assert(sizeof(menu_data)>= sizeof(_menu_data_t),"_menu_data_t doesn't fit into menu_data");
	_menu_data_t* _md = (_menu_data_t*)&(menu_data[0]);
	if (!_md->initialized)
	{
		_md->endstopsEnabledPrevious = enable_endstops(false);
		_md->initialized = true;
	}
	if (lcd_encoder != 0)
	{
		refresh_cmd_timeout();
		if (! planner_queue_full())
		{
			current_position[axis] += float((int)lcd_encoder) * move_menu_scale;
			if (min_software_endstops && current_position[axis] < min) current_position[axis] = min;
			if (max_software_endstops && current_position[axis] > max) current_position[axis] = max;
			lcd_encoder = 0;
			world2machine_clamp(current_position[X_AXIS], current_position[Y_AXIS]);
			plan_buffer_line_curposXYZE(manual_feedrate[axis] / 60, active_extruder);
			lcd_draw_update = 1;
		}
	}
	if (lcd_draw_update)
	{
	    lcd_set_cursor(0, 1);
		menu_draw_float31(name, current_position[axis]);
	}
	if (menu_leaving || LCD_CLICKED) (void)enable_endstops(_md->endstopsEnabledPrevious);
	if (LCD_CLICKED) menu_back();
}


static void lcd_move_e()
{
	if (degHotend0() > EXTRUDE_MINTEMP)
	{
		if (lcd_encoder != 0)
		{
			refresh_cmd_timeout();
			if (! planner_queue_full())
			{
				current_position[E_AXIS] += float((int)lcd_encoder) * move_menu_scale;
				lcd_encoder = 0;
				plan_buffer_line_curposXYZE(manual_feedrate[E_AXIS] / 60, active_extruder);
				lcd_draw_update = 1;
			}
		}
		if (lcd_draw_update)
		{
		    lcd_set_cursor(0, 1);
			// Note: the colon behind the text is necessary to greatly shorten
			// the implementation of menu_draw_float31
			menu_draw_float31(PSTR("Extruder:"), current_position[E_AXIS]);
		}
		if (LCD_CLICKED) menu_back();
	}
	else
	{
		show_preheat_nozzle_warning();
		lcd_return_to_status();
	}
}


//! @brief Show measured Y distance of front calibration points from Y_MIN_POS
//! If those points are detected too close to edge of reachable area, their confidence is lowered.
//! This functionality is applied more often for MK2 printers.
//! @code{.unparsed}
//! |01234567890123456789|
//! |Y distance from min |	c=19 r=1
//! | --------------     |	STR_SEPARATOR
//! |Left:       00.00mm |	c=11 r=1
//! |Right:      00.00mm |	c=11 r=1
//! ----------------------
//! @endcode
//! @todo Positioning of the messages and values on LCD aren't fixed to their exact place. This causes issues with translations.
static void lcd_menu_xyz_y_min()
{
	float distanceMin[2];
    count_xyz_details(distanceMin);
	lcd_home();
	lcd_printf_P(_N(
	  "%S:\n"
	  "%S\n"
	  "%S:\n"
	  "%S:"
	 ),
	 _i("Y distance from min"),  ////c=19 r=1
	 separator,
	 _i("Left"),  ////c=11 r=1
	 _i("Right")  ////c=11 r=1
	);
	for (uint8_t i = 0; i < 2; i++)
	{
		lcd_set_cursor(11,2+i);
		if (distanceMin[i] >= 200) lcd_puts_P(_N("N/A"));  ////c=3 r=1
		else lcd_printf_P(_N("%6.2fmm"), distanceMin[i]);
	}
    if (lcd_clicked())
        menu_goto(lcd_menu_xyz_skew, 0, true, true);
}

//@brief Show measured axis skewness
float _deg(float rad)
{
	return rad * 180 / M_PI;
}

//! @brief Show Measured XYZ Skew
//! 
//! @code{.unparsed}
//! |01234567890123456789|
//! |Measured skew: 0.00D|	c=13 r=1
//! | --------------     |	STR_SEPARATOR
//! |Slight skew:   0.12D|	c=13 r=1  c=4 r=1
//! |Severe skew:   0.25D|	c=13 r=1  c=4 r=1
//! ----------------------
//! D - Degree sysmbol		LCD_STR_DEGREE
//! @endcode
//! @todo Positioning of the messages and values on LCD aren't fixed to their exact place. This causes issues with translations.
static void lcd_menu_xyz_skew()
{
    float angleDiff = eeprom_read_float((float*)(EEPROM_XYZ_CAL_SKEW));
	lcd_home();
	lcd_printf_P(_N(
	  "%S:\n"
	  "%S\n"
	  "%-15.15S%3.2f\x01\n"
	  "%-15.15S%3.2f\x01"
	 ),
	 _i("Measured skew"),  ////c=13 r=1
	 separator,
	 _i("Slight skew:"), _deg(bed_skew_angle_mild),  ////c=13 r=1  c=4 r=1
	 _i("Severe skew:"), _deg(bed_skew_angle_extreme)  ////c=13 r=1  c=4 r=1
	);
	if (angleDiff < 100){
		lcd_set_cursor(15,0);
		lcd_printf_P(_N("%3.2f\x01"), _deg(angleDiff));
	}
	else{
		lcd_set_cursor(15,0);
		lcd_puts_P(_N("N/A"));
	}
    if (lcd_clicked())
        menu_goto(lcd_menu_xyz_offset, 0, true, true);
}
//! @brief Show measured bed offset from expected position
//! 
//! @code{.unparsed}
//! |01234567890123456789|
//! |[0;0] point offset  |	c=20 r=1
//! | --------------     |	STR_SEPARATOR
//! |X:          000.00mm|	c=10 r=1
//! |Y:          000.00mm|	c=10 r=1
//! ----------------------
//! @endcode
//! @todo Positioning of the messages and values on LCD aren't fixed to their exact place. This causes issues with translations.
static void lcd_menu_xyz_offset()
{
    lcd_set_cursor(0,0);
    lcd_puts_P(_i("[0;0] point offset"));////MSG_MEASURED_OFFSET
    lcd_puts_at_P(0, 1, separator);
    lcd_puts_at_P(0, 2, PSTR("X"));  ////c=10 r=1
    lcd_puts_at_P(0, 3, PSTR("Y"));  ////c=10 r=1

    float vec_x[2];
    float vec_y[2];
    float cntr[2];
    world2machine_read_valid(vec_x, vec_y, cntr);

    for (uint_least8_t i = 0; i < 2; i++)
    {
        lcd_set_cursor((cntr[i] < 0) ? 10 : 11, i+2);
        lcd_print(cntr[i]);
        lcd_puts_at_P(16, i + 2, PSTR("mm"));
    }
    menu_back_if_clicked();
}

// Save a single axis babystep value.
void EEPROM_save_B(int pos, int* value)
{
  eeprom_update_byte((unsigned char*)pos, (unsigned char)((*value) & 0xff));
  eeprom_update_byte((unsigned char*)pos + 1, (unsigned char)((*value) >> 8));
}

// Read a single axis babystep value.
void EEPROM_read_B(int pos, int* value)
{
  *value = (int)eeprom_read_byte((unsigned char*)pos) | (int)(eeprom_read_byte((unsigned char*)pos + 1) << 8);
}


// Note: the colon behind the text (X, Y, Z) is necessary to greatly shorten
// the implementation of menu_draw_float31
static void lcd_move_x() {
  _lcd_move(PSTR("X:"), X_AXIS, X_MIN_POS, X_MAX_POS);
}
static void lcd_move_y() {
  _lcd_move(PSTR("Y:"), Y_AXIS, Y_MIN_POS, Y_MAX_POS);
}
static void lcd_move_z() {
  _lcd_move(PSTR("Z:"), Z_AXIS, Z_MIN_POS, Z_MAX_POS);
}


/**
 * @brief Adjust first layer offset from bed if axis is Z_AXIS
 *
 * If menu is left (button pushed or timed out), value is stored to EEPROM and
 * if the axis is Z_AXIS, CALIBRATION_STATUS_CALIBRATED is also stored.
 * Purpose of this function for other axis then Z is unknown.
 *
 * @param axis AxisEnum X_AXIS Y_AXIS Z_AXIS
 * other value leads to storing Z_AXIS
 * @param msg text to be displayed
 */
static void lcd_babystep_z()
{
	typedef struct
	{
		int8_t status;
		int16_t babystepMemZ;
		float babystepMemMMZ;
	} _menu_data_t;
	static_assert(sizeof(menu_data)>= sizeof(_menu_data_t),"_menu_data_t doesn't fit into menu_data");
	_menu_data_t* _md = (_menu_data_t*)&(menu_data[0]);
	if (_md->status == 0)
	{
		// Menu was entered.
		// Initialize its status.
		_md->status = 1;
		check_babystep();
		
		if(!eeprom_is_sheet_initialized(eeprom_read_byte(&(EEPROM_Sheets_base->active_sheet)))){
			_md->babystepMemZ = 0;
		}
		else{
			_md->babystepMemZ = eeprom_read_word(reinterpret_cast<uint16_t *>(&(EEPROM_Sheets_base->
					s[(eeprom_read_byte(&(EEPROM_Sheets_base->active_sheet)))].z_offset)));
		}

		// same logic as in babystep_load
	    if (calibration_status() >= CALIBRATION_STATUS_LIVE_ADJUST)
			_md->babystepMemZ = 0;

		_md->babystepMemMMZ = _md->babystepMemZ/cs.axis_steps_per_unit[Z_AXIS];
		lcd_draw_update = 1;
		//SERIAL_ECHO("Z baby step: ");
		//SERIAL_ECHO(_md->babystepMem[2]);
		// Wait 90 seconds before closing the live adjust dialog.
		lcd_timeoutToStatus.start();
	}

	if (lcd_encoder != 0) 
	{
		if (homing_flag) lcd_encoder = 0;
		_md->babystepMemZ += (int)lcd_encoder;

        if (_md->babystepMemZ < Z_BABYSTEP_MIN) _md->babystepMemZ = Z_BABYSTEP_MIN; //-3999 -> -9.99 mm
        else if (_md->babystepMemZ > Z_BABYSTEP_MAX) _md->babystepMemZ = Z_BABYSTEP_MAX; //0
        else
        {
            CRITICAL_SECTION_START
            babystepsTodo[Z_AXIS] += (int)lcd_encoder;
            CRITICAL_SECTION_END
        }

		_md->babystepMemMMZ = _md->babystepMemZ/cs.axis_steps_per_unit[Z_AXIS];
		_delay(50);
		lcd_encoder = 0;
		lcd_draw_update = 1;
	}
	if (lcd_draw_update)
	{
	    SheetFormatBuffer buffer;
	    menu_format_sheet_E(EEPROM_Sheets_base->s[(eeprom_read_byte(&(EEPROM_Sheets_base->active_sheet)))], buffer);
	    lcd_set_cursor(0, 0);
	    lcd_print(buffer.c);
	    lcd_set_cursor(0, 1);
		menu_draw_float13(_i("Adjusting Z:"), _md->babystepMemMMZ); ////MSG_BABYSTEPPING_Z c=15 Beware: must include the ':' as its last character
	}
	if (LCD_CLICKED || menu_leaving)
	{
		// Only update the EEPROM when leaving the menu.
<<<<<<< HEAD
		eeprom_update_word(reinterpret_cast<uint16_t *>(&(EEPROM_Sheets_base->
                s[(eeprom_read_byte(&(EEPROM_Sheets_base->active_sheet)))].z_offset)),
		        _md->babystepMemZ);
		eeprom_update_byte(&(EEPROM_Sheets_base->s[(eeprom_read_byte(
		        &(EEPROM_Sheets_base->active_sheet)))].bed_temp),
		        target_temperature_bed);
#ifdef PINDA_THERMISTOR
		eeprom_update_byte(&(EEPROM_Sheets_base->s[(eeprom_read_byte(
		        &(EEPROM_Sheets_base->active_sheet)))].pinda_temp),
		        current_temperature_pinda);
#endif //PINDA_THERMISTOR
=======
          uint8_t active_sheet=eeprom_read_byte(&(EEPROM_Sheets_base->active_sheet));
		eeprom_update_word(reinterpret_cast<uint16_t *>(&(EEPROM_Sheets_base->s[active_sheet].z_offset)),_md->babystepMemZ);
		eeprom_update_byte(&(EEPROM_Sheets_base->s[active_sheet].bed_temp),target_temperature_bed);
		eeprom_update_byte(&(EEPROM_Sheets_base->s[active_sheet].pinda_temp),current_temperature_pinda);
>>>>>>> d044d3b7
		calibration_status_store(CALIBRATION_STATUS_CALIBRATED);
	}
	if (LCD_CLICKED) menu_back();
}


typedef struct
{	// 12bytes + 9bytes = 21bytes total
    menu_data_edit_t reserved; //12 bytes reserved for number editing functions
	int8_t status;                   // 1byte
	int16_t left;                    // 2byte
	int16_t right;                   // 2byte
	int16_t front;                   // 2byte
	int16_t rear;                    // 2byte
} _menu_data_adjust_bed_t;
static_assert(sizeof(menu_data)>= sizeof(_menu_data_adjust_bed_t),"_menu_data_adjust_bed_t doesn't fit into menu_data");

void lcd_adjust_bed_reset(void)
{
	eeprom_update_byte((unsigned char*)EEPROM_BED_CORRECTION_VALID, 1);
	eeprom_update_byte((unsigned char*)EEPROM_BED_CORRECTION_LEFT , 0);
	eeprom_update_byte((unsigned char*)EEPROM_BED_CORRECTION_RIGHT, 0);
	eeprom_update_byte((unsigned char*)EEPROM_BED_CORRECTION_FRONT, 0);
	eeprom_update_byte((unsigned char*)EEPROM_BED_CORRECTION_REAR , 0);
	_menu_data_adjust_bed_t* _md = (_menu_data_adjust_bed_t*)&(menu_data[0]);
	_md->status = 0;
}

//! @brief Show Bed level correct
//! 
//! @code{.unparsed}
//! |01234567890123456789|
//! |Settings:           |	MSG_SETTINGS
//! |Left side [um]:     |	MSG_BED_CORRECTION_LEFT
//! |Right side[um]:     |	MSG_BED_CORRECTION_RIGHT
//! |Front side[um]:     |	MSG_BED_CORRECTION_FRONT
//! |Rear side [um]:     |	MSG_BED_CORRECTION_REAR
//! |Reset               |	MSG_BED_CORRECTION_RESET
//! ----------------------
//! @endcode
void lcd_adjust_bed(void)
{
	_menu_data_adjust_bed_t* _md = (_menu_data_adjust_bed_t*)&(menu_data[0]);
    if (_md->status == 0)
	{
        // Menu was entered.
		_md->left  = 0;
		_md->right = 0;
		_md->front = 0;
		_md->rear  = 0;
        if (eeprom_read_byte((unsigned char*)EEPROM_BED_CORRECTION_VALID) == 1)
		{
			_md->left  = eeprom_read_int8((unsigned char*)EEPROM_BED_CORRECTION_LEFT);
			_md->right = eeprom_read_int8((unsigned char*)EEPROM_BED_CORRECTION_RIGHT);
			_md->front = eeprom_read_int8((unsigned char*)EEPROM_BED_CORRECTION_FRONT);
			_md->rear  = eeprom_read_int8((unsigned char*)EEPROM_BED_CORRECTION_REAR);
		}
        _md->status = 1;
    }
    MENU_BEGIN();
	// leaving menu - this condition must be immediately before MENU_ITEM_BACK_P
    ON_MENU_LEAVE(
        eeprom_update_int8((unsigned char*)EEPROM_BED_CORRECTION_LEFT,  _md->left);
        eeprom_update_int8((unsigned char*)EEPROM_BED_CORRECTION_RIGHT, _md->right);
        eeprom_update_int8((unsigned char*)EEPROM_BED_CORRECTION_FRONT, _md->front);
        eeprom_update_int8((unsigned char*)EEPROM_BED_CORRECTION_REAR,  _md->rear);
        eeprom_update_byte((unsigned char*)EEPROM_BED_CORRECTION_VALID, 1);
    );
    MENU_ITEM_BACK_P(_T(MSG_SETTINGS));
	MENU_ITEM_EDIT_int3_P(_i("Left side [um]"),  &_md->left,  -BED_ADJUSTMENT_UM_MAX, BED_ADJUSTMENT_UM_MAX);////MSG_BED_CORRECTION_LEFT c=14 r=1
    MENU_ITEM_EDIT_int3_P(_i("Right side[um]"), &_md->right, -BED_ADJUSTMENT_UM_MAX, BED_ADJUSTMENT_UM_MAX);////MSG_BED_CORRECTION_RIGHT c=14 r=1
    MENU_ITEM_EDIT_int3_P(_i("Front side[um]"), &_md->front, -BED_ADJUSTMENT_UM_MAX, BED_ADJUSTMENT_UM_MAX);////MSG_BED_CORRECTION_FRONT c=14 r=1
    MENU_ITEM_EDIT_int3_P(_i("Rear side [um]"),  &_md->rear,  -BED_ADJUSTMENT_UM_MAX, BED_ADJUSTMENT_UM_MAX);////MSG_BED_CORRECTION_REAR c=14 r=1
    MENU_ITEM_FUNCTION_P(_i("Reset"), lcd_adjust_bed_reset);////MSG_BED_CORRECTION_RESET
    MENU_END();
}

//! @brief Show PID Extruder
//! 
//! @code{.unparsed}
//! |01234567890123456789|
//! | Set temperature:   |	MSG_SET_TEMPERATURE
//! |                    |
//! | 210                |
//! |                    |
//! ----------------------
//! @endcode
void pid_extruder()
{
	lcd_clear();
	lcd_set_cursor(1, 0);
	lcd_puts_P(_i("Set temperature:"));////MSG_SET_TEMPERATURE c=19 r=1
	pid_temp += int(lcd_encoder);
	if (pid_temp > HEATER_0_MAXTEMP) pid_temp = HEATER_0_MAXTEMP;
	if (pid_temp < HEATER_0_MINTEMP) pid_temp = HEATER_0_MINTEMP;
	lcd_encoder = 0;
	lcd_set_cursor(1, 2);
	lcd_print(ftostr3(pid_temp));
	if (lcd_clicked()) {
		lcd_commands_type = LcdCommands::PidExtruder;
		lcd_return_to_status();
		lcd_update(2);
	}

}
/*
void lcd_adjust_z() {
  int enc_dif = 0;
  int cursor_pos = 1;
  int fsm = 0;




  lcd_clear();
  lcd_set_cursor(0, 0);
  lcd_puts_P(_i("Auto adjust Z?"));////MSG_ADJUSTZ
  lcd_set_cursor(1, 1);
  lcd_puts_P(_T(MSG_YES));

  lcd_set_cursor(1, 2);

  lcd_puts_P(_T(MSG_NO));

  lcd_set_cursor(0, 1);

  lcd_print(">");


  enc_dif = lcd_encoder_diff;

  while (fsm == 0) {

    manage_heater();
    manage_inactivity(true);

    if ( abs((enc_dif - lcd_encoder_diff)) > 4 ) {

      if ( (abs(enc_dif - lcd_encoder_diff)) > 1 ) {
        if (enc_dif > lcd_encoder_diff ) {
          cursor_pos --;
        }

        if (enc_dif < lcd_encoder_diff  ) {
          cursor_pos ++;
        }

        if (cursor_pos > 2) {
          cursor_pos = 2;
        }

        if (cursor_pos < 1) {
          cursor_pos = 1;
        }
        lcd_set_cursor(0, 1);
        lcd_print(" ");
        lcd_set_cursor(0, 2);
        lcd_print(" ");
        lcd_set_cursor(0, cursor_pos);
        lcd_print(">");
        enc_dif = lcd_encoder_diff;
        _delay(100);
      }

    }


    if (lcd_clicked()) {
      fsm = cursor_pos;
      if (fsm == 1) {
        int babystepLoadZ = 0;
        EEPROM_read_B(EEPROM_BABYSTEP_Z, &babystepLoadZ);
        CRITICAL_SECTION_START
        babystepsTodo[Z_AXIS] = babystepLoadZ;
        CRITICAL_SECTION_END
      } else {
        int zero = 0;
        EEPROM_save_B(EEPROM_BABYSTEP_X, &zero);
        EEPROM_save_B(EEPROM_BABYSTEP_Y, &zero);
        EEPROM_save_B(EEPROM_BABYSTEP_Z, &zero);
      }
      _delay(500);
    }
  };

  lcd_clear();
  lcd_return_to_status();

}*/

#ifdef PINDA_THERMISTOR
bool lcd_wait_for_pinda(float temp) {
	lcd_set_custom_characters_degree();
	setAllTargetHotends(0);
	setTargetBed(0);
	LongTimer pinda_timeout;
	pinda_timeout.start();
	bool target_temp_reached = true;

	while (current_temperature_pinda > temp){
		lcd_display_message_fullscreen_P(_i("Waiting for PINDA probe cooling"));////MSG_WAITING_TEMP_PINDA c=20 r=3

		lcd_set_cursor(0, 4);
		lcd_print(LCD_STR_THERMOMETER[0]);
		lcd_print(ftostr3(current_temperature_pinda));
		lcd_print("/");
		lcd_print(ftostr3(temp));
		lcd_print(LCD_STR_DEGREE);
		delay_keep_alive(1000);
		serialecho_temperatures();
		if (pinda_timeout.expired(8 * 60 * 1000ul)) { //PINDA cooling from 60 C to 35 C takes about 7 minutes
			target_temp_reached = false;
			break;
		}
	}
	lcd_set_custom_characters_arrows();
	lcd_update_enable(true);
	return target_temp_reached;
}
#endif //PINDA_THERMISTOR

void lcd_wait_for_heater() {
		lcd_display_message_fullscreen_P(_T(MSG_WIZARD_HEATING));
		lcd_set_degree();
		lcd_set_cursor(0, 4);
		lcd_print(LCD_STR_THERMOMETER[0]);
		lcd_print(ftostr3(degHotend(active_extruder)));
		lcd_print("/");
		lcd_print(ftostr3(degTargetHotend(active_extruder)));
		lcd_print(LCD_STR_DEGREE);
}

void lcd_wait_for_cool_down() {
	lcd_set_custom_characters_degree();
	setAllTargetHotends(0);
	setTargetBed(0);
	while ((degHotend(0)>MAX_HOTEND_TEMP_CALIBRATION) || (degBed() > MAX_BED_TEMP_CALIBRATION)) {
		lcd_display_message_fullscreen_P(_i("Waiting for nozzle and bed cooling"));////MSG_WAITING_TEMP c=20 r=3

		lcd_set_cursor(0, 4);
		lcd_print(LCD_STR_THERMOMETER[0]);
		lcd_print(ftostr3(degHotend(0)));
		lcd_print("/0");		
		lcd_print(LCD_STR_DEGREE);

		lcd_set_cursor(9, 4);
		lcd_print(LCD_STR_BEDTEMP[0]);
		lcd_print(ftostr3(degBed()));
		lcd_print("/0");		
		lcd_print(LCD_STR_DEGREE);
		lcd_set_custom_characters();
		delay_keep_alive(1000);
		serialecho_temperatures();
	}
	lcd_set_custom_characters_arrows();
	lcd_update_enable(true);
}

// Lets the user move the Z carriage up to the end stoppers.
// When done, it sets the current Z to Z_MAX_POS and returns true.
// Otherwise the Z calibration is not changed and false is returned.

#ifndef TMC2130
bool lcd_calibrate_z_end_stop_manual(bool only_z)
{
    // Don't know where we are. Let's claim we are Z=0, so the soft end stops will not be triggered when moving up.
    current_position[Z_AXIS] = 0;
    plan_set_position(current_position[X_AXIS], current_position[Y_AXIS], current_position[Z_AXIS], current_position[E_AXIS]);

    // Until confirmed by the confirmation dialog.
    for (;;) {
        const char   *msg                 = only_z ? _i("Calibrating Z. Rotate the knob to move the Z carriage up to the end stoppers. Click when done.") : _i("Calibrating XYZ. Rotate the knob to move the Z carriage up to the end stoppers. Click when done.");////MSG_MOVE_CARRIAGE_TO_THE_TOP c=20 r=8////MSG_MOVE_CARRIAGE_TO_THE_TOP_Z c=20 r=8
        const char   *msg_next            = lcd_display_message_fullscreen_P(msg);
        const bool    multi_screen        = msg_next != NULL;
        unsigned long previous_millis_msg = _millis();
        // Until the user finishes the z up movement.
        lcd_encoder_diff = 0;
        lcd_encoder = 0;
        for (;;) {
            manage_heater();
            manage_inactivity(true);
            if (abs(lcd_encoder_diff) >= ENCODER_PULSES_PER_STEP) {
                _delay(50);
                lcd_encoder += abs(lcd_encoder_diff / ENCODER_PULSES_PER_STEP);
                lcd_encoder_diff = 0;
                if (! planner_queue_full()) {
                    // Only move up, whatever direction the user rotates the encoder.
                    current_position[Z_AXIS] += fabs(lcd_encoder);
                    lcd_encoder = 0;
                    plan_buffer_line_curposXYZE(manual_feedrate[Z_AXIS] / 60, active_extruder);
                }
            }
            if (lcd_clicked()) {
                // Abort a move if in progress.
                planner_abort_hard();
                while (lcd_clicked()) ;
                _delay(10);
                while (lcd_clicked()) ;
                break;
            }
            if (multi_screen && _millis() - previous_millis_msg > 5000) {
                if (msg_next == NULL)
                    msg_next = msg;
                msg_next = lcd_display_message_fullscreen_P(msg_next);
                previous_millis_msg = _millis();
            }
        }
        // Let the user confirm, that the Z carriage is at the top end stoppers.
        int8_t result = lcd_show_fullscreen_message_yes_no_and_wait_P(_i("Are left and right Z~carriages all up?"), false);////MSG_CONFIRM_CARRIAGE_AT_THE_TOP c=20 r=2
        if (result == -1)
            goto canceled;
        else if (result == 1)
            goto calibrated;
        // otherwise perform another round of the Z up dialog.
    }

calibrated:
    // Let the machine think the Z axis is a bit higher than it is, so it will not home into the bed
    // during the search for the induction points.
	if ((PRINTER_TYPE == PRINTER_MK25) || (PRINTER_TYPE == PRINTER_MK2) || (PRINTER_TYPE == PRINTER_MK2_SNMM)) {
		current_position[Z_AXIS] = Z_MAX_POS-3.f;
	}
	else {
		current_position[Z_AXIS] = Z_MAX_POS+4.f;
	}
    plan_set_position(current_position[X_AXIS], current_position[Y_AXIS], current_position[Z_AXIS], current_position[E_AXIS]);
    return true;

canceled:
    return false;
}

#endif // TMC2130

static inline bool pgm_is_whitespace(const char *c_addr)
{
    const char c = pgm_read_byte(c_addr);
    return c == ' ' || c == '\t' || c == '\r' || c == '\n';
}

static inline bool pgm_is_interpunction(const char *c_addr)
{
    const char c = pgm_read_byte(c_addr);
    return c == '.' || c == ',' || c == ':'|| c == ';' || c == '?' || c == '!' || c == '/';
}

/**
 * @brief show full screen message
 *
 * This function is non-blocking
 * @param msg message to be displayed from PROGMEM
 * @param nlines
 * @return rest of the text (to be displayed on next page)
 */
static const char* lcd_display_message_fullscreen_nonBlocking_P(const char *msg, uint8_t &nlines)
{
    lcd_set_cursor(0, 0);
    const char *msgend = msg;
    uint8_t row = 0;
    bool multi_screen = false;
    for (; row < 4; ++ row) {
        while (pgm_is_whitespace(msg))
            ++ msg;
        if (pgm_read_byte(msg) == 0)
            // End of the message.
            break;
        lcd_set_cursor(0, row);
        uint8_t linelen = min(strlen_P(msg), 20);
        const char *msgend2 = msg + linelen;
        msgend = msgend2;
        if (row == 3 && linelen == 20) {
            // Last line of the display, full line shall be displayed.
            // Find out, whether this message will be split into multiple screens.
            while (pgm_is_whitespace(msgend))
                ++ msgend;
            multi_screen = pgm_read_byte(msgend) != 0;
            if (multi_screen)
                msgend = (msgend2 -= 2);
        }
        if (pgm_read_byte(msgend) != 0 && ! pgm_is_whitespace(msgend) && ! pgm_is_interpunction(msgend)) {
            // Splitting a word. Find the start of the current word.
            while (msgend > msg && ! pgm_is_whitespace(msgend - 1))
                 -- msgend;
            if (msgend == msg)
                // Found a single long word, which cannot be split. Just cut it.
                msgend = msgend2;
        }
        for (; msg < msgend; ++ msg) {
            char c = char(pgm_read_byte(msg));
            if (c == '~')
                c = ' ';
            lcd_print(c);
        }
    }

    if (multi_screen) {
        // Display the "next screen" indicator character.
        // lcd_set_custom_characters_arrows();
        lcd_set_custom_characters_nextpage();
        lcd_set_cursor(19, 3);
        // Display the down arrow.
        lcd_print(char(1));
    }

    nlines = row;
    return multi_screen ? msgend : NULL;
}

const char* lcd_display_message_fullscreen_P(const char *msg, uint8_t &nlines)
{
    // Disable update of the screen by the usual lcd_update(0) routine.
    lcd_update_enable(false);
    lcd_clear();
//	uint8_t nlines;
    return lcd_display_message_fullscreen_nonBlocking_P(msg, nlines);
}
const char* lcd_display_message_fullscreen_P(const char *msg) 
{
  uint8_t nlines;
  return lcd_display_message_fullscreen_P(msg, nlines);
}


/**
 * @brief show full screen message and wait
 *
 * This function is blocking.
 * @param msg message to be displayed from PROGMEM
 */
void lcd_show_fullscreen_message_and_wait_P(const char *msg)
{
    LcdUpdateDisabler lcdUpdateDisabler;
    const char *msg_next = lcd_display_message_fullscreen_P(msg);
    bool multi_screen = msg_next != NULL;
	lcd_set_custom_characters_nextpage();
	lcd_consume_click();
	KEEPALIVE_STATE(PAUSED_FOR_USER);
	// Until confirmed by a button click.
	for (;;) {
		if (!multi_screen) {
			lcd_set_cursor(19, 3);
			// Display the confirm char.
			lcd_print(char(2));
		}
        // Wait for 5 seconds before displaying the next text.
        for (uint8_t i = 0; i < 100; ++ i) {
            delay_keep_alive(50);
            if (lcd_clicked()) {
				if (msg_next == NULL) {
					KEEPALIVE_STATE(IN_HANDLER);
					lcd_set_custom_characters();
					lcd_update_enable(true);
					lcd_update(2);
					return;
				}
				else {
					break;
				}
            }
        }
        if (multi_screen) {
            if (msg_next == NULL)
                msg_next = msg;
            msg_next = lcd_display_message_fullscreen_P(msg_next);
			if (msg_next == NULL) {

				lcd_set_cursor(19, 3);
				// Display the confirm char.
				lcd_print(char(2));
			}
        }
    }
}

bool lcd_wait_for_click_delay(uint16_t nDelay)
// nDelay :: timeout [s] (0 ~ no timeout)
// true ~ clicked, false ~ delayed
{
bool bDelayed;
long nTime0 = _millis()/1000;
	lcd_consume_click();
	KEEPALIVE_STATE(PAUSED_FOR_USER);
    for (;;) {
        manage_heater();
        manage_inactivity(true);
        bDelayed = ((_millis()/1000-nTime0) > nDelay);
        bDelayed = (bDelayed && (nDelay != 0));   // 0 ~ no timeout, always waiting for click
        if (lcd_clicked() || bDelayed) {
			KEEPALIVE_STATE(IN_HANDLER);
            return(!bDelayed);
        }
    }
}

void lcd_wait_for_click()
{
lcd_wait_for_click_delay(0);
}

//! @brief Show multiple screen message with yes and no possible choices and wait with possible timeout
//! @param msg Message to show
//! @param allow_timeouting if true, allows time outing of the screen
//! @param default_yes if true, yes choice is selected by default, otherwise no choice is preselected
//! @retval 1 yes choice selected by user
//! @retval 0 no choice selected by user
//! @retval -1 screen timed out
int8_t lcd_show_multiscreen_message_yes_no_and_wait_P(const char *msg, bool allow_timeouting, bool default_yes) //currently just max. n*4 + 3 lines supported (set in language header files)
{
    return lcd_show_multiscreen_message_two_choices_and_wait_P(msg, allow_timeouting, default_yes, _T(MSG_YES), _T(MSG_NO));
}
//! @brief Show multiple screen message with two possible choices and wait with possible timeout
//! @param msg Message to show
//! @param allow_timeouting if true, allows time outing of the screen
//! @param default_first if true, fist choice is selected by default, otherwise second choice is preselected
//! @param first_choice text caption of first possible choice
//! @param second_choice text caption of second possible choice
//! @retval 1 first choice selected by user
//! @retval 0 second choice selected by user
//! @retval -1 screen timed out
int8_t lcd_show_multiscreen_message_two_choices_and_wait_P(const char *msg, bool allow_timeouting, bool default_first,
        const char *first_choice, const char *second_choice)
{
	const char *msg_next = lcd_display_message_fullscreen_P(msg);
	bool multi_screen = msg_next != NULL;
	bool yes = default_first ? true : false;

	// Wait for user confirmation or a timeout.
	unsigned long previous_millis_cmd = _millis();
	int8_t        enc_dif = lcd_encoder_diff;
	lcd_consume_click();
	//KEEPALIVE_STATE(PAUSED_FOR_USER);
	for (;;) {
		for (uint8_t i = 0; i < 100; ++i) {
			delay_keep_alive(50);
			if (allow_timeouting && _millis() - previous_millis_cmd > LCD_TIMEOUT_TO_STATUS)
				return -1;
			manage_heater();
			manage_inactivity(true);

			if (abs(enc_dif - lcd_encoder_diff) > 4) {
				if (msg_next == NULL) {
					lcd_set_cursor(0, 3);
					if (enc_dif < lcd_encoder_diff && yes) {
						lcd_puts_P((PSTR(" ")));
						lcd_set_cursor(7, 3);
						lcd_puts_P((PSTR(">")));
						yes = false;
						Sound_MakeSound(e_SOUND_TYPE_EncoderMove);
					}
					else if (enc_dif > lcd_encoder_diff && !yes) {
						lcd_puts_P((PSTR(">")));
						lcd_set_cursor(7, 3);
						lcd_puts_P((PSTR(" ")));
						yes = true;
						Sound_MakeSound(e_SOUND_TYPE_EncoderMove);
					}
					enc_dif = lcd_encoder_diff;
				}
				else {
					Sound_MakeSound(e_SOUND_TYPE_BlindAlert);
					break; //turning knob skips waiting loop
				}
			}
			if (lcd_clicked()) {
				Sound_MakeSound(e_SOUND_TYPE_ButtonEcho);
				if (msg_next == NULL) {
					//KEEPALIVE_STATE(IN_HANDLER);
					lcd_set_custom_characters();
					return yes;
				}
				else break;
			}
		}
		if (multi_screen) {
			if (msg_next == NULL) {
				msg_next = msg;
			}
			msg_next = lcd_display_message_fullscreen_P(msg_next);
		}
		if (msg_next == NULL) {
			lcd_set_cursor(0, 3);
			if (yes) lcd_puts_P(PSTR(">"));
			lcd_set_cursor(1, 3);
			lcd_puts_P(first_choice);
			lcd_set_cursor(7, 3);
			if (!yes) lcd_puts_P(PSTR(">"));
			lcd_set_cursor(8, 3);
			lcd_puts_P(second_choice);
		}
	}
}

//! @brief Show single screen message with yes and no possible choices and wait with possible timeout
//! @param msg Message to show
//! @param allow_timeouting if true, allows time outing of the screen
//! @param default_yes if true, yes choice is selected by default, otherwise no choice is preselected
//! @retval 1 yes choice selected by user
//! @retval 0 no choice selected by user
//! @retval -1 screen timed out
int8_t lcd_show_fullscreen_message_yes_no_and_wait_P(const char *msg, bool allow_timeouting, bool default_yes)
{

	lcd_display_message_fullscreen_P(msg);
	
	if (default_yes) {
		lcd_set_cursor(0, 2);
		lcd_puts_P(PSTR(">"));
		lcd_puts_P(_T(MSG_YES));
		lcd_set_cursor(1, 3);
		lcd_puts_P(_T(MSG_NO));
	}
	else {
		lcd_set_cursor(1, 2);
		lcd_puts_P(_T(MSG_YES));
		lcd_set_cursor(0, 3);
		lcd_puts_P(PSTR(">"));
		lcd_puts_P(_T(MSG_NO));
	}
	int8_t retval = default_yes ? true : false;

	// Wait for user confirmation or a timeout.
	unsigned long previous_millis_cmd = _millis();
	int8_t        enc_dif = lcd_encoder_diff;
	lcd_consume_click();
	KEEPALIVE_STATE(PAUSED_FOR_USER);
	for (;;) {
		if (allow_timeouting && _millis() - previous_millis_cmd > LCD_TIMEOUT_TO_STATUS)
		{
		    retval = -1;
		    break;
		}
		manage_heater();
		manage_inactivity(true);
		if (abs(enc_dif - lcd_encoder_diff) > 4) {
			lcd_set_cursor(0, 2);
				if (enc_dif < lcd_encoder_diff && retval) {
					lcd_puts_P((PSTR(" ")));
					lcd_set_cursor(0, 3);
					lcd_puts_P((PSTR(">")));
					retval = 0;
					Sound_MakeSound(e_SOUND_TYPE_EncoderMove);

				}
				else if (enc_dif > lcd_encoder_diff && !retval) {
					lcd_puts_P((PSTR(">")));
					lcd_set_cursor(0, 3);
					lcd_puts_P((PSTR(" ")));
					retval = 1;
					Sound_MakeSound(e_SOUND_TYPE_EncoderMove);
				}
				enc_dif = lcd_encoder_diff;
		}
		if (lcd_clicked()) {
			Sound_MakeSound(e_SOUND_TYPE_ButtonEcho);
			KEEPALIVE_STATE(IN_HANDLER);
			break;
		}
	}
    lcd_encoder_diff = 0;
    return retval;
}

void lcd_bed_calibration_show_result(BedSkewOffsetDetectionResultType result, uint8_t point_too_far_mask)
{
    const char *msg = NULL;
    if (result == BED_SKEW_OFFSET_DETECTION_POINT_NOT_FOUND) {
        lcd_show_fullscreen_message_and_wait_P(_i("XYZ calibration failed. Bed calibration point was not found."));////MSG_BED_SKEW_OFFSET_DETECTION_POINT_NOT_FOUND c=20 r=8
    } else if (result == BED_SKEW_OFFSET_DETECTION_FITTING_FAILED) {
        if (point_too_far_mask == 0)
            msg = _T(MSG_BED_SKEW_OFFSET_DETECTION_FITTING_FAILED);
        else if (point_too_far_mask == 2 || point_too_far_mask == 7)
            // Only the center point or all the three front points.
            msg = _i("XYZ calibration failed. Front calibration points not reachable.");////MSG_BED_SKEW_OFFSET_DETECTION_FAILED_FRONT_BOTH_FAR c=20 r=8
        else if ((point_too_far_mask & 1) == 0)
            // The right and maybe the center point out of reach.
            msg = _i("XYZ calibration failed. Right front calibration point not reachable.");////MSG_BED_SKEW_OFFSET_DETECTION_FAILED_FRONT_RIGHT_FAR c=20 r=8
        else
            // The left and maybe the center point out of reach.
            msg = _i("XYZ calibration failed. Left front calibration point not reachable.");////MSG_BED_SKEW_OFFSET_DETECTION_FAILED_FRONT_LEFT_FAR c=20 r=8
        lcd_show_fullscreen_message_and_wait_P(msg);
    } else {
        if (point_too_far_mask != 0) {
            if (point_too_far_mask == 2 || point_too_far_mask == 7)
                // Only the center point or all the three front points.
                msg = _i("XYZ calibration compromised. Front calibration points not reachable.");////MSG_BED_SKEW_OFFSET_DETECTION_WARNING_FRONT_BOTH_FAR c=20 r=8
            else if ((point_too_far_mask & 1) == 0)
                // The right and maybe the center point out of reach.
                msg = _i("XYZ calibration compromised. Right front calibration point not reachable.");////MSG_BED_SKEW_OFFSET_DETECTION_WARNING_FRONT_RIGHT_FAR c=20 r=8
            else
                // The left and maybe the center point out of reach.
                msg = _i("XYZ calibration compromised. Left front calibration point not reachable.");////MSG_BED_SKEW_OFFSET_DETECTION_WARNING_FRONT_LEFT_FAR c=20 r=8
            lcd_show_fullscreen_message_and_wait_P(msg);
        }
        if (point_too_far_mask == 0 || result > 0) {
            switch (result) {
                default:
                    // should not happen
                    msg = _T(MSG_BED_SKEW_OFFSET_DETECTION_FITTING_FAILED);
                    break;
                case BED_SKEW_OFFSET_DETECTION_PERFECT:
                    msg = _i("XYZ calibration ok. X/Y axes are perpendicular. Congratulations!");////MSG_BED_SKEW_OFFSET_DETECTION_PERFECT c=20 r=8
                    break;
                case BED_SKEW_OFFSET_DETECTION_SKEW_MILD:
                    msg = _i("XYZ calibration all right. X/Y axes are slightly skewed. Good job!");////MSG_BED_SKEW_OFFSET_DETECTION_SKEW_MILD c=20 r=8
                    break;
                case BED_SKEW_OFFSET_DETECTION_SKEW_EXTREME:
                    msg = _i("XYZ calibration all right. Skew will be corrected automatically.");////MSG_BED_SKEW_OFFSET_DETECTION_SKEW_EXTREME c=20 r=8
                    break;
            }
            lcd_show_fullscreen_message_and_wait_P(msg);
        }
    }
}

void lcd_temp_cal_show_result(bool result) {
	
	custom_message_type = CustomMsg::Status;
	disable_x();
	disable_y();
	disable_z();
	disable_e0();
	disable_e1();
	disable_e2();
	setTargetBed(0); //set bed target temperature back to 0

	if (result == true) {
		eeprom_update_byte((uint8_t*)EEPROM_CALIBRATION_STATUS_PINDA, 1);
		SERIAL_ECHOLNPGM("Temperature calibration done. Continue with pressing the knob.");
		lcd_show_fullscreen_message_and_wait_P(_T(MSG_TEMP_CALIBRATION_DONE));
		temp_cal_active = true;
		eeprom_update_byte((unsigned char *)EEPROM_TEMP_CAL_ACTIVE, 1);
	}
	else {
		eeprom_update_byte((uint8_t*)EEPROM_CALIBRATION_STATUS_PINDA, 0);
		SERIAL_ECHOLNPGM("Temperature calibration failed. Continue with pressing the knob.");
		lcd_show_fullscreen_message_and_wait_P(_i("Temperature calibration failed"));////MSG_TEMP_CAL_FAILED c=20 r=8
		temp_cal_active = false;
		eeprom_update_byte((unsigned char *)EEPROM_TEMP_CAL_ACTIVE, 0);
	}
	lcd_update_enable(true);
	lcd_update(2);
}

static void lcd_show_end_stops() {
	lcd_set_cursor(0, 0);
	lcd_puts_P((PSTR("End stops diag")));
	lcd_set_cursor(0, 1);
	lcd_puts_P((READ(X_MIN_PIN) ^ (bool)X_MIN_ENDSTOP_INVERTING) ? (PSTR("X1")) : (PSTR("X0")));
	lcd_set_cursor(0, 2);
	lcd_puts_P((READ(Y_MIN_PIN) ^ (bool)Y_MIN_ENDSTOP_INVERTING) ? (PSTR("Y1")) : (PSTR("Y0")));
	lcd_set_cursor(0, 3);
	lcd_puts_P((READ(Z_MIN_PIN) ^ (bool)Z_MIN_ENDSTOP_INVERTING) ? (PSTR("Z1")) : (PSTR("Z0")));
}

#ifndef TMC2130
static void menu_show_end_stops() {
    lcd_show_end_stops();
    if (LCD_CLICKED) menu_back();
}
#endif // not defined TMC2130

// Lets the user move the Z carriage up to the end stoppers.
// When done, it sets the current Z to Z_MAX_POS and returns true.
// Otherwise the Z calibration is not changed and false is returned.
void lcd_diag_show_end_stops()
{
    lcd_clear();
	lcd_consume_click();
    for (;;) {
        manage_heater();
        manage_inactivity(true);
        lcd_show_end_stops();
        if (lcd_clicked()) {
            break;
        }
    }
    lcd_clear();
    lcd_return_to_status();
}

static void lcd_print_state(uint8_t state)
{
	switch (state) {
		case STATE_ON:
			lcd_puts_P(_i("  1"));
		break;
		case STATE_OFF:
			lcd_puts_P(_i("  0"));
		break;
		default: 
			lcd_puts_P(_i("N/A"));
		break;
	}
}

static void lcd_show_sensors_state()
{
	//0: N/A; 1: OFF; 2: ON
	uint8_t pinda_state = STATE_NA;
	uint8_t finda_state = STATE_NA;
	uint8_t idler_state = STATE_NA;

	pinda_state = READ(Z_MIN_PIN);
	if (mmu_enabled) {
		finda_state = mmu_finda;
	}
	if (ir_sensor_detected) {
		idler_state = !PIN_GET(IR_SENSOR_PIN);
	}
	lcd_puts_at_P(0, 0, _i("Sensor state"));
	lcd_puts_at_P(1, 1, _i("PINDA:"));
	lcd_set_cursor(LCD_WIDTH - 4, 1);
	lcd_print_state(pinda_state);
	
	lcd_puts_at_P(1, 2, _i("FINDA:"));
	lcd_set_cursor(LCD_WIDTH - 4, 2);
	lcd_print_state(finda_state);
	
	lcd_puts_at_P(1, 3, _i("IR:"));
	lcd_set_cursor(LCD_WIDTH - 4, 3);
	lcd_print_state(idler_state);
}

void lcd_menu_show_sensors_state()                // NOT static due to using inside "Marlin_main" module ("manage_inactivity()")
{
	lcd_timeoutToStatus.stop();
	lcd_show_sensors_state();
	if(LCD_CLICKED)
	{
		lcd_timeoutToStatus.start();
		menu_back();
	}
}

void prusa_statistics_err(char c){
	SERIAL_ECHO("{[ERR:");
	SERIAL_ECHO(c);
	SERIAL_ECHO(']');
	prusa_stat_farm_number();
}

static void prusa_statistics_case0(uint8_t statnr){
	SERIAL_ECHO("{");
	prusa_stat_printerstatus(statnr);
	prusa_stat_farm_number();
	prusa_stat_printinfo();
}

void prusa_statistics(int _message, uint8_t _fil_nr) {
#ifdef DEBUG_DISABLE_PRUSA_STATISTICS
	return;
#endif //DEBUG_DISABLE_PRUSA_STATISTICS
	switch (_message)
	{

	case 0: // default message
		if (busy_state == PAUSED_FOR_USER) 
		{   
			prusa_statistics_case0(15);
		}
		else if (isPrintPaused || card.paused) 
		{
			prusa_statistics_case0(14);
		}
		else if (IS_SD_PRINTING || loading_flag)
		{
			prusa_statistics_case0(4);
		}
		else
		{
			SERIAL_ECHO("{");
			prusa_stat_printerstatus(1);
			prusa_stat_farm_number();
			prusa_stat_diameter();
			status_number = 1;
		}
		break;

	case 1:		// 1 heating
		farm_status = 2;
		SERIAL_ECHO('{');
		prusa_stat_printerstatus(2);
		prusa_stat_farm_number();
		status_number = 2;
		farm_timer = 1;
		break;

	case 2:		// heating done
		farm_status = 3;
		SERIAL_ECHO('{');
		prusa_stat_printerstatus(3);
		prusa_stat_farm_number();
		SERIAL_ECHOLN('}');
		status_number = 3;
		farm_timer = 1;

		if (IS_SD_PRINTING || loading_flag)
		{
			farm_status = 4;
			SERIAL_ECHO('{');
			prusa_stat_printerstatus(4);
			prusa_stat_farm_number();
			status_number = 4;
		}
		else
		{
			SERIAL_ECHO('{');
			prusa_stat_printerstatus(3);
			prusa_stat_farm_number();
			status_number = 3;
		}
		farm_timer = 1;
		break;

	case 3:		// filament change
		// must do a return here to prevent doing SERIAL_ECHOLN("}") at the very end of this function
		// saved a considerable amount of FLASH
		return;
		break;
	case 4:		// print succesfull
		SERIAL_ECHO("{[RES:1][FIL:");
		MYSERIAL.print(int(_fil_nr));
		SERIAL_ECHO(']');
		prusa_stat_printerstatus(status_number);
		prusa_stat_farm_number();
		farm_timer = 2;
		break;
	case 5:		// print not succesfull
		SERIAL_ECHO("{[RES:0][FIL:");
		MYSERIAL.print(int(_fil_nr));
		SERIAL_ECHO(']');
		prusa_stat_printerstatus(status_number);
		prusa_stat_farm_number();
		farm_timer = 2;
		break;
	case 6:		// print done
		SERIAL_ECHO("{[PRN:8]");
		prusa_stat_farm_number();
		status_number = 8;
		farm_timer = 2;
		break;
	case 7:		// print done - stopped
		SERIAL_ECHO("{[PRN:9]");
		prusa_stat_farm_number();
		status_number = 9;
		farm_timer = 2;
		break;
	case 8:		// printer started
		SERIAL_ECHO("{[PRN:0][PFN:");
		status_number = 0;
		SERIAL_ECHO(farm_no);
		SERIAL_ECHO(']');
		farm_timer = 2;
		break;
	case 20:		// echo farm no
		SERIAL_ECHO('{');
		prusa_stat_printerstatus(status_number);
		prusa_stat_farm_number();
		farm_timer = 4;
		break;
	case 21: // temperatures
		SERIAL_ECHO('{');
		prusa_stat_temperatures();
		prusa_stat_farm_number();
		prusa_stat_printerstatus(status_number);
		break;
    case 22: // waiting for filament change
        SERIAL_ECHO("{[PRN:5]");
		prusa_stat_farm_number();
		status_number = 5;
        break;
	
	case 90: // Error - Thermal Runaway
		prusa_statistics_err('1');
		break;
	case 91: // Error - Thermal Runaway Preheat
		prusa_statistics_err('2');
		break;
	case 92: // Error - Min temp
		prusa_statistics_err('3');
		break;
	case 93: // Error - Max temp
		prusa_statistics_err('4');
		break;

    case 99:		// heartbeat
        SERIAL_ECHO("{[PRN:99]");
        prusa_stat_temperatures();
		SERIAL_ECHO("[PFN:");
		SERIAL_ECHO(farm_no);
		SERIAL_ECHO(']');
            
        break;
	}
	SERIAL_ECHOLN('}');	

}

static void prusa_stat_printerstatus(int _status)
{
	SERIAL_ECHO("[PRN:");
	SERIAL_ECHO(_status);
	SERIAL_ECHO(']');
}

static void prusa_stat_farm_number() {
	SERIAL_ECHO("[PFN:");
	SERIAL_ECHO(farm_no);
	SERIAL_ECHO(']');
}

static void prusa_stat_diameter() {
	SERIAL_ECHO("[DIA:");
	SERIAL_ECHO(eeprom_read_word((uint16_t*)EEPROM_NOZZLE_DIAMETER_uM));
	SERIAL_ECHO(']');
}

static void prusa_stat_temperatures()
{
	SERIAL_ECHO("[ST0:");
	SERIAL_ECHO(target_temperature[0]);
	SERIAL_ECHO("][STB:");
	SERIAL_ECHO(target_temperature_bed);
	SERIAL_ECHO("][AT0:");
	SERIAL_ECHO(current_temperature[0]);
	SERIAL_ECHO("][ATB:");
	SERIAL_ECHO(current_temperature_bed);
	SERIAL_ECHO(']');
}

static void prusa_stat_printinfo()
{
	SERIAL_ECHO("[TFU:");
	SERIAL_ECHO(total_filament_used);
	SERIAL_ECHO("][PCD:");
	SERIAL_ECHO(itostr3(card.percentDone()));
	SERIAL_ECHO("][FEM:");
	SERIAL_ECHO(itostr3(feedmultiply));
	SERIAL_ECHO("][FNM:");
	SERIAL_ECHO(longFilenameOLD);
	SERIAL_ECHO("][TIM:");
	if (starttime != 0)
	{
		SERIAL_ECHO(_millis() / 1000 - starttime / 1000);
	}
	else
	{
		SERIAL_ECHO(0);
	}
	SERIAL_ECHO("][FWR:");
	SERIAL_ECHO(FW_VERSION);
	SERIAL_ECHO(']');
     prusa_stat_diameter();
}

/*
void lcd_pick_babystep(){
    int enc_dif = 0;
    int cursor_pos = 1;
    int fsm = 0;
    
    
    
    
    lcd_clear();
    
    lcd_set_cursor(0, 0);
    
    lcd_puts_P(_i("Pick print"));////MSG_PICK_Z
    
    
    lcd_set_cursor(3, 2);
    
    lcd_print("1");
    
    lcd_set_cursor(3, 3);
    
    lcd_print("2");
    
    lcd_set_cursor(12, 2);
    
    lcd_print("3");
    
    lcd_set_cursor(12, 3);
    
    lcd_print("4");
    
    lcd_set_cursor(1, 2);
    
    lcd_print(">");
    
    
    enc_dif = lcd_encoder_diff;
    
    while (fsm == 0) {
        
        manage_heater();
        manage_inactivity(true);
        
        if ( abs((enc_dif - lcd_encoder_diff)) > 4 ) {
            
            if ( (abs(enc_dif - lcd_encoder_diff)) > 1 ) {
                if (enc_dif > lcd_encoder_diff ) {
                    cursor_pos --;
                }
                
                if (enc_dif < lcd_encoder_diff  ) {
                    cursor_pos ++;
                }
                
                if (cursor_pos > 4) {
                    cursor_pos = 4;
                }
                
                if (cursor_pos < 1) {
                    cursor_pos = 1;
                }

                
                lcd_set_cursor(1, 2);
                lcd_print(" ");
                lcd_set_cursor(1, 3);
                lcd_print(" ");
                lcd_set_cursor(10, 2);
                lcd_print(" ");
                lcd_set_cursor(10, 3);
                lcd_print(" ");
                
                if (cursor_pos < 3) {
                    lcd_set_cursor(1, cursor_pos+1);
                    lcd_print(">");
                }else{
                    lcd_set_cursor(10, cursor_pos-1);
                    lcd_print(">");
                }
                
   
                enc_dif = lcd_encoder_diff;
                _delay(100);
            }
            
        }
        
        if (lcd_clicked()) {
            fsm = cursor_pos;
            int babyStepZ;
            EEPROM_read_B(EEPROM_BABYSTEP_Z0+((fsm-1)*2),&babyStepZ);
            EEPROM_save_B(EEPROM_BABYSTEP_Z,&babyStepZ);
            calibration_status_store(CALIBRATION_STATUS_CALIBRATED);
            _delay(500);
            
        }
    };
    
    lcd_clear();
    lcd_return_to_status();
}
*/
void lcd_move_menu_axis()
{
	MENU_BEGIN();
	MENU_ITEM_BACK_P(_T(MSG_SETTINGS));
	MENU_ITEM_SUBMENU_P(_i("Move X"), lcd_move_x);////MSG_MOVE_X
	MENU_ITEM_SUBMENU_P(_i("Move Y"), lcd_move_y);////MSG_MOVE_Y
	MENU_ITEM_SUBMENU_P(_i("Move Z"), lcd_move_z);////MSG_MOVE_Z
	MENU_ITEM_SUBMENU_P(_i("Extruder"), lcd_move_e);////MSG_MOVE_E
	MENU_END();
}

static void lcd_move_menu_1mm()
{
  move_menu_scale = 1.0;
  lcd_move_menu_axis();
}


void EEPROM_save(int pos, uint8_t* value, uint8_t size)
{
  do
  {
    eeprom_write_byte((unsigned char*)pos, *value);
    pos++;
    value++;
  } while (--size);
}

void EEPROM_read(int pos, uint8_t* value, uint8_t size)
{
  do
  {
    *value = eeprom_read_byte((unsigned char*)pos);
    pos++;
    value++;
  } while (--size);
}

#ifdef SDCARD_SORT_ALPHA
static void lcd_sort_type_set() {
	uint8_t sdSort;
		EEPROM_read(EEPROM_SD_SORT, (uint8_t*)&sdSort, sizeof(sdSort));
	switch (sdSort) {
		case SD_SORT_TIME: sdSort = SD_SORT_ALPHA; break;
		case SD_SORT_ALPHA: sdSort = SD_SORT_NONE; break;
		default: sdSort = SD_SORT_TIME;
	}
	eeprom_update_byte((unsigned char *)EEPROM_SD_SORT, sdSort);
	presort_flag = true;
}
#endif //SDCARD_SORT_ALPHA

#ifdef TMC2130
static void lcd_crash_mode_info()
{
	lcd_update_enable(true);
	static uint32_t tim = 0;
	if ((tim + 1000) < _millis())
	{
		lcd_clear();
		fputs_P(_i("Crash detection can\nbe turned on only in\nNormal mode"), lcdout);////MSG_CRASH_DET_ONLY_IN_NORMAL c=20 r=4
		tim = _millis();
	}
    menu_back_if_clicked();
}

static void lcd_crash_mode_info2()
{
	lcd_update_enable(true);
	static uint32_t tim = 0;
	if ((tim + 1000) < _millis())
	{
		lcd_clear();
		fputs_P(_i("WARNING:\nCrash detection\ndisabled in\nStealth mode"), lcdout);////MSG_CRASH_DET_STEALTH_FORCE_OFF c=20 r=4
		tim = _millis();
	}
    menu_back_if_clicked();
}
#endif //TMC2130

#ifdef FILAMENT_SENSOR
static void lcd_filament_autoload_info()
{
uint8_t nlines;
	lcd_update_enable(true);
	static uint32_t tim = 0;
	if ((tim + 1000) < _millis())
	{
          lcd_display_message_fullscreen_nonBlocking_P(_i("Autoloading filament available only when filament sensor is turned on..."), nlines); ////MSG_AUTOLOADING_ONLY_IF_FSENS_ON c=20 r=4
		tim = _millis();
	}
    menu_back_if_clicked();
}

static void lcd_fsensor_fail()
{
uint8_t nlines;
	lcd_update_enable(true);
	static uint32_t tim = 0;
	if ((tim + 1000) < _millis())
	{
          lcd_display_message_fullscreen_nonBlocking_P(_i("ERROR: Filament sensor is not responding, please check connection."), nlines);////MSG_FSENS_NOT_RESPONDING c=20 r=4
		tim = _millis();
	}
    menu_back_if_clicked();
}
#endif //FILAMENT_SENSOR

//-//
static void lcd_sound_state_set(void)
{
Sound_CycleState();
}

#ifndef MMU_FORCE_STEALTH_MODE
static void lcd_silent_mode_mmu_set() {
	if (SilentModeMenu_MMU == 1) SilentModeMenu_MMU = 0;
	else SilentModeMenu_MMU = 1;
	//saving to eeprom is done in mmu_loop() after mmu actually switches state and confirms with "ok"
}
#endif //MMU_FORCE_STEALTH_MODE

static void lcd_silent_mode_set() {
	switch (SilentModeMenu) {
#ifdef TMC2130
	case SILENT_MODE_NORMAL: SilentModeMenu = SILENT_MODE_STEALTH; break;
	case SILENT_MODE_STEALTH: SilentModeMenu = SILENT_MODE_NORMAL; break;
	default: SilentModeMenu = SILENT_MODE_NORMAL; break; // (probably) not needed
#else
	case SILENT_MODE_POWER: SilentModeMenu = SILENT_MODE_SILENT; break;
	case SILENT_MODE_SILENT: SilentModeMenu = SILENT_MODE_AUTO; break;
	case SILENT_MODE_AUTO: SilentModeMenu = SILENT_MODE_POWER; break;
	default: SilentModeMenu = SILENT_MODE_POWER; break; // (probably) not needed
#endif //TMC2130
	}
  eeprom_update_byte((unsigned char *)EEPROM_SILENT, SilentModeMenu);
#ifdef TMC2130
  lcd_display_message_fullscreen_P(_i("Mode change in progress ..."));
  // Wait until the planner queue is drained and the stepper routine achieves
  // an idle state.
  st_synchronize();
  if (tmc2130_wait_standstill_xy(1000)) {}
//	  MYSERIAL.print("standstill OK");
//  else
//	  MYSERIAL.print("standstill NG!");
	cli();
	tmc2130_mode = (SilentModeMenu != SILENT_MODE_NORMAL)?TMC2130_MODE_SILENT:TMC2130_MODE_NORMAL;
	update_mode_profile();
	tmc2130_init();
  // We may have missed a stepper timer interrupt due to the time spent in tmc2130_init.
  // Be safe than sorry, reset the stepper timer before re-enabling interrupts.
  st_reset_timer();
  sei();
#endif //TMC2130
  st_current_init();
#ifdef TMC2130
  if (lcd_crash_detect_enabled() && (SilentModeMenu != SILENT_MODE_NORMAL))
	  menu_submenu(lcd_crash_mode_info2);
  lcd_encoder_diff=0;                             // reset 'encoder buffer'
#endif //TMC2130
}

#ifdef TMC2130
static void crash_mode_switch()
{
    if (lcd_crash_detect_enabled())
    {
        lcd_crash_detect_disable();
    }
    else
    {
        lcd_crash_detect_enable();
    }
	if (IS_SD_PRINTING || is_usb_printing || (lcd_commands_type == LcdCommands::Layer1Cal)) menu_goto(lcd_tune_menu, 9, true, true);
	else menu_goto(lcd_settings_menu, 9, true, true);
}
#endif //TMC2130
 

#ifdef FILAMENT_SENSOR
static void lcd_fsensor_state_set()
{
	FSensorStateMenu = !FSensorStateMenu; //set also from fsensor_enable() and fsensor_disable()
	if (!FSensorStateMenu) {
		fsensor_disable();
		if (fsensor_autoload_enabled && !mmu_enabled)
			menu_submenu(lcd_filament_autoload_info);
	}
	else {
		fsensor_enable();
		if (fsensor_not_responding && !mmu_enabled)
			menu_submenu(lcd_fsensor_fail);
	}
}
#endif //FILAMENT_SENSOR


#if !SDSORT_USES_RAM
void lcd_set_degree() {
	lcd_set_custom_characters_degree();
}

void lcd_set_progress() {
	lcd_set_custom_characters_progress();
}
#endif

#if (LANG_MODE != 0)

void menu_setlang(unsigned char lang)
{
	if (!lang_select(lang))
	{
		if (lcd_show_fullscreen_message_yes_no_and_wait_P(_i("Copy selected language?"), false, true))
			lang_boot_update_start(lang);
		lcd_update_enable(true);
		lcd_clear();
		menu_goto(lcd_language_menu, 0, true, true);
		lcd_timeoutToStatus.stop(); //infinite timeout
		lcd_draw_update = 2;
	}
}

static void lcd_language_menu()
{
	MENU_BEGIN();
	if (lang_is_selected()) MENU_ITEM_BACK_P(_T(MSG_SETTINGS)); //
	if (menu_item_text_P(lang_get_name_by_code(lang_get_code(0)))) //primary language
	{
		menu_setlang(0);
		return;
	}
	uint8_t cnt = lang_get_count();
#ifdef W25X20CL
	if (cnt == 2) //display secondary language in case of clear xflash 
	{
		if (menu_item_text_P(lang_get_name_by_code(lang_get_code(1))))
		{
			menu_setlang(1);
			return;
		}
	}
	else
		for (int i = 2; i < cnt; i++) //skip seconday language - solved in lang_select (MK3)
#else //W25X20CL
		for (int i = 1; i < cnt; i++) //all seconday languages (MK2/25)
#endif //W25X20CL
			if (menu_item_text_P(lang_get_name_by_code(lang_get_code(i))))
			{
				menu_setlang(i);
				return;
			}
	MENU_END();
}
#endif //(LANG_MODE != 0)


void lcd_mesh_bedleveling()
{
	mesh_bed_run_from_menu = true;
	enquecommand_P(PSTR("G80"));
	lcd_return_to_status();
}

void lcd_mesh_calibration()
{
  enquecommand_P(PSTR("M45"));
  lcd_return_to_status();
}

void lcd_mesh_calibration_z()
{
  enquecommand_P(PSTR("M45 Z"));
  lcd_return_to_status();
}

void lcd_pinda_calibration_menu()
{
	MENU_BEGIN();
		MENU_ITEM_BACK_P(_T(MSG_MENU_CALIBRATION));
		MENU_ITEM_SUBMENU_P(_i("Calibrate"), lcd_calibrate_pinda);////MSG_CALIBRATE_PINDA c=17 r=1
	MENU_END();
}

void lcd_temp_calibration_set() {
	temp_cal_active = !temp_cal_active;
	eeprom_update_byte((unsigned char *)EEPROM_TEMP_CAL_ACTIVE, temp_cal_active);
	st_current_init();
}

#ifdef HAS_SECOND_SERIAL_PORT
void lcd_second_serial_set() {
	if(selectedSerialPort == 1) selectedSerialPort = 0;
	else selectedSerialPort = 1;
	eeprom_update_byte((unsigned char *)EEPROM_SECOND_SERIAL_ACTIVE, selectedSerialPort);
	MYSERIAL.begin(BAUDRATE);
}
#endif //HAS_SECOND_SERIAL_PORT

void lcd_calibrate_pinda() {
	enquecommand_P(PSTR("G76"));
	lcd_return_to_status();
}

#ifndef SNMM

/*void lcd_calibrate_extruder() {
	
	if (degHotend0() > EXTRUDE_MINTEMP)
	{
		current_position[E_AXIS] = 0;									//set initial position to zero
		plan_set_e_position(current_position[E_AXIS]);
		
		//long steps_start = st_get_position(E_AXIS);

		long steps_final;
		float e_steps_per_unit;
		float feedrate = (180 / axis_steps_per_unit[E_AXIS]) * 1;	//3	//initial automatic extrusion feedrate (depends on current value of axis_steps_per_unit to avoid too fast extrusion)
		float e_shift_calibration = (axis_steps_per_unit[E_AXIS] > 180 ) ? ((180 / axis_steps_per_unit[E_AXIS]) * 70): 70; //length of initial automatic extrusion sequence
		const char   *msg_e_cal_knob = _i("Rotate knob until mark reaches extruder body. Click when done.");////MSG_E_CAL_KNOB c=20 r=8
		const char   *msg_next_e_cal_knob = lcd_display_message_fullscreen_P(msg_e_cal_knob);
		const bool    multi_screen = msg_next_e_cal_knob != NULL;
		unsigned long msg_millis;

		lcd_show_fullscreen_message_and_wait_P(_i("Mark filament 100mm from extruder body. Click when done."));////MSG_MARK_FIL c=20 r=8
		lcd_clear();
		
		
		lcd_set_cursor(0, 1); lcd_puts_P(_T(MSG_PLEASE_WAIT));
		current_position[E_AXIS] += e_shift_calibration;
		plan_buffer_line_curposXYZE(feedrate, active_extruder);
		st_synchronize();

		lcd_display_message_fullscreen_P(msg_e_cal_knob);
		msg_millis = _millis();
		while (!LCD_CLICKED) {
			if (multi_screen && _millis() - msg_millis > 5000) {
				if (msg_next_e_cal_knob == NULL)
					msg_next_e_cal_knob = msg_e_cal_knob;
					msg_next_e_cal_knob = lcd_display_message_fullscreen_P(msg_next_e_cal_knob);
					msg_millis = _millis();
			}

			//manage_inactivity(true);
			manage_heater();
			if (abs(lcd_encoder_diff) >= ENCODER_PULSES_PER_STEP) {						//adjusting mark by knob rotation
				delay_keep_alive(50);
				//previous_millis_cmd = _millis();
				lcd_encoder += (lcd_encoder_diff / ENCODER_PULSES_PER_STEP);
				lcd_encoder_diff = 0;
				if (!planner_queue_full()) {
					current_position[E_AXIS] += float(abs((int)lcd_encoder)) * 0.01; //0.05
					lcd_encoder = 0;
					plan_buffer_line_curposXYZE(feedrate, active_extruder);
					
				}
			}	
		}
		
		steps_final = current_position[E_AXIS] * axis_steps_per_unit[E_AXIS];
		//steps_final = st_get_position(E_AXIS);
		lcd_draw_update = 1;
		e_steps_per_unit = ((float)(steps_final)) / 100.0f;
		if (e_steps_per_unit < MIN_E_STEPS_PER_UNIT) e_steps_per_unit = MIN_E_STEPS_PER_UNIT;				
		if (e_steps_per_unit > MAX_E_STEPS_PER_UNIT) e_steps_per_unit = MAX_E_STEPS_PER_UNIT;

		lcd_clear();

		axis_steps_per_unit[E_AXIS] = e_steps_per_unit;
		enquecommand_P(PSTR("M500")); //store settings to eeprom
	
		//lcd_drawedit(PSTR("Result"), ftostr31(axis_steps_per_unit[E_AXIS]));
		//delay_keep_alive(2000);
		delay_keep_alive(500);
		lcd_show_fullscreen_message_and_wait_P(_i("E calibration finished. Please clean the nozzle. Click when done."));////MSG_CLEAN_NOZZLE_E c=20 r=8
		lcd_update_enable(true);
		lcd_draw_update = 2;

	}
	else
	{
		show_preheat_nozzle_warning();
	}
	lcd_return_to_status();
}

void lcd_extr_cal_reset() {
	float tmp1[] = DEFAULT_AXIS_STEPS_PER_UNIT;
	axis_steps_per_unit[E_AXIS] = tmp1[3];
	//extrudemultiply = 100;
	enquecommand_P(PSTR("M500"));
}*/

#endif

void lcd_toshiba_flash_air_compatibility_toggle()
{
   card.ToshibaFlashAir_enable(! card.ToshibaFlashAir_isEnabled());
   eeprom_update_byte((uint8_t*)EEPROM_TOSHIBA_FLASH_AIR_COMPATIBLITY, card.ToshibaFlashAir_isEnabled());
}

void lcd_v2_calibration()
{
	if (mmu_enabled)
	{
	    const uint8_t filament = choose_menu_P(
            _i("Select filament:"), ////c=20 r=1
            _T(MSG_FILAMENT),_i("Cancel"));  ////c=19 r=1
	    if (filament < 5)
	    {
	        lay1cal_filament = filament;
	    }
	    else
	    {
	        menu_back();
	        return;
	    }
	}
	else if (!eeprom_read_byte((uint8_t*)EEPROM_WIZARD_ACTIVE))
	{
	    bool loaded = false;
	    if (fsensor_enabled && ir_sensor_detected)
	    {
	        loaded = (digitalRead(IR_SENSOR_PIN) == 0);
	    }
	    else
	    {
	        loaded = lcd_show_fullscreen_message_yes_no_and_wait_P(_i("Is filament loaded?"), false, true);////MSG_PLA_FILAMENT_LOADED c=20 r=2
	        lcd_update_enabled = true;

	    }


		if (!loaded)
		{
			lcd_display_message_fullscreen_P(_i("Please load filament first."));////MSG_PLEASE_LOAD_PLA c=20 r=4
			lcd_consume_click();
			for (uint_least8_t i = 0; i < 20; i++) { //wait max. 2s
				delay_keep_alive(100);
				if (lcd_clicked()) {
					break;
				}
			}
			lcd_update_enabled = true;
			menu_back();
			return;
		}
	}

	eFilamentAction = FilamentAction::Lay1Cal;
	menu_goto(lcd_generic_preheat_menu, 0, true, true);
}

void lcd_wizard() {
	bool result = true;
	if (calibration_status() != CALIBRATION_STATUS_ASSEMBLED) {
		result = lcd_show_multiscreen_message_yes_no_and_wait_P(_i("Running Wizard will delete current calibration results and start from the beginning. Continue?"), false, false);////MSG_WIZARD_RERUN c=20 r=7
	}
	if (result) {
		calibration_status_store(CALIBRATION_STATUS_ASSEMBLED);
		lcd_wizard(WizState::Run);
	}
	else {
		lcd_return_to_status();
		lcd_update_enable(true);
		lcd_update(2);
	}
}

void lcd_language()
{
	lcd_update_enable(true);
	lcd_clear();
	menu_goto(lcd_language_menu, 0, true, true);
	lcd_timeoutToStatus.stop(); //infinite timeout
	lcd_draw_update = 2;
	while ((menu_menu != lcd_status_screen) && (!lang_is_selected()))
	{
		_delay(50);
		lcd_update(0);
		manage_heater();
		manage_inactivity(true);
	}
	if (lang_is_selected())
		lcd_return_to_status();
	else
		lang_select(LANG_ID_PRI);
}

static void wait_preheat()
{
    current_position[Z_AXIS] = 100; //move in z axis to make space for loading filament
    plan_buffer_line_curposXYZE(homing_feedrate[Z_AXIS] / 60, active_extruder);
    delay_keep_alive(2000);
    lcd_display_message_fullscreen_P(_T(MSG_WIZARD_HEATING));
	lcd_set_custom_characters();
	while (abs(degHotend(0) - degTargetHotend(0)) > 3) {
        lcd_display_message_fullscreen_P(_T(MSG_WIZARD_HEATING));

        lcd_set_cursor(0, 4);
	    //Print the hotend temperature (9 chars total)
		lcdui_print_temp(LCD_STR_THERMOMETER[0], (int)(degHotend(0) + 0.5), (int)(degTargetHotend(0) + 0.5));
        delay_keep_alive(1000);
    }
	
}

static void lcd_wizard_load()
{
	if (mmu_enabled)
	{
		lcd_show_fullscreen_message_and_wait_P(_i("Please insert filament to the first tube of MMU, then press the knob to load it."));////c=20 r=8
		tmp_extruder = 0;
	} 
	else
	{
		lcd_show_fullscreen_message_and_wait_P(_i("Please insert filament to the extruder, then press knob to load it."));////MSG_WIZARD_LOAD_FILAMENT c=20 r=8
	}	
	lcd_update_enable(false);
	lcd_clear();
	lcd_puts_at_P(0, 2, _T(MSG_LOADING_FILAMENT));
#ifdef SNMM
	change_extr(0);
#endif
	loading_flag = true;
	gcode_M701();
}

bool lcd_autoDepleteEnabled()
{
    return (lcd_autoDeplete && fsensor_enabled);
}

static void wizard_lay1cal_message(bool cold)
{
    lcd_show_fullscreen_message_and_wait_P(
            _i("Now I will calibrate distance between tip of the nozzle and heatbed surface.")); ////MSG_WIZARD_V2_CAL c=20 r=8
    if (mmu_enabled)
    {
        lcd_show_fullscreen_message_and_wait_P(
                _i("First you will select filament you wish to use for calibration. Then select temperature which matches your material."));
    }
    else if (cold)
    {
        lcd_show_fullscreen_message_and_wait_P(
                _i("Select temperature which matches your material."));
    }
    lcd_show_fullscreen_message_and_wait_P(
            _i("I will start to print line and you will gradually lower the nozzle by rotating the knob, until you reach optimal height. Check the pictures in our handbook in chapter Calibration.")); ////MSG_WIZARD_V2_CAL_2 c=20 r=12
}

//! @brief Printer first run wizard (Selftest and calibration)
//!
//!
//! First layer calibration with MMU state diagram
//!
//! @startuml
//! [*] --> IsFil
//! IsFil : Is any filament loaded?
//! LoadFilCold : Push the button to start loading Filament 1
//!
//! IsFil       --> Lay1CalCold : yes
//! IsFil       --> LoadFilCold : no
//! LoadFilCold --> Lay1CalCold : click
//! @enduml
//!
//! First layer calibration without MMU state diagram
//!
//! @startuml
//! [*] --> IsFil
//! IsFil : Is filament loaded?
//! Preheat : Select nozle temperature which matches your material.
//! LoadFilHot : Insert filament to extruder and press the knob.
//!
//! IsFil   --> Lay1CalCold : yes
//! IsFil   --> Preheat    : no
//! Preheat --> LoadFilHot : select
//! LoadFilHot --> Lay1CalHot : click
//! @enduml
//!
//! @param state Entry point of the wizard
//!
//!   state                 | description
//!  ---------------------- | ----------------
//! WizState::Run           | Main entry point
//! WizState::RepeatLay1Cal | Entry point after passing 1st layer calibration
//! WizState::LoadFilHot    | Entry point after temporarily left for preheat before load filament
void lcd_wizard(WizState state)
{
    using S = WizState;
	bool end = false;
	int wizard_event;
	const char *msg = NULL;
	// Make sure EEPROM_WIZARD_ACTIVE is true if entering using different entry point
	// other than WizState::Run - it is useful for debugging wizard.
	if (state != S::Run) eeprom_update_byte((uint8_t*)EEPROM_WIZARD_ACTIVE, 1);

	while (!end) {
		printf_P(PSTR("Wizard state: %d\n"), state);
		switch (state) {
		case S::Run: //Run wizard?
			
			// 2019-08-07 brutal hack - solving the "viper" situation.
			// It is caused by the fact, that tmc2130_st_isr makes a crash detection before the printers really starts.
			// And thus it calles stop_and_save_print_to_ram which sets the saved_printing flag.
			// Having this flag set during normal printing is lethal - mesh_plan_buffer_line exist in the middle of planning long travels
			// which results in distorted print.
			// This primarily happens when the printer is new and parked in 0,0
			// So any new printer will fail the first layer calibration unless being reset or the Stop function gets called.
			// We really must find a way to prevent the crash from happening before the printer is started - that would be the correct solution.
			// Btw. the flag may even trigger the viper situation on normal start this way and the user won't be able to find out why.			
			saved_printing = false;
			
			wizard_event = lcd_show_multiscreen_message_yes_no_and_wait_P(_i("Hi, I am your Original Prusa i3 printer. Would you like me to guide you through the setup process?"), false, true);////MSG_WIZARD_WELCOME c=20 r=7
			if (wizard_event) {
				state = S::Restore;
				eeprom_update_byte((uint8_t*)EEPROM_WIZARD_ACTIVE, 1);
			}
			else {
				eeprom_update_byte((uint8_t*)EEPROM_WIZARD_ACTIVE, 0);
				end = true;
			}
			break;
		case S::Restore:
			switch (calibration_status()) {
			case CALIBRATION_STATUS_ASSEMBLED: state = S::Selftest; break; //run selftest
			case CALIBRATION_STATUS_XYZ_CALIBRATION: state = S::Xyz; break; //run xyz cal.
			case CALIBRATION_STATUS_Z_CALIBRATION: state = S::Z; break; //run z cal.
			case CALIBRATION_STATUS_LIVE_ADJUST: state = S::IsFil; break; //run live adjust
			case CALIBRATION_STATUS_CALIBRATED: end = true; eeprom_update_byte((uint8_t*)EEPROM_WIZARD_ACTIVE, 0); break;
			default: state = S::Selftest; break; //if calibration status is unknown, run wizard from the beginning
			}
			break; 
		case S::Selftest:
			lcd_show_fullscreen_message_and_wait_P(_i("First, I will run the selftest to check most common assembly problems."));////MSG_WIZARD_SELFTEST c=20 r=8
			wizard_event = lcd_selftest();
			if (wizard_event) {
				calibration_status_store(CALIBRATION_STATUS_XYZ_CALIBRATION);
				state = S::Xyz;
			}
			else end = true;
			break;
		case S::Xyz:
			lcd_show_fullscreen_message_and_wait_P(_i("I will run xyz calibration now. It will take approx. 12 mins."));////MSG_WIZARD_XYZ_CAL c=20 r=8
			wizard_event = gcode_M45(false, 0);
			if (wizard_event) state = S::IsFil;
			else end = true;
			break;
		case S::Z:
			lcd_show_fullscreen_message_and_wait_P(_i("Please remove shipping helpers first."));
			lcd_show_fullscreen_message_and_wait_P(_i("Now remove the test print from steel sheet."));
			lcd_show_fullscreen_message_and_wait_P(_i("I will run z calibration now."));////MSG_WIZARD_Z_CAL c=20 r=8
			wizard_event = lcd_show_fullscreen_message_yes_no_and_wait_P(_T(MSG_STEEL_SHEET_CHECK), false, false);
			if (!wizard_event) lcd_show_fullscreen_message_and_wait_P(_T(MSG_PLACE_STEEL_SHEET));
			wizard_event = gcode_M45(true, 0);
			if (wizard_event) {
				//current filament needs to be unloaded and then new filament should be loaded
				//start to preheat nozzle for unloading remaining PLA filament
				setTargetHotend(PLA_PREHEAT_HOTEND_TEMP, 0);
				lcd_display_message_fullscreen_P(_i("Now I will preheat nozzle for PLA."));
				wait_preheat();
				//unload current filament
				unload_filament();
				//load filament
				lcd_wizard_load();
				setTargetHotend(0, 0); //we are finished, cooldown nozzle
				state = S::Finish; //shipped, no need to set first layer, go to final message directly
			}
			else end = true;
			break;
		case S::IsFil:
		    //start to preheat nozzle and bed to save some time later
			setTargetHotend(PLA_PREHEAT_HOTEND_TEMP, 0);
			setTargetBed(PLA_PREHEAT_HPB_TEMP);
			if (mmu_enabled)
			{
			    wizard_event = lcd_show_fullscreen_message_yes_no_and_wait_P(_i("Is any filament loaded?"), true);////c=20 r=2
			} else
			{
			    wizard_event = lcd_show_fullscreen_message_yes_no_and_wait_P(_i("Is filament loaded?"), true);////MSG_WIZARD_FILAMENT_LOADED c=20 r=2
			}
			if (wizard_event) state = S::Lay1CalCold;
			else
			{
			    if(mmu_enabled) state = S::LoadFilCold;
			    else state = S::Preheat;
			}
			break;
		case S::Preheat:
		    menu_goto(lcd_preheat_menu,0,false,true);
		    lcd_show_fullscreen_message_and_wait_P(_i("Select nozzle preheat temperature which matches your material."));
		    end = true; // Leave wizard temporarily for lcd_preheat_menu
		    break;
		case S::LoadFilHot:
		    wait_preheat();
			lcd_wizard_load();
			state = S::Lay1CalHot;
			break;
        case S::LoadFilCold:
            lcd_wizard_load();
            state = S::Lay1CalCold;
            break;
		case S::Lay1CalCold:
            wizard_lay1cal_message(true);
			menu_goto(lcd_v2_calibration,0,false,true);
			end = true; // Leave wizard temporarily for lcd_v2_calibration
			break;
        case S::Lay1CalHot:
            wizard_lay1cal_message(false);
            lcd_commands_type = LcdCommands::Layer1Cal;
            end = true; // Leave wizard temporarily for lcd_v2_calibration
            break;
		case S::RepeatLay1Cal:
			wizard_event = lcd_show_multiscreen_message_yes_no_and_wait_P(_i("Do you want to repeat last step to readjust distance between nozzle and heatbed?"), false);////MSG_WIZARD_REPEAT_V2_CAL c=20 r=7
			if (wizard_event)
			{
				lcd_show_fullscreen_message_and_wait_P(_i("Please clean heatbed and then press the knob."));////MSG_WIZARD_CLEAN_HEATBED c=20 r=8
				state = S::Lay1CalCold;
			}
			else
			{
			    lcd_show_fullscreen_message_and_wait_P(_i("If you have more steel sheets you can calibrate additional presets in Settings / HW Setup / Steel sheets."));
				state = S::Finish;
			}
			break;
		case S::Finish:
			eeprom_update_byte((uint8_t*)EEPROM_WIZARD_ACTIVE, 0);
			end = true;
			break;

		default: break;
		}
	}

	printf_P(_N("Wizard end state: %d\n"), state);
	switch (state) { //final message
	case S::Restore: //printer was already calibrated
		msg = _T(MSG_WIZARD_DONE);
		break;
	case S::Selftest: //selftest
	case S::Xyz: //xyz cal.
	case S::Z: //z cal.
		msg = _T(MSG_WIZARD_CALIBRATION_FAILED);
		break;
	case S::Finish: //we are finished

		msg = _T(MSG_WIZARD_DONE);
		lcd_reset_alert_level();
		lcd_setstatuspgm(_T(WELCOME_MSG));
		lcd_return_to_status(); 
		break;

	default:
		msg = _T(MSG_WIZARD_QUIT);
		break;

	}
	if (!((S::Lay1CalCold == state) || (S::Lay1CalHot == state) || (S::Preheat == state)))
	{
		lcd_show_fullscreen_message_and_wait_P(msg);
	}
	lcd_update_enable(true);
	lcd_update(2);
}

#ifdef TMC2130
void lcd_settings_linearity_correction_menu(void)
{
	MENU_BEGIN();
    ON_MENU_LEAVE(
        lcd_settings_linearity_correction_menu_save();
    );
	MENU_ITEM_BACK_P(_T(MSG_SETTINGS));
#ifdef TMC2130_LINEARITY_CORRECTION_XYZ
	//tmc2130_wave_fac[X_AXIS]

	MENU_ITEM_EDIT_int3_P(_i("X-correct:"),  &tmc2130_wave_fac[X_AXIS],  TMC2130_WAVE_FAC1000_MIN-TMC2130_WAVE_FAC1000_STP, TMC2130_WAVE_FAC1000_MAX);////MSG_EXTRUDER_CORRECTION c=10
	MENU_ITEM_EDIT_int3_P(_i("Y-correct:"),  &tmc2130_wave_fac[Y_AXIS],  TMC2130_WAVE_FAC1000_MIN-TMC2130_WAVE_FAC1000_STP, TMC2130_WAVE_FAC1000_MAX);////MSG_EXTRUDER_CORRECTION c=10
	MENU_ITEM_EDIT_int3_P(_i("Z-correct:"),  &tmc2130_wave_fac[Z_AXIS],  TMC2130_WAVE_FAC1000_MIN-TMC2130_WAVE_FAC1000_STP, TMC2130_WAVE_FAC1000_MAX);////MSG_EXTRUDER_CORRECTION c=10
#endif //TMC2130_LINEARITY_CORRECTION_XYZ
	MENU_ITEM_EDIT_int3_P(_i("E-correct:"),  &tmc2130_wave_fac[E_AXIS],  TMC2130_WAVE_FAC1000_MIN-TMC2130_WAVE_FAC1000_STP, TMC2130_WAVE_FAC1000_MAX);////MSG_EXTRUDER_CORRECTION c=10
	MENU_END();
}
#endif // TMC2130

#ifdef FILAMENT_SENSOR
#define SETTINGS_FILAMENT_SENSOR \
do\
{\
    if (FSensorStateMenu == 0)\
    {\
        if (fsensor_not_responding && (mmu_enabled == false))\
        {\
            /* Filament sensor not working*/\
            MENU_ITEM_FUNCTION_P(_i("Fil. sensor [N/A]"), lcd_fsensor_state_set);/*////MSG_FSENSOR_NA*/\
            MENU_ITEM_SUBMENU_P(_T(MSG_FSENS_AUTOLOAD_NA), lcd_fsensor_fail);\
        }\
        else\
        {\
            /* Filament sensor turned off, working, no problems*/\
            MENU_ITEM_FUNCTION_P(_T(MSG_FSENSOR_OFF), lcd_fsensor_state_set);\
            if (mmu_enabled == false)\
            {\
                MENU_ITEM_SUBMENU_P(_T(MSG_FSENS_AUTOLOAD_NA), lcd_filament_autoload_info);\
            }\
        }\
    }\
    else\
    {\
        /* Filament sensor turned on, working, no problems*/\
        MENU_ITEM_FUNCTION_P(_T(MSG_FSENSOR_ON), lcd_fsensor_state_set);\
        if (mmu_enabled == false)\
        {\
            if (fsensor_autoload_enabled)\
                MENU_ITEM_FUNCTION_P(_i("F. autoload  [on]"), lcd_set_filament_autoload);/*////MSG_FSENS_AUTOLOAD_ON c=17 r=1*/\
            else\
                MENU_ITEM_FUNCTION_P(_i("F. autoload [off]"), lcd_set_filament_autoload);/*////MSG_FSENS_AUTOLOAD_OFF c=17 r=1*/\
            /*if (fsensor_oq_meassure_enabled)*/\
                /*MENU_ITEM_FUNCTION_P(_i("F. OQ meass. [on]"), lcd_set_filament_oq_meass);*//*////MSG_FSENS_OQMEASS_ON c=17 r=1*/\
            /*else*/\
                /*MENU_ITEM_FUNCTION_P(_i("F. OQ meass.[off]"), lcd_set_filament_oq_meass);*//*////MSG_FSENS_OQMEASS_OFF c=17 r=1*/\
        }\
    }\
}\
while(0)

#else //FILAMENT_SENSOR
#define SETTINGS_FILAMENT_SENSOR do{}while(0)
#endif //FILAMENT_SENSOR

static void auto_deplete_switch()
{
    lcd_autoDeplete = !lcd_autoDeplete;
    eeprom_update_byte((unsigned char *)EEPROM_AUTO_DEPLETE, lcd_autoDeplete);
}

static bool settingsAutoDeplete()
{
    if (mmu_enabled)
    {
        if (!fsensor_enabled)
        {
            if (menu_item_text_P(_i("SpoolJoin   [N/A]"))) return true;
        }
        else if (lcd_autoDeplete)
        {
            if (menu_item_function_P(_i("SpoolJoin    [on]"), auto_deplete_switch)) return true;
        }
        else
        {
            if (menu_item_function_P(_i("SpoolJoin   [off]"), auto_deplete_switch)) return true;
        }
    }
    return false;
}

#define SETTINGS_AUTO_DEPLETE \
do\
{\
    if(settingsAutoDeplete()) return;\
}\
while(0)\

#ifdef MMU_HAS_CUTTER
static bool settingsCutter()
{
    if (mmu_enabled)
    {
        if (EEPROM_MMU_CUTTER_ENABLED_enabled == eeprom_read_byte((uint8_t*)EEPROM_MMU_CUTTER_ENABLED))
        {
            if (menu_item_function_P(_i("Cutter       [on]"), lcd_cutter_enabled)) return true;//// c=17 r=1
        }
#ifdef MMU_ALWAYS_CUT
        else if (EEPROM_MMU_CUTTER_ENABLED_always == eeprom_read_byte((uint8_t*)EEPROM_MMU_CUTTER_ENABLED))
        {
            if (menu_item_function_P(_i("Cutter   [always]"), lcd_cutter_enabled)) return true;//// c=17 r=1
        }
#endif
        else
        {
            if (menu_item_function_P(_i("Cutter      [off]"), lcd_cutter_enabled)) return true;//// c=17 r=1
        }
    }
    return false;
}

#define SETTINGS_CUTTER \
do\
{\
    if(settingsCutter()) return;\
}\
while(0)
#else
#define SETTINGS_CUTTER
#endif //MMU_HAS_CUTTER

#ifdef TMC2130
#define SETTINGS_SILENT_MODE \
do\
{\
    if(!farm_mode)\
    {\
        if (SilentModeMenu == SILENT_MODE_NORMAL)\
        {\
            MENU_ITEM_FUNCTION_P(_T(MSG_STEALTH_MODE_OFF), lcd_silent_mode_set);\
        }\
        else MENU_ITEM_FUNCTION_P(_T(MSG_STEALTH_MODE_ON), lcd_silent_mode_set);\
        if (SilentModeMenu == SILENT_MODE_NORMAL)\
        {\
            if (lcd_crash_detect_enabled())\
            {\
                MENU_ITEM_FUNCTION_P(_T(MSG_CRASHDETECT_ON), crash_mode_switch);\
            }\
            else MENU_ITEM_FUNCTION_P(_T(MSG_CRASHDETECT_OFF), crash_mode_switch);\
        }\
        else MENU_ITEM_SUBMENU_P(_T(MSG_CRASHDETECT_NA), lcd_crash_mode_info);\
    }\
}\
while (0)

#else //TMC2130
#define SETTINGS_SILENT_MODE \
do\
{\
    if(!farm_mode)\
    {\
        switch (SilentModeMenu)\
        {\
        case SILENT_MODE_POWER:\
            MENU_ITEM_FUNCTION_P(_T(MSG_SILENT_MODE_OFF), lcd_silent_mode_set);\
            break;\
        case SILENT_MODE_SILENT:\
            MENU_ITEM_FUNCTION_P(_T(MSG_SILENT_MODE_ON), lcd_silent_mode_set);\
            break;\
        case SILENT_MODE_AUTO:\
            MENU_ITEM_FUNCTION_P(_T(MSG_AUTO_MODE_ON), lcd_silent_mode_set);\
            break;\
        default:\
            MENU_ITEM_FUNCTION_P(_T(MSG_SILENT_MODE_OFF), lcd_silent_mode_set);\
            break; /* (probably) not needed*/\
        }\
    }\
}\
while (0)
#endif //TMC2130

#ifndef MMU_FORCE_STEALTH_MODE
#define SETTINGS_MMU_MODE \
do\
{\
	if (mmu_enabled)\
	{\
		if (SilentModeMenu_MMU == 0) MENU_ITEM_FUNCTION_P(_i("MMU Mode [Normal]"), lcd_silent_mode_mmu_set); \
		else MENU_ITEM_FUNCTION_P(_i("MMU Mode[Stealth]"), lcd_silent_mode_mmu_set); \
	}\
}\
while (0) 
#else //MMU_FORCE_STEALTH_MODE
#define SETTINGS_MMU_MODE
#endif //MMU_FORCE_STEALTH_MODE

#ifdef SDCARD_SORT_ALPHA
#define SETTINGS_SD \
do\
{\
    if (card.ToshibaFlashAir_isEnabled())\
        MENU_ITEM_FUNCTION_P(_i("SD card [flshAir]"), lcd_toshiba_flash_air_compatibility_toggle);/*////MSG_TOSHIBA_FLASH_AIR_COMPATIBILITY_ON c=19 r=1*/\
    else\
        MENU_ITEM_FUNCTION_P(_i("SD card  [normal]"), lcd_toshiba_flash_air_compatibility_toggle);/*////MSG_TOSHIBA_FLASH_AIR_COMPATIBILITY_OFF c=19 r=1*/\
\
    if (!farm_mode)\
    {\
        uint8_t sdSort;\
        EEPROM_read(EEPROM_SD_SORT, (uint8_t*)&sdSort, sizeof(sdSort));\
        switch (sdSort)\
        {\
          case SD_SORT_TIME: MENU_ITEM_FUNCTION_P(_i("Sort       [time]"), lcd_sort_type_set); break;/*////MSG_SORT_TIME c=17 r=1*/\
          case SD_SORT_ALPHA: MENU_ITEM_FUNCTION_P(_i("Sort   [alphabet]"), lcd_sort_type_set); break;/*////MSG_SORT_ALPHA c=17 r=1*/\
          default: MENU_ITEM_FUNCTION_P(_i("Sort       [none]"), lcd_sort_type_set);/*////MSG_SORT_NONE c=17 r=1*/\
        }\
    }\
}\
while (0)
#else // SDCARD_SORT_ALPHA
#define SETTINGS_SD \
do\
{\
    if (card.ToshibaFlashAir_isEnabled())\
        MENU_ITEM_FUNCTION_P(_i("SD card [flshAir]"), lcd_toshiba_flash_air_compatibility_toggle);/*////MSG_TOSHIBA_FLASH_AIR_COMPATIBILITY_ON c=19 r=1*/\
    else\
        MENU_ITEM_FUNCTION_P(_i("SD card  [normal]"), lcd_toshiba_flash_air_compatibility_toggle);/*////MSG_TOSHIBA_FLASH_AIR_COMPATIBILITY_OFF c=19 r=1*/\
}\
while (0)
#endif // SDCARD_SORT_ALPHA

/*
#define SETTINGS_MBL_MODE \
do\
{\
    switch(e_mbl_type)\
    {\
    case e_MBL_FAST:\
        MENU_ITEM_FUNCTION_P(_i("Mode    [Fast]"),mbl_mode_set);\ 
         break; \
    case e_MBL_OPTIMAL:\
	    MENU_ITEM_FUNCTION_P(_i("Mode [Optimal]"), mbl_mode_set); \ 
	     break; \
    case e_MBL_PREC:\
	     MENU_ITEM_FUNCTION_P(_i("Mode [Precise]"), mbl_mode_set); \
	     break; \
    default:\
	     MENU_ITEM_FUNCTION_P(_i("Mode [Optimal]"), mbl_mode_set); \
	     break; \
    }\
}\
while (0)
*/

#define SETTINGS_SOUND \
do\
{\
    switch(eSoundMode)\
         {\
         case e_SOUND_MODE_LOUD:\
              MENU_ITEM_FUNCTION_P(_i(MSG_SOUND_MODE_LOUD),lcd_sound_state_set);\
              break;\
         case e_SOUND_MODE_ONCE:\
              MENU_ITEM_FUNCTION_P(_i(MSG_SOUND_MODE_ONCE),lcd_sound_state_set);\
              break;\
         case e_SOUND_MODE_SILENT:\
              MENU_ITEM_FUNCTION_P(_i(MSG_SOUND_MODE_SILENT),lcd_sound_state_set);\
              break;\
         case e_SOUND_MODE_BLIND:\
              MENU_ITEM_FUNCTION_P(_i(MSG_SOUND_MODE_BLIND),lcd_sound_state_set);\
              break;\
         default:\
              MENU_ITEM_FUNCTION_P(_i(MSG_SOUND_MODE_LOUD),lcd_sound_state_set);\
         }\
}\
while (0)

//-//
static void lcd_check_mode_set(void)
{
switch(oCheckMode)
     {
     case ClCheckMode::_None:
          oCheckMode=ClCheckMode::_Warn;
          break;
     case ClCheckMode::_Warn:
          oCheckMode=ClCheckMode::_Strict;
          break;
     case ClCheckMode::_Strict:
          oCheckMode=ClCheckMode::_None;
          break;
     default:
          oCheckMode=ClCheckMode::_None;
     }
eeprom_update_byte((uint8_t*)EEPROM_CHECK_MODE,(uint8_t)oCheckMode);
}

#define SETTINGS_MODE \
do\
{\
    switch(oCheckMode)\
         {\
         case ClCheckMode::_None:\
              MENU_ITEM_FUNCTION_P(_i("Nozzle     [none]"),lcd_check_mode_set);\
              break;\
         case ClCheckMode::_Warn:\
              MENU_ITEM_FUNCTION_P(_i("Nozzle     [warn]"),lcd_check_mode_set);\
              break;\
         case ClCheckMode::_Strict:\
              MENU_ITEM_FUNCTION_P(_i("Nozzle   [strict]"),lcd_check_mode_set);\
              break;\
         default:\
              MENU_ITEM_FUNCTION_P(_i("Nozzle     [none]"),lcd_check_mode_set);\
         }\
}\
while (0)

static void lcd_nozzle_diameter_set(void)
{
uint16_t nDiameter;

switch(oNozzleDiameter)
     {
     case ClNozzleDiameter::_Diameter_250:
          oNozzleDiameter=ClNozzleDiameter::_Diameter_400;
          nDiameter=400;
          break;
     case ClNozzleDiameter::_Diameter_400:
          oNozzleDiameter=ClNozzleDiameter::_Diameter_600;
          nDiameter=600;
          break;
     case ClNozzleDiameter::_Diameter_600:
          oNozzleDiameter=ClNozzleDiameter::_Diameter_250;
          nDiameter=250;
          break;
     default:
          oNozzleDiameter=ClNozzleDiameter::_Diameter_400;
          nDiameter=400;
     }
eeprom_update_byte((uint8_t*)EEPROM_NOZZLE_DIAMETER,(uint8_t)oNozzleDiameter);
eeprom_update_word((uint16_t*)EEPROM_NOZZLE_DIAMETER_uM,nDiameter);
}

#define SETTINGS_NOZZLE \
do\
{\
    switch(oNozzleDiameter)\
         {\
         case ClNozzleDiameter::_Diameter_250:\
              MENU_ITEM_FUNCTION_P(_i("Nozzle d.  [0.25]"),lcd_nozzle_diameter_set);\
              break;\
         case ClNozzleDiameter::_Diameter_400:\
              MENU_ITEM_FUNCTION_P(_i("Nozzle d.  [0.40]"),lcd_nozzle_diameter_set);\
              break;\
         case ClNozzleDiameter::_Diameter_600:\
              MENU_ITEM_FUNCTION_P(_i("Nozzle d.  [0.60]"),lcd_nozzle_diameter_set);\
              break;\
         default:\
              MENU_ITEM_FUNCTION_P(_i("Nozzle d.  [0.40]"),lcd_nozzle_diameter_set);\
         }\
}\
while (0)

static void lcd_check_model_set(void)
{
switch(oCheckModel)
     {
     case ClCheckModel::_None:
          oCheckModel=ClCheckModel::_Warn;
          break;
     case ClCheckModel::_Warn:
          oCheckModel=ClCheckModel::_Strict;
          break;
     case ClCheckModel::_Strict:
          oCheckModel=ClCheckModel::_None;
          break;
     default:
          oCheckModel=ClCheckModel::_None;
     }
eeprom_update_byte((uint8_t*)EEPROM_CHECK_MODEL,(uint8_t)oCheckModel);
}

#define SETTINGS_MODEL \
do\
{\
    switch(oCheckModel)\
         {\
         case ClCheckModel::_None:\
              MENU_ITEM_FUNCTION_P(_i("Model      [none]"),lcd_check_model_set);\
              break;\
         case ClCheckModel::_Warn:\
              MENU_ITEM_FUNCTION_P(_i("Model      [warn]"),lcd_check_model_set);\
              break;\
         case ClCheckModel::_Strict:\
              MENU_ITEM_FUNCTION_P(_i("Model    [strict]"),lcd_check_model_set);\
              break;\
         default:\
              MENU_ITEM_FUNCTION_P(_i("Model      [none]"),lcd_check_model_set);\
         }\
}\
while (0)

static void lcd_check_version_set(void)
{
switch(oCheckVersion)
     {
     case ClCheckVersion::_None:
          oCheckVersion=ClCheckVersion::_Warn;
          break;
     case ClCheckVersion::_Warn:
          oCheckVersion=ClCheckVersion::_Strict;
          break;
     case ClCheckVersion::_Strict:
          oCheckVersion=ClCheckVersion::_None;
          break;
     default:
          oCheckVersion=ClCheckVersion::_None;
     }
eeprom_update_byte((uint8_t*)EEPROM_CHECK_VERSION,(uint8_t)oCheckVersion);
}

#define SETTINGS_VERSION \
do\
{\
    switch(oCheckVersion)\
         {\
         case ClCheckVersion::_None:\
              MENU_ITEM_FUNCTION_P(_i("Firmware   [none]"),lcd_check_version_set);\
              break;\
         case ClCheckVersion::_Warn:\
              MENU_ITEM_FUNCTION_P(_i("Firmware   [warn]"),lcd_check_version_set);\
              break;\
         case ClCheckVersion::_Strict:\
              MENU_ITEM_FUNCTION_P(_i("Firmware [strict]"),lcd_check_version_set);\
              break;\
         default:\
              MENU_ITEM_FUNCTION_P(_i("Firmware   [none]"),lcd_check_version_set);\
         }\
}\
while (0)

static void lcd_check_gcode_set(void)
{
switch(oCheckGcode)
     {
     case ClCheckGcode::_None:
          oCheckGcode=ClCheckGcode::_Warn;
          break;
     case ClCheckGcode::_Warn:
          oCheckGcode=ClCheckGcode::_Strict;
          break;
     case ClCheckGcode::_Strict:
          oCheckGcode=ClCheckGcode::_None;
          break;
     default:
          oCheckGcode=ClCheckGcode::_None;
     }
eeprom_update_byte((uint8_t*)EEPROM_CHECK_GCODE,(uint8_t)oCheckGcode);
}

#define SETTINGS_GCODE \
do\
{\
    switch(oCheckGcode)\
         {\
         case ClCheckGcode::_None:\
              MENU_ITEM_FUNCTION_P(_i("Gcode      [none]"),lcd_check_gcode_set);\
              break;\
         case ClCheckGcode::_Warn:\
              MENU_ITEM_FUNCTION_P(_i("Gcode      [warn]"),lcd_check_gcode_set);\
              break;\
         case ClCheckGcode::_Strict:\
              MENU_ITEM_FUNCTION_P(_i("Gcode    [strict]"),lcd_check_gcode_set);\
              break;\
         default:\
              MENU_ITEM_FUNCTION_P(_i("Gcode      [none]"),lcd_check_gcode_set);\
         }\
}\
while (0)

static void lcd_checking_menu(void)
{
MENU_BEGIN();
MENU_ITEM_BACK_P(_T(MSG_HW_SETUP));
SETTINGS_MODE;
SETTINGS_MODEL;
SETTINGS_VERSION;
//-// temporarily disabled
//SETTINGS_GCODE;
MENU_END();
}

template <uint8_t number>
static void select_sheet_menu()
{
    selected_sheet = number;
    lcd_sheet_menu();
}

static void sheets_menu()
{
    MENU_BEGIN();
    MENU_ITEM_BACK_P(_i("HW Setup"));
    MENU_ITEM_SUBMENU_E(EEPROM_Sheets_base->s[0], select_sheet_menu<0>);
    MENU_ITEM_SUBMENU_E(EEPROM_Sheets_base->s[1], select_sheet_menu<1>);
    MENU_ITEM_SUBMENU_E(EEPROM_Sheets_base->s[2], select_sheet_menu<2>);
    MENU_ITEM_SUBMENU_E(EEPROM_Sheets_base->s[3], select_sheet_menu<3>);
    MENU_ITEM_SUBMENU_E(EEPROM_Sheets_base->s[4], select_sheet_menu<4>);
    MENU_ITEM_SUBMENU_E(EEPROM_Sheets_base->s[5], select_sheet_menu<5>);
    MENU_ITEM_SUBMENU_E(EEPROM_Sheets_base->s[6], select_sheet_menu<6>);
    MENU_ITEM_SUBMENU_E(EEPROM_Sheets_base->s[7], select_sheet_menu<7>);
    MENU_END();
}

void lcd_hw_setup_menu(void)                      // can not be "static"
{
    MENU_BEGIN();
    MENU_ITEM_BACK_P(_T(bSettings?MSG_SETTINGS:MSG_BACK)); // i.e. default menu-item / menu-item after checking mismatch

    MENU_ITEM_SUBMENU_P(_i("Steel sheets"), sheets_menu);
    SETTINGS_NOZZLE;
    MENU_ITEM_SUBMENU_P(_i("Checks"), lcd_checking_menu);

    MENU_END();
}

static void lcd_settings_menu()
{
	EEPROM_read(EEPROM_SILENT, (uint8_t*)&SilentModeMenu, sizeof(SilentModeMenu));
	MENU_BEGIN();
	MENU_ITEM_BACK_P(_T(MSG_MAIN));

	MENU_ITEM_SUBMENU_P(_i("Temperature"), lcd_control_temperature_menu);////MSG_TEMPERATURE
	if (!homing_flag)
	    MENU_ITEM_SUBMENU_P(_i("Move axis"), lcd_move_menu_1mm);////MSG_MOVE_AXIS
	if (!isPrintPaused)
	    MENU_ITEM_GCODE_P(_i("Disable steppers"), PSTR("M84"));////MSG_DISABLE_STEPPERS

	SETTINGS_FILAMENT_SENSOR;

	SETTINGS_AUTO_DEPLETE;

	SETTINGS_CUTTER;

	if (fans_check_enabled == true)
		MENU_ITEM_FUNCTION_P(_i("Fans check   [on]"), lcd_set_fan_check);////MSG_FANS_CHECK_ON c=17 r=1
	else
		MENU_ITEM_FUNCTION_P(_i("Fans check  [off]"), lcd_set_fan_check);////MSG_FANS_CHECK_OFF c=17 r=1

	SETTINGS_SILENT_MODE;

    if(!farm_mode)
    {
        bSettings=true;                              // flag ('fake parameter') for 'lcd_hw_setup_menu()' function
        MENU_ITEM_SUBMENU_P(_i("HW Setup"), lcd_hw_setup_menu);////MSG_HW_SETUP
    }
    
	SETTINGS_MMU_MODE;

	MENU_ITEM_SUBMENU_P(_i("Mesh bed leveling"), lcd_mesh_bed_leveling_settings);////MSG_MBL_SETTINGS c=18 r=1

#if defined (TMC2130) && defined (LINEARITY_CORRECTION)
    MENU_ITEM_SUBMENU_P(_i("Lin. correction"), lcd_settings_linearity_correction_menu);
#endif //LINEARITY_CORRECTION && TMC2130

  if (temp_cal_active == false)
	  MENU_ITEM_FUNCTION_P(_i("Temp. cal.  [off]"), lcd_temp_calibration_set);////MSG_TEMP_CALIBRATION_OFF c=20 r=1
  else
	  MENU_ITEM_FUNCTION_P(_i("Temp. cal.   [on]"), lcd_temp_calibration_set);////MSG_TEMP_CALIBRATION_ON c=20 r=1

#ifdef HAS_SECOND_SERIAL_PORT
	if (selectedSerialPort == 0)
		MENU_ITEM_FUNCTION_P(_i("RPi port    [off]"), lcd_second_serial_set);////MSG_SECOND_SERIAL_OFF c=17 r=1
	else
		MENU_ITEM_FUNCTION_P(_i("RPi port     [on]"), lcd_second_serial_set);////MSG_SECOND_SERIAL_ON c=17 r=1
#endif //HAS_SECOND_SERIAL

	if (!isPrintPaused && !homing_flag)
		MENU_ITEM_SUBMENU_P(_T(MSG_BABYSTEP_Z), lcd_babystep_z);

#if (LANG_MODE != 0)
	MENU_ITEM_SUBMENU_P(_i("Select language"), lcd_language_menu);////MSG_LANGUAGE_SELECT
#endif //(LANG_MODE != 0)

	SETTINGS_SD;
	SETTINGS_SOUND;

	if (farm_mode)
	{
		MENU_ITEM_SUBMENU_P(PSTR("Farm number"), lcd_farm_no);
		MENU_ITEM_FUNCTION_P(PSTR("Disable farm mode"), lcd_disable_farm_mode);
	}

	MENU_END();
}

#ifdef TMC2130
static void lcd_ustep_linearity_menu_save()
{
    eeprom_update_byte((uint8_t*)EEPROM_TMC2130_WAVE_X_FAC, tmc2130_wave_fac[X_AXIS]);
    eeprom_update_byte((uint8_t*)EEPROM_TMC2130_WAVE_Y_FAC, tmc2130_wave_fac[Y_AXIS]);
    eeprom_update_byte((uint8_t*)EEPROM_TMC2130_WAVE_Z_FAC, tmc2130_wave_fac[Z_AXIS]);
    eeprom_update_byte((uint8_t*)EEPROM_TMC2130_WAVE_E_FAC, tmc2130_wave_fac[E_AXIS]);
}
#endif //TMC2130

#ifdef TMC2130
static void lcd_settings_linearity_correction_menu_save()
{
    bool changed = false;
    if (tmc2130_wave_fac[X_AXIS] < TMC2130_WAVE_FAC1000_MIN) tmc2130_wave_fac[X_AXIS] = 0;
    if (tmc2130_wave_fac[Y_AXIS] < TMC2130_WAVE_FAC1000_MIN) tmc2130_wave_fac[Y_AXIS] = 0;
    if (tmc2130_wave_fac[Z_AXIS] < TMC2130_WAVE_FAC1000_MIN) tmc2130_wave_fac[Z_AXIS] = 0;
    if (tmc2130_wave_fac[E_AXIS] < TMC2130_WAVE_FAC1000_MIN) tmc2130_wave_fac[E_AXIS] = 0;
    changed |= (eeprom_read_byte((uint8_t*)EEPROM_TMC2130_WAVE_X_FAC) != tmc2130_wave_fac[X_AXIS]);
    changed |= (eeprom_read_byte((uint8_t*)EEPROM_TMC2130_WAVE_Y_FAC) != tmc2130_wave_fac[Y_AXIS]);
    changed |= (eeprom_read_byte((uint8_t*)EEPROM_TMC2130_WAVE_Z_FAC) != tmc2130_wave_fac[Z_AXIS]);
    changed |= (eeprom_read_byte((uint8_t*)EEPROM_TMC2130_WAVE_E_FAC) != tmc2130_wave_fac[E_AXIS]);
    lcd_ustep_linearity_menu_save();
    if (changed) tmc2130_init();
}
#endif //TMC2130

static void lcd_calibration_menu()
{
  MENU_BEGIN();
  MENU_ITEM_BACK_P(_T(MSG_MAIN));
  if (!isPrintPaused)
  {
	MENU_ITEM_FUNCTION_P(_i("Wizard"), lcd_wizard);////MSG_WIZARD c=17 r=1
    if (lcd_commands_type == LcdCommands::Idle)
    {
         MENU_ITEM_SUBMENU_P(_T(MSG_V2_CALIBRATION), lcd_v2_calibration);
    }
	MENU_ITEM_GCODE_P(_T(MSG_AUTO_HOME), PSTR("G28 W"));
	MENU_ITEM_FUNCTION_P(_i("Selftest         "), lcd_selftest_v);////MSG_SELFTEST
#ifdef MK1BP
    // MK1
    // "Calibrate Z"
    MENU_ITEM_GCODE_P(_T(MSG_HOMEYZ), PSTR("G28 Z"));
#else //MK1BP
    // MK2
    MENU_ITEM_FUNCTION_P(_i("Calibrate XYZ"), lcd_mesh_calibration);////MSG_CALIBRATE_BED
    // "Calibrate Z" with storing the reference values to EEPROM.
    MENU_ITEM_SUBMENU_P(_T(MSG_HOMEYZ), lcd_mesh_calibration_z);
#ifndef SNMM
	//MENU_ITEM_FUNCTION_P(_i("Calibrate E"), lcd_calibrate_extruder);////MSG_CALIBRATE_E c=20 r=1
#endif
    // "Mesh Bed Leveling"
    MENU_ITEM_SUBMENU_P(_i("Mesh Bed Leveling"), lcd_mesh_bedleveling);////MSG_MESH_BED_LEVELING
	
#endif //MK1BP

    MENU_ITEM_SUBMENU_P(_i("Bed level correct"), lcd_adjust_bed);////MSG_BED_CORRECTION_MENU
	MENU_ITEM_SUBMENU_P(_i("PID calibration"), pid_extruder);////MSG_PID_EXTRUDER c=17 r=1
#ifndef TMC2130
    MENU_ITEM_SUBMENU_P(_i("Show end stops"), menu_show_end_stops);////MSG_SHOW_END_STOPS c=17 r=1
#endif
#ifndef MK1BP
    MENU_ITEM_GCODE_P(_i("Reset XYZ calibr."), PSTR("M44"));////MSG_CALIBRATE_BED_RESET
#endif //MK1BP
#ifndef SNMM
	//MENU_ITEM_FUNCTION_P(MSG_RESET_CALIBRATE_E, lcd_extr_cal_reset);
#endif
#ifndef MK1BP
	MENU_ITEM_SUBMENU_P(_i("Temp. calibration"), lcd_pinda_calibration_menu);////MSG_CALIBRATION_PINDA_MENU c=17 r=1
#endif //MK1BP
  }
  
  MENU_END();
}

void bowden_menu() {
	int enc_dif = lcd_encoder_diff;
	int cursor_pos = 0;
	lcd_clear();
	lcd_set_cursor(0, 0);
	lcd_print(">");
	for (uint_least8_t i = 0; i < 4; i++) {
		lcd_set_cursor(1, i);
		lcd_print("Extruder ");
		lcd_print(i);
		lcd_print(": ");
		EEPROM_read_B(EEPROM_BOWDEN_LENGTH + i * 2, &bowden_length[i]);
		lcd_print(bowden_length[i] - 48);

	}
	enc_dif = lcd_encoder_diff;
	lcd_consume_click();
	while (1) {

		manage_heater();
		manage_inactivity(true);

		if (abs((enc_dif - lcd_encoder_diff)) > 2) {

			if (enc_dif > lcd_encoder_diff) {
					cursor_pos--;
				}

				if (enc_dif < lcd_encoder_diff) {
					cursor_pos++;
				}

				if (cursor_pos > 3) {
					cursor_pos = 3;
					Sound_MakeSound(e_SOUND_TYPE_BlindAlert);
				}

				if (cursor_pos < 0) {
					cursor_pos = 0;
					Sound_MakeSound(e_SOUND_TYPE_BlindAlert);
				}

				lcd_set_cursor(0, 0);
				lcd_print(" ");
				lcd_set_cursor(0, 1);
				lcd_print(" ");
				lcd_set_cursor(0, 2);
				lcd_print(" ");
				lcd_set_cursor(0, 3);
				lcd_print(" ");
				lcd_set_cursor(0, cursor_pos);
				lcd_print(">");
				Sound_MakeSound(e_SOUND_TYPE_EncoderMove);
				enc_dif = lcd_encoder_diff;
				_delay(100);
		}

		if (lcd_clicked()) {
			Sound_MakeSound(e_SOUND_TYPE_ButtonEcho);
			lcd_clear();
			while (1) {

				manage_heater();
				manage_inactivity(true);

				lcd_set_cursor(1, 1);
				lcd_print("Extruder ");
				lcd_print(cursor_pos);
				lcd_print(": ");
				lcd_set_cursor(13, 1);
				lcd_print(bowden_length[cursor_pos] - 48);

				if (abs((enc_dif - lcd_encoder_diff)) > 2) {
						if (enc_dif > lcd_encoder_diff) {
							bowden_length[cursor_pos]--;
							lcd_set_cursor(13, 1);
							lcd_print(bowden_length[cursor_pos] - 48);
							enc_dif = lcd_encoder_diff;
						}

						if (enc_dif < lcd_encoder_diff) {
							bowden_length[cursor_pos]++;
							lcd_set_cursor(13, 1);
							lcd_print(bowden_length[cursor_pos] - 48);
							enc_dif = lcd_encoder_diff;
						}
				}
				_delay(100);
				if (lcd_clicked()) {
					Sound_MakeSound(e_SOUND_TYPE_ButtonEcho);
					EEPROM_save_B(EEPROM_BOWDEN_LENGTH + cursor_pos * 2, &bowden_length[cursor_pos]);
					if (lcd_show_fullscreen_message_yes_no_and_wait_P(PSTR("Continue with another bowden?"))) {
						lcd_update_enable(true);
						lcd_clear();
						enc_dif = lcd_encoder_diff;
						lcd_set_cursor(0, cursor_pos);
						lcd_print(">");
						for (uint_least8_t i = 0; i < 4; i++) {
							lcd_set_cursor(1, i);
							lcd_print("Extruder ");
							lcd_print(i);
							lcd_print(": ");
							EEPROM_read_B(EEPROM_BOWDEN_LENGTH + i * 2, &bowden_length[i]);
							lcd_print(bowden_length[i] - 48);

						}
						break;
					}
					else return;
				}
			}
		}
	}
}

//#ifdef SNMM

static char snmm_stop_print_menu() { //menu for choosing which filaments will be unloaded in stop print
	lcd_clear();
	lcd_puts_at_P(0,0,_T(MSG_UNLOAD_FILAMENT)); lcd_print(":");
	lcd_set_cursor(0, 1); lcd_print(">");
	lcd_puts_at_P(1,2,_i("Used during print"));////MSG_USED c=19 r=1
	lcd_puts_at_P(1,3,_i("Current"));////MSG_CURRENT c=19 r=1
	char cursor_pos = 1;
	int enc_dif = 0;
	KEEPALIVE_STATE(PAUSED_FOR_USER);
	lcd_consume_click();
	while (1) {
		manage_heater();
		manage_inactivity(true);
		if (abs((enc_dif - lcd_encoder_diff)) > 4) {

			if ((abs(enc_dif - lcd_encoder_diff)) > 1) {
				if (enc_dif > lcd_encoder_diff) cursor_pos--;
				if (enc_dif < lcd_encoder_diff) cursor_pos++;
				if (cursor_pos > 3) {
					cursor_pos = 3;
					Sound_MakeSound(e_SOUND_TYPE_BlindAlert);
				}
				if (cursor_pos < 1){
					cursor_pos = 1;
					Sound_MakeSound(e_SOUND_TYPE_BlindAlert);
				}	

				lcd_set_cursor(0, 1);
				lcd_print(" ");
				lcd_set_cursor(0, 2);
				lcd_print(" ");
				lcd_set_cursor(0, 3);
				lcd_print(" ");
				lcd_set_cursor(0, cursor_pos);
				lcd_print(">");
				enc_dif = lcd_encoder_diff;
				Sound_MakeSound(e_SOUND_TYPE_EncoderMove);
				_delay(100);
			}
		}
		if (lcd_clicked()) {
			Sound_MakeSound(e_SOUND_TYPE_ButtonEcho);
			KEEPALIVE_STATE(IN_HANDLER);
			return(cursor_pos - 1);
		}
	}
	
}

//! @brief Select one of numbered items
//!
//! Create list of items with header. Header can not be selected.
//! Each item has text description passed by function parameter and
//! number. There are 5 numbered items, if mmu_enabled, 4 otherwise.
//! Items are numbered from 1 to 4 or 5. But index returned starts at 0.
//! There can be last item with different text and no number.
//!
//! @param header Header text
//! @param item Item text
//! @param last_item Last item text, or nullptr if there is no Last item
//! @return selected item index, first item index is 0
uint8_t choose_menu_P(const char *header, const char *item, const char *last_item)
{
    //following code should handle 3 to 127 number of items well
    const int8_t items_no = last_item?(mmu_enabled?6:5):(mmu_enabled?5:4);
    const uint8_t item_len = item?strlen_P(item):0;
	int8_t first = 0;
	int8_t enc_dif = lcd_encoder_diff;
	int8_t cursor_pos = 1;
	
	lcd_clear();

	KEEPALIVE_STATE(PAUSED_FOR_USER);
	while (1)
	{
		manage_heater();
		manage_inactivity(true);

		if (abs((enc_dif - lcd_encoder_diff)) > 4)
		{
            if (enc_dif > lcd_encoder_diff)
            {
                cursor_pos--;
            }

            if (enc_dif < lcd_encoder_diff)
            {
                cursor_pos++;
            }
            enc_dif = lcd_encoder_diff;
			Sound_MakeSound(e_SOUND_TYPE_EncoderMove);
		}

		if (cursor_pos > 3)
		{		
            cursor_pos = 3;
            if (first < items_no - 3)
            {
                first++;
                lcd_clear();
            } else { // here we are at the very end of the list
				Sound_MakeSound(e_SOUND_TYPE_BlindAlert);
            }
        }

        if (cursor_pos < 1)
        {
            cursor_pos = 1;
            if (first > 0)
            {
                first--;
                lcd_clear();
            } else { // here we are at the very end of the list
				Sound_MakeSound(e_SOUND_TYPE_BlindAlert);
            }
        }

        if (header) lcd_puts_at_P(0,0,header);

        const bool last_visible = (first == items_no - 3);
        const uint_least8_t ordinary_items = (last_item&&last_visible)?2:3;

        for (uint_least8_t i = 0; i < ordinary_items; i++)
        {
            if (item) lcd_puts_at_P(1, i + 1, item);
        }

        for (uint_least8_t i = 0; i < ordinary_items; i++)
        {
            lcd_set_cursor(2 + item_len, i+1);
            lcd_print(first + i + 1);
        }

        if (last_item&&last_visible) lcd_puts_at_P(1, 3, last_item);

        lcd_set_cursor(0, 1);
        lcd_print(" ");
        lcd_set_cursor(0, 2);
        lcd_print(" ");
        lcd_set_cursor(0, 3);
        lcd_print(" ");
        lcd_set_cursor(0, cursor_pos);
        lcd_print(">");
        _delay(100);

		if (lcd_clicked())
		{
			Sound_MakeSound(e_SOUND_TYPE_ButtonEcho);
		    KEEPALIVE_STATE(IN_HANDLER);
			lcd_encoder_diff = 0;
			return(cursor_pos + first - 1);
		}
	}
}

char reset_menu() {
#ifdef SNMM
	int items_no = 5;
#else
	int items_no = 4;
#endif
	static int first = 0;
	int enc_dif = 0;
	char cursor_pos = 0;
	const char *item [items_no];
	
	item[0] = "Language";
	item[1] = "Statistics";
	item[2] = "Shipping prep";
	item[3] = "All Data";
#ifdef SNMM
	item[4] = "Bowden length";
#endif // SNMM

	enc_dif = lcd_encoder_diff;
	lcd_clear();
	lcd_set_cursor(0, 0);
	lcd_print(">");
	lcd_consume_click();
	while (1) {		

		for (uint_least8_t i = 0; i < 4; i++) {
			lcd_set_cursor(1, i);
			lcd_print(item[first + i]);
		}

		manage_heater();
		manage_inactivity(true);

		if (abs((enc_dif - lcd_encoder_diff)) > 4) {

			if ((abs(enc_dif - lcd_encoder_diff)) > 1) {
				if (enc_dif > lcd_encoder_diff) {
					cursor_pos--;
				}

				if (enc_dif < lcd_encoder_diff) {
					cursor_pos++;
				}

				if (cursor_pos > 3) {
					cursor_pos = 3;
					Sound_MakeSound(e_SOUND_TYPE_BlindAlert);
					if (first < items_no - 4) {
						first++;
						lcd_clear();
					}
				}

				if (cursor_pos < 0) {
					cursor_pos = 0;
					Sound_MakeSound(e_SOUND_TYPE_BlindAlert);
					if (first > 0) {
						first--;
						lcd_clear();
					}
				}
				lcd_set_cursor(0, 0);
				lcd_print(" ");
				lcd_set_cursor(0, 1);
				lcd_print(" ");
				lcd_set_cursor(0, 2);
				lcd_print(" ");
				lcd_set_cursor(0, 3);
				lcd_print(" ");
				lcd_set_cursor(0, cursor_pos);
				lcd_print(">");
				Sound_MakeSound(e_SOUND_TYPE_EncoderMove);
				enc_dif = lcd_encoder_diff;
				_delay(100);
			}

		}

		if (lcd_clicked()) {
			Sound_MakeSound(e_SOUND_TYPE_ButtonEcho);
			return(cursor_pos + first);
		}

	}

}

static void lcd_disable_farm_mode()
{
	int8_t disable = lcd_show_fullscreen_message_yes_no_and_wait_P(PSTR("Disable farm mode?"), true, false); //allow timeouting, default no
	if (disable)
	{
		enquecommand_P(PSTR("G99"));
		lcd_return_to_status();
	}
	lcd_update_enable(true);
	lcd_draw_update = 2;
	
}



static void fil_load_menu()
{
    MENU_BEGIN();
    MENU_ITEM_BACK_P(_T(MSG_MAIN));
    MENU_ITEM_FUNCTION_P(_i("Load all"), load_all); ////MSG_LOAD_ALL c=17
    MENU_ITEM_FUNCTION_NR_P(_T(MSG_LOAD_FILAMENT), '1', extr_adj, 0); ////MSG_LOAD_FILAMENT_1 c=16
    MENU_ITEM_FUNCTION_NR_P(_T(MSG_LOAD_FILAMENT), '2', extr_adj, 1); ////MSG_LOAD_FILAMENT_2 c=17
    MENU_ITEM_FUNCTION_NR_P(_T(MSG_LOAD_FILAMENT), '3', extr_adj, 2); ////MSG_LOAD_FILAMENT_3 c=17
    MENU_ITEM_FUNCTION_NR_P(_T(MSG_LOAD_FILAMENT), '4', extr_adj, 3); ////MSG_LOAD_FILAMENT_4 c=17

    if (mmu_enabled)
    {
        MENU_ITEM_FUNCTION_NR_P(_T(MSG_LOAD_FILAMENT), '5', extr_adj, 4);
    }
    MENU_END();
}

static void mmu_load_to_nozzle_menu()
{
    if (bFilamentAction)
    {
        MENU_BEGIN();
        MENU_ITEM_BACK_P(_T(MSG_MAIN));
        MENU_ITEM_FUNCTION_NR_P(_T(MSG_LOAD_FILAMENT), '1', lcd_mmu_load_to_nozzle, 0);
        MENU_ITEM_FUNCTION_NR_P(_T(MSG_LOAD_FILAMENT), '2', lcd_mmu_load_to_nozzle, 1);
        MENU_ITEM_FUNCTION_NR_P(_T(MSG_LOAD_FILAMENT), '3', lcd_mmu_load_to_nozzle, 2);
        MENU_ITEM_FUNCTION_NR_P(_T(MSG_LOAD_FILAMENT), '4', lcd_mmu_load_to_nozzle, 3);
        MENU_ITEM_FUNCTION_NR_P(_T(MSG_LOAD_FILAMENT), '5', lcd_mmu_load_to_nozzle, 4);
        MENU_END();
    }
    else
    {
        eFilamentAction = FilamentAction::MmuLoad;
        preheat_or_continue();
    }
}

static void mmu_eject_filament(uint8_t filament)
{
    menu_back();
    mmu_eject_filament(filament, true);
}

static void mmu_fil_eject_menu()
{
    if (bFilamentAction)
    {
        MENU_BEGIN();
        MENU_ITEM_BACK_P(_T(MSG_MAIN));
        MENU_ITEM_FUNCTION_NR_P(_T(MSG_EJECT_FILAMENT), '1', mmu_eject_filament, 0);
        MENU_ITEM_FUNCTION_NR_P(_T(MSG_EJECT_FILAMENT), '2', mmu_eject_filament, 1);
        MENU_ITEM_FUNCTION_NR_P(_T(MSG_EJECT_FILAMENT), '3', mmu_eject_filament, 2);
        MENU_ITEM_FUNCTION_NR_P(_T(MSG_EJECT_FILAMENT), '4', mmu_eject_filament, 3);
        MENU_ITEM_FUNCTION_NR_P(_T(MSG_EJECT_FILAMENT), '5', mmu_eject_filament, 4);
        MENU_END();
    }
    else
    {
        eFilamentAction = FilamentAction::MmuEject;
        preheat_or_continue();
    }
}

#ifdef MMU_HAS_CUTTER

static void mmu_cut_filament_menu()
{
    if(bFilamentAction)
    {
        MENU_BEGIN();
        MENU_ITEM_BACK_P(_T(MSG_MAIN));
        MENU_ITEM_FUNCTION_NR_P(_T(MSG_CUT_FILAMENT), '1', mmu_cut_filament, 0);
        MENU_ITEM_FUNCTION_NR_P(_T(MSG_CUT_FILAMENT), '2', mmu_cut_filament, 1);
        MENU_ITEM_FUNCTION_NR_P(_T(MSG_CUT_FILAMENT), '3', mmu_cut_filament, 2);
        MENU_ITEM_FUNCTION_NR_P(_T(MSG_CUT_FILAMENT), '4', mmu_cut_filament, 3);
        MENU_ITEM_FUNCTION_NR_P(_T(MSG_CUT_FILAMENT), '5', mmu_cut_filament, 4);
        MENU_END();
    }
    else
    {
        eFilamentAction=FilamentAction::MmuCut;
        bFilamentFirstRun=false;
        if(target_temperature[0]>=EXTRUDE_MINTEMP)
        {
            bFilamentPreheatState=true;
            mFilamentItem(target_temperature[0],target_temperature_bed);
        }
        else lcd_generic_preheat_menu();
    }
}
#endif //MMU_HAS_CUTTER

#ifdef SNMM
static void fil_unload_menu()
{
	MENU_BEGIN();
	MENU_ITEM_BACK_P(_T(MSG_MAIN));
	MENU_ITEM_FUNCTION_P(_i("Unload all"), extr_unload_all);////MSG_UNLOAD_ALL c=17
	MENU_ITEM_FUNCTION_P(_i("Unload filament 1"), extr_unload_0);////MSG_UNLOAD_FILAMENT_1 c=17
	MENU_ITEM_FUNCTION_P(_i("Unload filament 2"), extr_unload_1);////MSG_UNLOAD_FILAMENT_2 c=17
	MENU_ITEM_FUNCTION_P(_i("Unload filament 3"), extr_unload_2);////MSG_UNLOAD_FILAMENT_3 c=17
	MENU_ITEM_FUNCTION_P(_i("Unload filament 4"), extr_unload_3);////MSG_UNLOAD_FILAMENT_4 c=17

	if (mmu_enabled)
		MENU_ITEM_FUNCTION_P(_i("Unload filament 5"), extr_unload_4);////MSG_UNLOAD_FILAMENT_5 c=17

	MENU_END();
}


static void change_extr_menu(){
	MENU_BEGIN();
	MENU_ITEM_BACK_P(_T(MSG_MAIN));
	MENU_ITEM_FUNCTION_P(_i("Extruder 1"), extr_change_0);////MSG_EXTRUDER_1 c=17 r=1
	MENU_ITEM_FUNCTION_P(_i("Extruder 2"), extr_change_1);////MSG_EXTRUDER_2 c=17 r=1
	MENU_ITEM_FUNCTION_P(_i("Extruder 3"), extr_change_2);////MSG_EXTRUDER_3 c=17 r=1
	MENU_ITEM_FUNCTION_P(_i("Extruder 4"), extr_change_3);////MSG_EXTRUDER_4 c=17 r=1

	MENU_END();
}
#endif //SNMM

//unload filament for single material printer (used in M702 gcode)
void unload_filament()
{
	custom_message_type = CustomMsg::FilamentLoading;
	lcd_setstatuspgm(_T(MSG_UNLOADING_FILAMENT));

	//		extr_unload2();

	current_position[E_AXIS] -= 45;
	plan_buffer_line_curposXYZE(5200 / 60, active_extruder);
	st_synchronize();
	current_position[E_AXIS] -= 15;
	plan_buffer_line_curposXYZE(1000 / 60, active_extruder);
	st_synchronize();
	current_position[E_AXIS] -= 20;
	plan_buffer_line_curposXYZE(1000 / 60, active_extruder);
	st_synchronize();

	lcd_display_message_fullscreen_P(_T(MSG_PULL_OUT_FILAMENT));

	//disable extruder steppers so filament can be removed
	disable_e0();
	disable_e1();
	disable_e2();
	_delay(100);

	Sound_MakeSound(e_SOUND_TYPE_StandardPrompt);
	uint8_t counterBeep = 0;
	while (!lcd_clicked() && (counterBeep < 50)) {
		delay_keep_alive(100);
		counterBeep++;
	}
	st_synchronize();
	while (lcd_clicked()) delay_keep_alive(100);

	lcd_update_enable(true);

	lcd_setstatuspgm(_T(WELCOME_MSG));
	custom_message_type = CustomMsg::Status;

}

static void lcd_farm_no()
{
	char step = 0;
	int enc_dif = 0;
	int _farmno = farm_no;
	int _ret = 0;
	lcd_clear();

	lcd_set_cursor(0, 0);
	lcd_print("Farm no");

	do
	{

		if (abs((enc_dif - lcd_encoder_diff)) > 2) {
			if (enc_dif > lcd_encoder_diff) {
				switch (step) {
				case(0): if (_farmno >= 100) _farmno -= 100; break;
				case(1): if (_farmno % 100 >= 10) _farmno -= 10; break;
				case(2): if (_farmno % 10 >= 1) _farmno--; break;
				default: break;
				}
			}

			if (enc_dif < lcd_encoder_diff) {
				switch (step) {
				case(0): if (_farmno < 900) _farmno += 100; break;
				case(1): if (_farmno % 100 < 90) _farmno += 10; break;
				case(2): if (_farmno % 10 <= 8)_farmno++; break;
				default: break;
				}
			}
			enc_dif = 0;
			lcd_encoder_diff = 0;
		}

		lcd_set_cursor(0, 2);
		if (_farmno < 100) lcd_print("0");
		if (_farmno < 10) lcd_print("0");
		lcd_print(_farmno);
		lcd_print("  ");
		lcd_set_cursor(0, 3);
		lcd_print("   ");


		lcd_set_cursor(step, 3);
		lcd_print("^");
		_delay(100);

		if (lcd_clicked())
		{
			_delay(200);
			step++;
			if(step == 3) {
				_ret = 1;
				farm_no = _farmno;
				EEPROM_save_B(EEPROM_FARM_NUMBER, &farm_no);
				prusa_statistics(20);
				lcd_return_to_status();
			}
		}

		manage_heater();
	} while (_ret == 0);

}


unsigned char lcd_choose_color() {
	//function returns index of currently chosen item
	//following part can be modified from 2 to 255 items:
	//-----------------------------------------------------
	unsigned char items_no = 2;
	const char *item[items_no];
	item[0] = "Orange";
	item[1] = "Black";
	//-----------------------------------------------------
	uint_least8_t active_rows;
	static int first = 0;
	int enc_dif = 0;
	unsigned char cursor_pos = 1;
	enc_dif = lcd_encoder_diff;
	lcd_clear();
	lcd_set_cursor(0, 1);
	lcd_print(">");

	active_rows = items_no < 3 ? items_no : 3;
	lcd_consume_click();
	while (1) {
		lcd_puts_at_P(0, 0, PSTR("Choose color:"));
		for (uint_least8_t i = 0; i < active_rows; i++) {
			lcd_set_cursor(1, i+1);
			lcd_print(item[first + i]);
		}

		manage_heater();
		manage_inactivity(true);
		proc_commands();
		if (abs((enc_dif - lcd_encoder_diff)) > 12) {
					
				if (enc_dif > lcd_encoder_diff) {
					cursor_pos--;
				}

				if (enc_dif < lcd_encoder_diff) {
					cursor_pos++;
				}
				
				if (cursor_pos > active_rows) {
					cursor_pos = active_rows;
					Sound_MakeSound(e_SOUND_TYPE_BlindAlert);
					if (first < items_no - active_rows) {
						first++;
						lcd_clear();
					}
				}

				if (cursor_pos < 1) {
					cursor_pos = 1;
					Sound_MakeSound(e_SOUND_TYPE_BlindAlert);
					if (first > 0) {
						first--;
						lcd_clear();
					}
				}
				lcd_set_cursor(0, 1);
				lcd_print(" ");
				lcd_set_cursor(0, 2);
				lcd_print(" ");
				lcd_set_cursor(0, 3);
				lcd_print(" ");
				lcd_set_cursor(0, cursor_pos);
				lcd_print(">");
				Sound_MakeSound(e_SOUND_TYPE_EncoderMove);
				enc_dif = lcd_encoder_diff;
				_delay(100);

		}

		if (lcd_clicked()) {
			Sound_MakeSound(e_SOUND_TYPE_ButtonEcho);
			switch(cursor_pos + first - 1) {
			case 0: return 1; break;
			case 1: return 0; break;
			default: return 99; break;
			}
		}

	}

}

void lcd_confirm_print()
{
	uint8_t filament_type;
	int enc_dif = 0;
	int cursor_pos = 1;
	int _ret = 0;
	int _t = 0;

	enc_dif = lcd_encoder_diff;
	lcd_clear();

	lcd_set_cursor(0, 0);
	lcd_print("Print ok ?");

	do
	{
		if (abs(enc_dif - lcd_encoder_diff) > 12) {
			if (enc_dif > lcd_encoder_diff) {
				cursor_pos--;
			}

			if (enc_dif < lcd_encoder_diff) {
				cursor_pos++;
			}
			enc_dif = lcd_encoder_diff;
		}

		if (cursor_pos > 2) { cursor_pos = 2; }
		if (cursor_pos < 1) { cursor_pos = 1; }

		lcd_set_cursor(0, 2); lcd_print("          ");
		lcd_set_cursor(0, 3); lcd_print("          ");
		lcd_set_cursor(2, 2);
		lcd_puts_P(_T(MSG_YES));
		lcd_set_cursor(2, 3);
		lcd_puts_P(_T(MSG_NO));
		lcd_set_cursor(0, 1 + cursor_pos);
		lcd_print(">");
		_delay(100);

		_t = _t + 1;
		if (_t>100)
		{
			prusa_statistics(99);
			_t = 0;
		}
		if (lcd_clicked())
		{
               filament_type = FARM_FILAMENT_COLOR_NONE;
			if (cursor_pos == 1)
			{
				_ret = 1;
//				filament_type = lcd_choose_color();
				prusa_statistics(4, filament_type);
				no_response = true; //we need confirmation by recieving PRUSA thx
				important_status = 4;
				saved_filament_type = filament_type;
				NcTime = _millis();
			}
			if (cursor_pos == 2)
			{
				_ret = 2;
//				filament_type = lcd_choose_color();
				prusa_statistics(5, filament_type);
				no_response = true; //we need confirmation by recieving PRUSA thx
				important_status = 5;				
				saved_filament_type = filament_type;
				NcTime = _millis();
			}
		}

		manage_heater();
		manage_inactivity();
		proc_commands();

	} while (_ret == 0);

}

#include "w25x20cl.h"

#ifdef LCD_TEST
static void lcd_test_menu()
{
	W25X20CL_SPI_ENTER();
	w25x20cl_enable_wr();
	w25x20cl_chip_erase();
	w25x20cl_disable_wr();
}
#endif //LCD_TEST

static bool fan_error_selftest()
{
#ifdef FANCHECK

    fanSpeed = 255;
#ifdef FAN_SOFT_PWM
	fanSpeedSoftPwm = 255;
#endif //FAN_SOFT_PWM
    manage_heater(); //enables print fan
    setExtruderAutoFanState(EXTRUDER_0_AUTO_FAN_PIN, 1); //force enables the extruder fan untill the first manage_heater() call.
#ifdef FAN_SOFT_PWM
    extruder_autofan_last_check = _millis();
    fan_measuring = true;
#endif //FAN_SOFT_PWM
    _delay(1000); //delay_keep_alive would turn off extruder fan, because temerature is too low (maybe)
    manage_heater();
    fanSpeed = 0;
#ifdef FAN_SOFT_PWM
    fanSpeedSoftPwm = 0;
#endif //FAN_SOFT_PWM
    manage_heater();
#ifdef TACH_0
    if (fan_speed[0] <= 20) { //extruder fan error
        LCD_ALERTMESSAGERPGM(MSG_FANCHECK_EXTRUDER);
        return 1;
    }
#endif
#ifdef TACH_1
    if (fan_speed[1] <= 20) { //print fan error
        LCD_ALERTMESSAGERPGM(MSG_FANCHECK_PRINT);
        return 1;
    }
#endif
    return 0;

#endif //FANCHECK   
}

//! @brief Resume paused print
//! @todo It is not good to call restore_print_from_ram_and_continue() from function called by lcd_update(),
//! as restore_print_from_ram_and_continue() calls lcd_update() internally.
void lcd_resume_print()
{
    lcd_return_to_status();
    lcd_reset_alert_level();
    lcd_setstatuspgm(_T(MSG_RESUMING_PRINT));
    lcd_reset_alert_level(); //for fan speed error

    if (fan_error_selftest()) return; //abort if error persists

    restore_print_from_ram_and_continue(0.0);
    pause_time += (_millis() - start_pause_print); //accumulate time when print is paused for correct statistics calculation
    refresh_cmd_timeout();
    isPrintPaused = false;
    SERIAL_PROTOCOLLNRPGM(MSG_OCTOPRINT_RESUMED); //resume octoprint
}

static void change_sheet()
{
	eeprom_update_byte(&(EEPROM_Sheets_base->active_sheet), selected_sheet);
    menu_back(3);
}



static void lcd_rename_sheet_menu()
{
    struct MenuData
    {
        bool initialized;
        uint8_t selected;
        char name[sizeof(Sheet::name)];
    };
    static_assert(sizeof(menu_data)>= sizeof(MenuData),"MenuData doesn't fit into menu_data");
    MenuData* menuData = (MenuData*)&(menu_data[0]);

    if (!menuData->initialized)
    {
        eeprom_read_block(menuData->name, EEPROM_Sheets_base->s[selected_sheet].name, sizeof(Sheet::name));
        lcd_encoder = menuData->name[0];
        menuData->initialized = true;
    }
    if (lcd_encoder < '\x20') lcd_encoder = '\x20';
    if (lcd_encoder > '\x7F') lcd_encoder = '\x7F';

    menuData->name[menuData->selected] = lcd_encoder;
    lcd_set_cursor(0,0);
    for (uint_least8_t i = 0; i < sizeof(Sheet::name); ++i)
    {
        lcd_putc(menuData->name[i]);
    }
    lcd_set_cursor(menuData->selected, 1);
    lcd_putc('^');
    if (lcd_clicked())
    {
        if ((menuData->selected + 1u) < sizeof(Sheet::name))
        {
            lcd_encoder = menuData->name[++(menuData->selected)];
        }
        else
        {
            eeprom_update_block(menuData->name,
                EEPROM_Sheets_base->s[selected_sheet].name,
                sizeof(Sheet::name));
            menu_back();
        }
    }
}

static void lcd_reset_sheet()
{
    SheetName sheetName;
    eeprom_default_sheet_name(selected_sheet, sheetName);
	eeprom_update_word(reinterpret_cast<uint16_t *>(&(EEPROM_Sheets_base->s[selected_sheet].z_offset)),EEPROM_EMPTY_VALUE16);
	eeprom_update_block(sheetName.c,EEPROM_Sheets_base->s[selected_sheet].name,sizeof(Sheet::name));
	if (selected_sheet == eeprom_read_byte(&(EEPROM_Sheets_base->active_sheet)))
	{
        eeprom_switch_to_next_sheet();
        if((-1 == eeprom_next_initialized_sheet(0)) && (CALIBRATION_STATUS_CALIBRATED == calibration_status()))
        {
            calibration_status_store(CALIBRATION_STATUS_LIVE_ADJUST);
        }
	}

	menu_back();
}

//! @brief Activate selected_sheet and run first layer calibration
static void activate_calibrate_sheet()
{
    eeprom_update_byte(&(EEPROM_Sheets_base->active_sheet), selected_sheet);
    lcd_v2_calibration();
}

static void lcd_sheet_menu()
{
    MENU_BEGIN();
    MENU_ITEM_BACK_P(_i("Steel sheets"));

	if(eeprom_is_sheet_initialized(selected_sheet)){
	    MENU_ITEM_SUBMENU_P(_i("Select"), change_sheet); //// c=18
	}

    if (lcd_commands_type == LcdCommands::Idle)
    {
        MENU_ITEM_SUBMENU_P(_T(MSG_V2_CALIBRATION), activate_calibrate_sheet);
    }
    MENU_ITEM_SUBMENU_P(_i("Rename"), lcd_rename_sheet_menu); //// c=18
	MENU_ITEM_FUNCTION_P(_i("Reset"), lcd_reset_sheet); //// c=18

    MENU_END();
}

static void lcd_main_menu()
{

  MENU_BEGIN();

  // Majkl superawesome menu


 MENU_ITEM_BACK_P(_T(MSG_WATCH));

#ifdef RESUME_DEBUG 
 if (!saved_printing) 
  MENU_ITEM_FUNCTION_P(PSTR("tst - Save"), lcd_menu_test_save);
 else
  MENU_ITEM_FUNCTION_P(PSTR("tst - Restore"), lcd_menu_test_restore);
#endif //RESUME_DEBUG 

#ifdef TMC2130_DEBUG
 MENU_ITEM_FUNCTION_P(PSTR("recover print"), recover_print);
 MENU_ITEM_FUNCTION_P(PSTR("power panic"), uvlo_);
#endif //TMC2130_DEBUG
 
  if ( ( IS_SD_PRINTING || is_usb_printing || (lcd_commands_type == LcdCommands::Layer1Cal)) && (current_position[Z_AXIS] < Z_HEIGHT_HIDE_LIVE_ADJUST_MENU) && !homing_flag && !mesh_bed_leveling_flag)
  {
	MENU_ITEM_SUBMENU_P(_T(MSG_BABYSTEP_Z), lcd_babystep_z);//8
  }


  if ( moves_planned() || IS_SD_PRINTING || is_usb_printing || (lcd_commands_type == LcdCommands::Layer1Cal))
  {
    MENU_ITEM_SUBMENU_P(_i("Tune"), lcd_tune_menu);////MSG_TUNE
  } else 
  {
    MENU_ITEM_SUBMENU_P(_i("Preheat"), lcd_preheat_menu);////MSG_PREHEAT
  }


#ifdef FANCHECK
  if((fan_check_error == EFCE_FIXED) && (saved_printing_type == PRINTING_TYPE_USB))
    MENU_ITEM_SUBMENU_P(_i("Resume print"), lcd_resume_print);////MSG_RESUME_PRINT
#endif

#ifdef SDSUPPORT
  if (card.cardOK || lcd_commands_type == LcdCommands::Layer1Cal)
  {
    if (card.isFileOpen())
    {
		if (mesh_bed_leveling_flag == false && homing_flag == false) {
			if (card.sdprinting)
			{
				MENU_ITEM_FUNCTION_P(_i("Pause print"), lcd_pause_print);////MSG_PAUSE_PRINT
			}
			else
			{
				#ifdef FANCHECK
					if((fan_check_error == EFCE_FIXED) || (fan_check_error == EFCE_OK))
						MENU_ITEM_SUBMENU_P(_i("Resume print"), lcd_resume_print);////MSG_RESUME_PRINT
				#else
					MENU_ITEM_SUBMENU_P(_i("Resume print"), lcd_resume_print);////MSG_RESUME_PRINT
				#endif

			}
			MENU_ITEM_SUBMENU_P(_T(MSG_STOP_PRINT), lcd_sdcard_stop);
		}
	}
	else if (lcd_commands_type == LcdCommands::Layer1Cal && mesh_bed_leveling_flag == false && homing_flag == false) {
		//MENU_ITEM_SUBMENU_P(_T(MSG_STOP_PRINT), lcd_sdcard_stop);
	}
	else
	{
		if (!is_usb_printing && (lcd_commands_type != LcdCommands::Layer1Cal))
		{
			//if (farm_mode) MENU_ITEM_SUBMENU_P(MSG_FARM_CARD_MENU, lcd_farm_sdcard_menu);
			/*else*/ {
                        bMain=true;               // flag ('fake parameter') for 'lcd_sdcard_menu()' function
                        MENU_ITEM_SUBMENU_P(_T(MSG_CARD_MENU), lcd_sdcard_menu);
                        }
		}
#if SDCARDDETECT < 1
      MENU_ITEM_GCODE_P(_i("Change SD card"), PSTR("M21"));  // SD-card changed by user////MSG_CNG_SDCARD
#endif
    }
	
  } else 
  {
    bMain=true;                                   // flag (i.e. 'fake parameter') for 'lcd_sdcard_menu()' function
    MENU_ITEM_SUBMENU_P(_i("No SD card"), lcd_sdcard_menu);////MSG_NO_CARD
#if SDCARDDETECT < 1
    MENU_ITEM_GCODE_P(_i("Init. SD card"), PSTR("M21")); // Manually initialize the SD-card via user interface////MSG_INIT_SDCARD
#endif
  }
#endif

  if(!isPrintPaused && !IS_SD_PRINTING && !is_usb_printing && (lcd_commands_type != LcdCommands::Layer1Cal))
  {
    if (!farm_mode)
    {
        const int8_t sheet = eeprom_read_byte(&(EEPROM_Sheets_base->active_sheet));
        const int8_t nextSheet = eeprom_next_initialized_sheet(sheet);
        if ((nextSheet >= 0) && (sheet != nextSheet)) // show menu only if we have 2 or more sheets initialized
        {
            MENU_ITEM_FUNCTION_E(EEPROM_Sheets_base->s[sheet], eeprom_switch_to_next_sheet);
        }
    }
  }


  if (IS_SD_PRINTING || is_usb_printing || (lcd_commands_type == LcdCommands::Layer1Cal))
  {
	  if (farm_mode)
	  {
		  MENU_ITEM_SUBMENU_P(PSTR("Farm number"), lcd_farm_no);
	  }
  } 
  else 
  {
	if (mmu_enabled)
	{
		MENU_ITEM_SUBMENU_P(_T(MSG_LOAD_FILAMENT), fil_load_menu);
		MENU_ITEM_SUBMENU_P(_i("Load to nozzle"), mmu_load_to_nozzle_menu);
//-//          MENU_ITEM_FUNCTION_P(_T(MSG_UNLOAD_FILAMENT), extr_unload);
//bFilamentFirstRun=true;
          MENU_ITEM_SUBMENU_P(_T(MSG_UNLOAD_FILAMENT), mmu_unload_filament);
		MENU_ITEM_SUBMENU_P(_i("Eject filament"), mmu_fil_eject_menu);
#ifdef  MMU_HAS_CUTTER
        MENU_ITEM_SUBMENU_P(_i("Cut filament"), mmu_cut_filament_menu);
#endif //MMU_HAS_CUTTER
	}
	else
	{
#ifdef SNMM
		MENU_ITEM_SUBMENU_P(_T(MSG_UNLOAD_FILAMENT), fil_unload_menu);
		MENU_ITEM_SUBMENU_P(_i("Change extruder"), change_extr_menu);////MSG_CHANGE_EXTR c=20 r=1
#endif
#ifdef FILAMENT_SENSOR
		if ((fsensor_autoload_enabled == true) && (fsensor_enabled == true) && (mmu_enabled == false))
			MENU_ITEM_SUBMENU_P(_i("AutoLoad filament"), lcd_menu_AutoLoadFilament);////MSG_AUTOLOAD_FILAMENT c=17
		else
#endif //FILAMENT_SENSOR
          {
               bFilamentFirstRun=true;
			MENU_ITEM_SUBMENU_P(_T(MSG_LOAD_FILAMENT), lcd_LoadFilament);
          }
          bFilamentFirstRun=true;
		MENU_ITEM_SUBMENU_P(_T(MSG_UNLOAD_FILAMENT), lcd_unLoadFilament);
	}
	MENU_ITEM_SUBMENU_P(_T(MSG_SETTINGS), lcd_settings_menu);
    if(!isPrintPaused) MENU_ITEM_SUBMENU_P(_T(MSG_MENU_CALIBRATION), lcd_calibration_menu);

  }
  
  if (!is_usb_printing && (lcd_commands_type != LcdCommands::Layer1Cal))
  {
	  MENU_ITEM_SUBMENU_P(_i("Statistics  "), lcd_menu_statistics);////MSG_STATISTICS
  }
    
#if defined(TMC2130) || defined(FILAMENT_SENSOR)
  MENU_ITEM_SUBMENU_P(_i("Fail stats"), lcd_menu_fails_stats);
#endif
  if (mmu_enabled) {
	  MENU_ITEM_SUBMENU_P(_i("Fail stats MMU"), lcd_menu_fails_stats_mmu);
  }
  MENU_ITEM_SUBMENU_P(_i("Support"), lcd_support_menu);////MSG_SUPPORT
#ifdef LCD_TEST
    MENU_ITEM_SUBMENU_P(_i("W25x20CL init"), lcd_test_menu);////MSG_SUPPORT
#endif //LCD_TEST

  MENU_END();

}

void stack_error() {
	Sound_MakeCustom(1000,0,true);
	lcd_display_message_fullscreen_P(_i("Error - static memory has been overwritten"));////MSG_STACK_ERROR c=20 r=4
	//err_triggered = 1;
	 while (1) delay_keep_alive(1000);
}

#ifdef DEBUG_STEPPER_TIMER_MISSED
bool stepper_timer_overflow_state = false;
uint16_t stepper_timer_overflow_max = 0;
uint16_t stepper_timer_overflow_last = 0;
uint16_t stepper_timer_overflow_cnt = 0;
void stepper_timer_overflow() {
  char msg[28];
  sprintf_P(msg, PSTR("#%d %d max %d"), ++ stepper_timer_overflow_cnt, stepper_timer_overflow_last >> 1, stepper_timer_overflow_max >> 1);
  lcd_setstatus(msg);
  stepper_timer_overflow_state = false;
  if (stepper_timer_overflow_last > stepper_timer_overflow_max)
    stepper_timer_overflow_max = stepper_timer_overflow_last;
  SERIAL_ECHOPGM("Stepper timer overflow: ");
  MYSERIAL.print(msg);
  SERIAL_ECHOLNPGM("");

  WRITE(BEEPER, LOW);
}
#endif /* DEBUG_STEPPER_TIMER_MISSED */


static void lcd_colorprint_change() {
	
	enquecommand_P(PSTR("M600"));

	custom_message_type = CustomMsg::FilamentLoading; //just print status message
	lcd_setstatuspgm(_T(MSG_FINISHING_MOVEMENTS));
	lcd_return_to_status();
	lcd_draw_update = 3;
}

static void lcd_tune_menu()
{
	typedef struct
	{
	    menu_data_edit_t reserved; //!< reserved for number editing functions
		int8_t  status; //!< To recognize, whether the menu has been just initialized.
		//! Backup of extrudemultiply, to recognize, that the value has been changed and
		//! it needs to be applied.
		int16_t extrudemultiply;
	} _menu_data_t;
	static_assert(sizeof(menu_data)>= sizeof(_menu_data_t),"_menu_data_t doesn't fit into menu_data");
	_menu_data_t* _md = (_menu_data_t*)&(menu_data[0]);
	if (_md->status == 0)
	{
		// Menu was entered. Mark the menu as entered and save the current extrudemultiply value.
		_md->status = 1;
		_md->extrudemultiply = extrudemultiply;
	}
	else if (_md->extrudemultiply != extrudemultiply)
	{
		// extrudemultiply has been changed from the child menu. Apply the new value.
		_md->extrudemultiply = extrudemultiply;
		calculate_extruder_multipliers();
	}

  EEPROM_read(EEPROM_SILENT, (uint8_t*)&SilentModeMenu, sizeof(SilentModeMenu));



	MENU_BEGIN();
	MENU_ITEM_BACK_P(_T(MSG_MAIN)); //1
	MENU_ITEM_EDIT_int3_P(_i("Speed"), &feedmultiply, 10, 999);//2////MSG_SPEED

	MENU_ITEM_EDIT_int3_P(_T(MSG_NOZZLE), &target_temperature[0], 0, HEATER_0_MAXTEMP - 10);//3
	MENU_ITEM_EDIT_int3_P(_T(MSG_BED), &target_temperature_bed, 0, BED_MAXTEMP - 10);//4

	MENU_ITEM_EDIT_int3_P(_T(MSG_FAN_SPEED), &fanSpeed, 0, 255);//5
	MENU_ITEM_EDIT_int3_P(_i("Flow"), &extrudemultiply, 10, 999);//6////MSG_FLOW
#ifdef FILAMENTCHANGEENABLE
	MENU_ITEM_FUNCTION_P(_T(MSG_FILAMENTCHANGE), lcd_colorprint_change);//7
#endif

#ifdef FILAMENT_SENSOR
	if (FSensorStateMenu == 0) {
		MENU_ITEM_FUNCTION_P(_T(MSG_FSENSOR_OFF), lcd_fsensor_state_set);
	}
	else {
		MENU_ITEM_FUNCTION_P(_T(MSG_FSENSOR_ON), lcd_fsensor_state_set);
	}
#endif //FILAMENT_SENSOR

	SETTINGS_AUTO_DEPLETE;

	SETTINGS_CUTTER;

     if(farm_mode)
     {
          if (fans_check_enabled == true)
               MENU_ITEM_FUNCTION_P(_i("Fans check   [on]"), lcd_set_fan_check);////MSG_FANS_CHECK_ON c=17 r=1
          else
               MENU_ITEM_FUNCTION_P(_i("Fans check  [off]"), lcd_set_fan_check);////MSG_FANS_CHECK_OFF c=17 r=1
     }

#ifdef TMC2130
     if(!farm_mode)
     {
          if (SilentModeMenu == SILENT_MODE_NORMAL) MENU_ITEM_FUNCTION_P(_T(MSG_STEALTH_MODE_OFF), lcd_silent_mode_set);
          else MENU_ITEM_FUNCTION_P(_T(MSG_STEALTH_MODE_ON), lcd_silent_mode_set);

          if (SilentModeMenu == SILENT_MODE_NORMAL)
          {
               if (lcd_crash_detect_enabled()) MENU_ITEM_FUNCTION_P(_T(MSG_CRASHDETECT_ON), crash_mode_switch);
               else MENU_ITEM_FUNCTION_P(_T(MSG_CRASHDETECT_OFF), crash_mode_switch);
          }
          else MENU_ITEM_SUBMENU_P(_T(MSG_CRASHDETECT_NA), lcd_crash_mode_info);
     }
#else //TMC2130
	if (!farm_mode) { //dont show in menu if we are in farm mode
		switch (SilentModeMenu) {
		case SILENT_MODE_POWER: MENU_ITEM_FUNCTION_P(_T(MSG_SILENT_MODE_OFF), lcd_silent_mode_set); break;
		case SILENT_MODE_SILENT: MENU_ITEM_FUNCTION_P(_T(MSG_SILENT_MODE_ON), lcd_silent_mode_set); break;
		case SILENT_MODE_AUTO: MENU_ITEM_FUNCTION_P(_T(MSG_AUTO_MODE_ON), lcd_silent_mode_set); break;
		default: MENU_ITEM_FUNCTION_P(_T(MSG_SILENT_MODE_OFF), lcd_silent_mode_set); break; // (probably) not needed
		}
	}
#endif //TMC2130
	 SETTINGS_MMU_MODE;
     switch(eSoundMode)
          {
          case e_SOUND_MODE_LOUD:
               MENU_ITEM_FUNCTION_P(_i(MSG_SOUND_MODE_LOUD),lcd_sound_state_set);
               break;
          case e_SOUND_MODE_ONCE:
               MENU_ITEM_FUNCTION_P(_i(MSG_SOUND_MODE_ONCE),lcd_sound_state_set);
               break;
          case e_SOUND_MODE_SILENT:
               MENU_ITEM_FUNCTION_P(_i(MSG_SOUND_MODE_SILENT),lcd_sound_state_set);
               break;
          case e_SOUND_MODE_BLIND:
               MENU_ITEM_FUNCTION_P(_i(MSG_SOUND_MODE_BLIND),lcd_sound_state_set);
               break;
          default:
               MENU_ITEM_FUNCTION_P(_i(MSG_SOUND_MODE_LOUD),lcd_sound_state_set);
          }

	MENU_END();
}

static void mbl_magnets_elimination_toggle() {
	bool magnet_elimination = (eeprom_read_byte((uint8_t*)EEPROM_MBL_MAGNET_ELIMINATION) > 0);
	magnet_elimination = !magnet_elimination;
	eeprom_update_byte((uint8_t*)EEPROM_MBL_MAGNET_ELIMINATION, (uint8_t)magnet_elimination);
}

static void mbl_mesh_toggle() {
	uint8_t mesh_nr = eeprom_read_byte((uint8_t*)EEPROM_MBL_POINTS_NR);
	if(mesh_nr == 3) mesh_nr = 7;
	else mesh_nr = 3;
	eeprom_update_byte((uint8_t*)EEPROM_MBL_POINTS_NR, mesh_nr);
}

static void mbl_probe_nr_toggle() {
	mbl_z_probe_nr = eeprom_read_byte((uint8_t*)EEPROM_MBL_PROBE_NR);
	switch (mbl_z_probe_nr) {
		case 1: mbl_z_probe_nr = 3; break;
		case 3: mbl_z_probe_nr = 5; break;
		case 5: mbl_z_probe_nr = 1; break;
		default: mbl_z_probe_nr = 3; break;
	}
	eeprom_update_byte((uint8_t*)EEPROM_MBL_PROBE_NR, mbl_z_probe_nr);
}

static void lcd_mesh_bed_leveling_settings()
{
	
	bool magnet_elimination = (eeprom_read_byte((uint8_t*)EEPROM_MBL_MAGNET_ELIMINATION) > 0);
	uint8_t points_nr = eeprom_read_byte((uint8_t*)EEPROM_MBL_POINTS_NR);

	MENU_BEGIN();
	MENU_ITEM_BACK_P(_T(MSG_SETTINGS)); 
	if(points_nr == 3) MENU_ITEM_FUNCTION_P(_i("Mesh         [3x3]"), mbl_mesh_toggle); ////MSG_MESH_3x3 c=18
	else			   MENU_ITEM_FUNCTION_P(_i("Mesh         [7x7]"), mbl_mesh_toggle); ////MSG_MESH_7x7 c=18
	switch (mbl_z_probe_nr) {
		case 1: MENU_ITEM_FUNCTION_P(_i("Z-probe nr.    [1]"), mbl_probe_nr_toggle); break; ////MSG_Z_PROBE_NR_1 c=18
		case 5: MENU_ITEM_FUNCTION_P(_i("Z-probe nr.    [5]"), mbl_probe_nr_toggle); break; ////MSG_Z_PROBE_NR_1 c=18
		default: MENU_ITEM_FUNCTION_P(_i("Z-probe nr.    [3]"), mbl_probe_nr_toggle); break; ////MSG_Z_PROBE_NR_1 c=18
	}
	if (points_nr == 7) {
		if (magnet_elimination) MENU_ITEM_FUNCTION_P(_i("Magnets comp. [On]"), mbl_magnets_elimination_toggle); ////MSG_MAGNETS_COMP_ON c=18
		else				    MENU_ITEM_FUNCTION_P(_i("Magnets comp.[Off]"), mbl_magnets_elimination_toggle); ////MSG_MAGNETS_COMP_OFF c=18
	}
	else					        menu_item_text_P(_i("Magnets comp.[N/A]")); ////MSG_MAGNETS_COMP_NA c=18
	MENU_END();
	//SETTINGS_MBL_MODE;
}

static void lcd_control_temperature_menu()
{
#ifdef PIDTEMP
  // set up temp variables - undo the default scaling
//  raw_Ki = unscalePID_i(Ki);
//  raw_Kd = unscalePID_d(Kd);
#endif

  MENU_BEGIN();
  MENU_ITEM_BACK_P(_T(MSG_SETTINGS));
#if TEMP_SENSOR_0 != 0
  MENU_ITEM_EDIT_int3_P(_T(MSG_NOZZLE), &target_temperature[0], 0, HEATER_0_MAXTEMP - 10);
#endif
#if TEMP_SENSOR_1 != 0
  MENU_ITEM_EDIT_int3_P(_i("Nozzle2"), &target_temperature[1], 0, HEATER_1_MAXTEMP - 10);////MSG_NOZZLE1
#endif
#if TEMP_SENSOR_2 != 0
  MENU_ITEM_EDIT_int3_P(_i("Nozzle3"), &target_temperature[2], 0, HEATER_2_MAXTEMP - 10);////MSG_NOZZLE2
#endif
#if TEMP_SENSOR_BED != 0
  MENU_ITEM_EDIT_int3_P(_T(MSG_BED), &target_temperature_bed, 0, BED_MAXTEMP - 3);
#endif
  MENU_ITEM_EDIT_int3_P(_T(MSG_FAN_SPEED), &fanSpeed, 0, 255);
#if defined AUTOTEMP && (TEMP_SENSOR_0 != 0)
//MENU_ITEM_EDIT removed, following code must be redesigned if AUTOTEMP enabled
  MENU_ITEM_EDIT(bool, MSG_AUTOTEMP, &autotemp_enabled);
  MENU_ITEM_EDIT(float3, _i(" \002 Min"), &autotemp_min, 0, HEATER_0_MAXTEMP - 10);////MSG_MIN
  MENU_ITEM_EDIT(float3, _i(" \002 Max"), &autotemp_max, 0, HEATER_0_MAXTEMP - 10);////MSG_MAX
  MENU_ITEM_EDIT(float32, _i(" \002 Fact"), &autotemp_factor, 0.0, 1.0);////MSG_FACTOR
#endif

  MENU_END();
}


#if SDCARDDETECT == -1
static void lcd_sd_refresh()
{
  card.initsd();
  menu_top = 0;
}
#endif
static void lcd_sd_updir()
{
  card.updir();
  menu_top = 0;
}

void lcd_print_stop()
{
//-//
     if(!card.sdprinting)
          {
          SERIAL_ECHOLNRPGM(MSG_OCTOPRINT_CANCEL);   // for Octoprint
          }
	saved_printing = false;
    saved_printing_type = PRINTING_TYPE_NONE;
	cancel_heatup = true;
#ifdef MESH_BED_LEVELING
	mbl.active = false;
#endif
	// Stop the stoppers, update the position from the stoppers.
	if (mesh_bed_leveling_flag == false && homing_flag == false)
	{
		planner_abort_hard();
		// Because the planner_abort_hard() initialized current_position[Z] from the stepper,
		// Z baystep is no more applied. Reset it.
		babystep_reset();
	}
	// Clean the input command queue.
	cmdqueue_reset();
	lcd_setstatuspgm(_T(MSG_PRINT_ABORTED));
	card.sdprinting = false;
	card.closefile();
	stoptime = _millis();
	unsigned long t = (stoptime - starttime - pause_time) / 1000; //time in s
	pause_time = 0;
	save_statistics(total_filament_used, t);
	lcd_return_to_status();
	lcd_ignore_click(true);
	lcd_commands_step = 0;
	lcd_commands_type = LcdCommands::StopPrint;
	// Turn off the print fan
	SET_OUTPUT(FAN_PIN);
	WRITE(FAN_PIN, 0);
	fanSpeed = 0;
}

void lcd_sdcard_stop()
{

	lcd_set_cursor(0, 0);
	lcd_puts_P(_T(MSG_STOP_PRINT));
	lcd_set_cursor(2, 2);
	lcd_puts_P(_T(MSG_NO));
	lcd_set_cursor(2, 3);
	lcd_puts_P(_T(MSG_YES));
	lcd_set_cursor(0, 2); lcd_print(" ");
	lcd_set_cursor(0, 3); lcd_print(" ");

	if ((int32_t)lcd_encoder > 2) { lcd_encoder = 2; }
	if ((int32_t)lcd_encoder < 1) { lcd_encoder = 1; }
	
	lcd_set_cursor(0, 1 + lcd_encoder);
	lcd_print(">");

	if (lcd_clicked())
	{
		Sound_MakeSound(e_SOUND_TYPE_ButtonEcho);
		if ((int32_t)lcd_encoder == 1)
		{
			lcd_return_to_status();
		}
		if ((int32_t)lcd_encoder == 2)
		{
			lcd_print_stop();
		}
	}

}

void lcd_sdcard_menu()
{
  uint8_t sdSort = eeprom_read_byte((uint8_t*)EEPROM_SD_SORT);

  if (presort_flag == true) {
	  presort_flag = false;
	  card.presort();
  }
  if (lcd_draw_update == 0 && LCD_CLICKED == 0)
    //_delay(100);
    return; // nothing to do (so don't thrash the SD card)
  uint16_t fileCnt = card.getnrfilenames();


  MENU_BEGIN();
  MENU_ITEM_BACK_P(_T(bMain?MSG_MAIN:MSG_BACK));  // i.e. default menu-item / menu-item after card insertion
  card.getWorkDirName();
  if (card.filename[0] == '/')
  {
#if SDCARDDETECT == -1
    MENU_ITEM_FUNCTION_P(_T(MSG_REFRESH), lcd_sd_refresh);
#endif
  } else {
    MENU_ITEM_FUNCTION_P(PSTR(LCD_STR_FOLDER ".."), lcd_sd_updir);
  }

  for (uint16_t i = 0; i < fileCnt; i++)
  {
    if (menu_item == menu_line)
    {
		const uint16_t nr = ((sdSort == SD_SORT_NONE) || farm_mode || (sdSort == SD_SORT_TIME)) ? (fileCnt - 1 - i) : i;
		/*#ifdef SDCARD_RATHERRECENTFIRST
			#ifndef SDCARD_SORT_ALPHA
				fileCnt - 1 -
			#endif
		#endif
		i;*/
		#ifdef SDCARD_SORT_ALPHA
			if (sdSort == SD_SORT_NONE) card.getfilename(nr);
			else card.getfilename_sorted(nr);
		#else
			 card.getfilename(nr);
		#endif
			
		if (card.filenameIsDir)
			MENU_ITEM_SDDIR(card.filename, card.longFilename);
		else
			MENU_ITEM_SDFILE(_T(MSG_CARD_MENU), card.filename, card.longFilename);
    } else {
      MENU_ITEM_DUMMY();
    }
  }
  MENU_END();
}

static void lcd_selftest_v()
{
	(void)lcd_selftest();
}

bool lcd_selftest()
{
	int _progress = 0;
	bool _result = true;
	bool _swapped_fan = false;
	lcd_wait_for_cool_down();
	lcd_clear();
	lcd_set_cursor(0, 0); lcd_puts_P(_i("Self test start  "));////MSG_SELFTEST_START c=20
	#ifdef TMC2130
	  FORCE_HIGH_POWER_START;
	#endif // TMC2130
	_delay(2000);
	KEEPALIVE_STATE(IN_HANDLER);

	_progress = lcd_selftest_screen(TestScreen::ExtruderFan, _progress, 3, true, 2000);
#if (defined(FANCHECK) && defined(TACH_0))
	switch (lcd_selftest_fan_auto(0)){		// check extruder Fan
		case FanCheck::ExtruderFan:
			_result = false;
			break;
		case FanCheck::SwappedFan:
			_swapped_fan = true;
			// no break
		default:
			_result = true;
			break;
	}
#else //defined(TACH_0)
	_result = lcd_selftest_manual_fan_check(0, false);
#endif //defined(TACH_0)
	if (!_result)
	{
		lcd_selftest_error(TestError::ExtruderFan, "", "");
	}

	if (_result)
	{
		_progress = lcd_selftest_screen(TestScreen::PrintFan, _progress, 3, true, 2000);
#if (defined(FANCHECK) && defined(TACH_1))
	switch (lcd_selftest_fan_auto(1)){		// check print fan
		case FanCheck::PrintFan:
			_result = false;
			break;
		case FanCheck::SwappedFan:
			_swapped_fan = true;
			// no break
		default:
			_result = true;
			break;
	}
#else //defined(TACH_1)
		_result = lcd_selftest_manual_fan_check(1, false);
#endif //defined(TACH_1)
		if (!_result)
		{
			lcd_selftest_error(TestError::PrintFan, "", ""); //print fan not spinning
		}
	}

	if (_swapped_fan) {
		//turn on print fan and check that left extruder fan is not spinning
		_result = lcd_selftest_manual_fan_check(1, true);
		if (_result) {
			//print fan is stil turned on; check that it is spinning
			_result = lcd_selftest_manual_fan_check(1, false, true);
			if (!_result){
				lcd_selftest_error(TestError::PrintFan, "", "");
			}
		}
		else {
			// fans are swapped
			lcd_selftest_error(TestError::SwappedFan, "", "");
		}
	}

	if (_result)
	{
		_progress = lcd_selftest_screen(TestScreen::FansOk, _progress, 3, true, 2000);
#ifndef TMC2130
		_result = lcd_selfcheck_endstops();
#else
		_result = true;
#endif
	}

	if (_result)
	{
		//current_position[Z_AXIS] += 15;									//move Z axis higher to avoid false triggering of Z end stop in case that we are very low - just above heatbed
		_progress = lcd_selftest_screen(TestScreen::AxisX, _progress, 3, true, 2000);
#ifdef TMC2130
        _result = lcd_selfcheck_axis_sg(X_AXIS);
#else
        _result = lcd_selfcheck_axis(X_AXIS, X_MAX_POS);
#endif //TMC2130
	}




	if (_result)
	{
		_progress = lcd_selftest_screen(TestScreen::AxisX, _progress, 3, true, 0);

#ifndef TMC2130
		_result = lcd_selfcheck_pulleys(X_AXIS);
#endif
	}


	if (_result)
	{
		_progress = lcd_selftest_screen(TestScreen::AxisY, _progress, 3, true, 1500);
#ifdef TMC2130
		_result = lcd_selfcheck_axis_sg(Y_AXIS);
#else
		_result = lcd_selfcheck_axis(Y_AXIS, Y_MAX_POS);
#endif // TMC2130
	}

	if (_result)
	{
		_progress = lcd_selftest_screen(TestScreen::AxisZ, _progress, 3, true, 0);
#ifndef TMC2130
		_result = lcd_selfcheck_pulleys(Y_AXIS);
#endif // TMC2130
	}


	if (_result)
	{
#ifdef TMC2130
		tmc2130_home_exit();
		enable_endstops(false);
		current_position[X_AXIS] = current_position[X_AXIS] + 14;
		current_position[Y_AXIS] = current_position[Y_AXIS] + 12;
#endif

		//homeaxis(X_AXIS);
		//homeaxis(Y_AXIS);
		current_position[Z_AXIS] = current_position[Z_AXIS] + 10;
		plan_buffer_line_curposXYZE(manual_feedrate[0] / 60, active_extruder);
		st_synchronize();
		_progress = lcd_selftest_screen(TestScreen::AxisZ, _progress, 3, true, 1500);
		_result = lcd_selfcheck_axis(2, Z_MAX_POS);
		if (eeprom_read_byte((uint8_t*)EEPROM_WIZARD_ACTIVE) != 1) {
			enquecommand_P(PSTR("G28 W"));
			enquecommand_P(PSTR("G1 Z15 F1000"));
		}
	}

#ifdef TMC2130
	if (_result)
	{
		current_position[Z_AXIS] = current_position[Z_AXIS] + 10;
		plan_buffer_line_curposXYZE(manual_feedrate[0] / 60, active_extruder);
		st_synchronize();
		_progress = lcd_selftest_screen(TestScreen::Home, 0, 2, true, 0);
		bool bres = tmc2130_home_calibrate(X_AXIS);
		_progress = lcd_selftest_screen(TestScreen::Home, 1, 2, true, 0);
		bres &= tmc2130_home_calibrate(Y_AXIS);
		_progress = lcd_selftest_screen(TestScreen::Home, 2, 2, true, 0);
		if (bres)
			eeprom_update_byte((uint8_t*)EEPROM_TMC2130_HOME_ENABLED, 1);
		_result = bres;
	}
#endif //TMC2130

	if (_result)
	{
		_progress = lcd_selftest_screen(TestScreen::Bed, _progress, 3, true, 2000);
		_result = lcd_selfcheck_check_heater(true);
	}

    if (_result)
    {
        _progress = lcd_selftest_screen(TestScreen::Hotend, _progress, 3, true, 1000);
        _result = lcd_selfcheck_check_heater(false);
    }
	if (_result)
	{
		_progress = lcd_selftest_screen(TestScreen::HotendOk, _progress, 3, true, 2000); //nozzle ok
	}
#ifdef FILAMENT_SENSOR
    if (_result)
    {

        if (mmu_enabled)
        {        
			_progress = lcd_selftest_screen(TestScreen::Fsensor, _progress, 3, true, 2000); //check filaments sensor
            _result = selftest_irsensor();
		    if (_result)
			{
				_progress = lcd_selftest_screen(TestScreen::FsensorOk, _progress, 3, true, 2000); //fil sensor OK
			}
        } else
        {
#ifdef PAT9125
			_progress = lcd_selftest_screen(TestScreen::Fsensor, _progress, 3, true, 2000); //check filaments sensor
            _result = lcd_selftest_fsensor();
			if (_result)
			{
				_progress = lcd_selftest_screen(TestScreen::FsensorOk, _progress, 3, true, 2000); //fil sensor OK
			}
#endif //PAT9125
        }
    }
#endif //FILAMENT_SENSOR
	if (_result)
	{
		_progress = lcd_selftest_screen(TestScreen::AllCorrect, _progress, 3, true, 5000); //all correct
	}
	else
	{
		_progress = lcd_selftest_screen(TestScreen::Failed, _progress, 3, true, 5000);
	}
	lcd_reset_alert_level();
	enquecommand_P(PSTR("M84"));
	lcd_update_enable(true);
	
	if (_result)
	{
		LCD_ALERTMESSAGERPGM(_i("Self test OK"));////MSG_SELFTEST_OK
	}
	else
	{
		LCD_ALERTMESSAGERPGM(_T(MSG_SELFTEST_FAILED));
	}
	#ifdef TMC2130
	  FORCE_HIGH_POWER_END;
	#endif // TMC2130
	KEEPALIVE_STATE(NOT_BUSY);
	return(_result);
}

#ifdef TMC2130

static void reset_crash_det(unsigned char axis) {
	current_position[axis] += 10;
	plan_buffer_line_curposXYZE(manual_feedrate[0] / 60, active_extruder);
	st_synchronize();
	if (eeprom_read_byte((uint8_t*)EEPROM_CRASH_DET)) tmc2130_sg_stop_on_crash = true;
}

static bool lcd_selfcheck_axis_sg(unsigned char axis) {
// each axis length is measured twice	
	float axis_length, current_position_init, current_position_final;
	float measured_axis_length[2];
	float margin = 60;
	float max_error_mm = 5;
	switch (axis) {
	case 0: axis_length = X_MAX_POS; break;
	case 1: axis_length = Y_MAX_POS + 8; break;
	default: axis_length = 210; break;
	}

	tmc2130_sg_stop_on_crash = false;
	tmc2130_home_exit();
	enable_endstops(true);

	if (axis == X_AXIS) { //there is collision between cables and PSU cover in X axis if Z coordinate is too low
		
		current_position[Z_AXIS] += 17;
		plan_buffer_line_curposXYZE(manual_feedrate[0] / 60, active_extruder);
		tmc2130_home_enter(Z_AXIS_MASK);
		st_synchronize();
		tmc2130_home_exit();
	}

// first axis length measurement begin	
	
	current_position[axis] -= (axis_length + margin);
	plan_buffer_line_curposXYZE(manual_feedrate[0] / 60, active_extruder);

	
	st_synchronize();

	tmc2130_sg_meassure_start(axis);

	current_position_init = st_get_position_mm(axis);

	current_position[axis] += 2 * margin;
	plan_buffer_line_curposXYZE(manual_feedrate[0] / 60, active_extruder);
	st_synchronize();

	current_position[axis] += axis_length;
	plan_buffer_line_curposXYZE(manual_feedrate[0] / 60, active_extruder);

	st_synchronize();

	uint16_t sg1 = tmc2130_sg_meassure_stop();
	printf_P(PSTR("%c AXIS SG1=%d\n"), 'X'+axis, sg1);
	eeprom_write_word(((uint16_t*)((axis == X_AXIS)?EEPROM_BELTSTATUS_X:EEPROM_BELTSTATUS_Y)), sg1);

	current_position_final = st_get_position_mm(axis);
	measured_axis_length[0] = abs(current_position_final - current_position_init);


// first measurement end and second measurement begin	


	current_position[axis] -= margin;
	plan_buffer_line_curposXYZE(manual_feedrate[0] / 60, active_extruder);
	st_synchronize();	

	current_position[axis] -= (axis_length + margin);
	plan_buffer_line_curposXYZE(manual_feedrate[0] / 60, active_extruder);
		
	st_synchronize();

	current_position_init = st_get_position_mm(axis);

	measured_axis_length[1] = abs(current_position_final - current_position_init);


//end of second measurement, now check for possible errors:

	for(uint_least8_t i = 0; i < 2; i++){ //check if measured axis length corresponds to expected length
		printf_P(_N("Measured axis length:%.3f\n"), measured_axis_length[i]);
		if (abs(measured_axis_length[i] - axis_length) > max_error_mm) {
			enable_endstops(false);

			const char *_error_1;

			if (axis == X_AXIS) _error_1 = "X";
			if (axis == Y_AXIS) _error_1 = "Y";
			if (axis == Z_AXIS) _error_1 = "Z";

			lcd_selftest_error(TestError::Axis, _error_1, "");
			current_position[axis] = 0;
			plan_set_position(current_position[X_AXIS], current_position[Y_AXIS], current_position[Z_AXIS], current_position[E_AXIS]);
			reset_crash_det(axis);
			return false;
		}
	}

		printf_P(_N("Axis length difference:%.3f\n"), abs(measured_axis_length[0] - measured_axis_length[1]));
	
		if (abs(measured_axis_length[0] - measured_axis_length[1]) > 1) { //check if difference between first and second measurement is low
			//loose pulleys
			const char *_error_1;

			if (axis == X_AXIS) _error_1 = "X";
			if (axis == Y_AXIS) _error_1 = "Y";
			if (axis == Z_AXIS) _error_1 = "Z";

			lcd_selftest_error(TestError::Pulley, _error_1, "");
			current_position[axis] = 0;
			plan_set_position(current_position[X_AXIS], current_position[Y_AXIS], current_position[Z_AXIS], current_position[E_AXIS]);
			reset_crash_det(axis);

			return false;
		}
		current_position[axis] = 0;
		plan_set_position(current_position[X_AXIS], current_position[Y_AXIS], current_position[Z_AXIS], current_position[E_AXIS]);
		reset_crash_det(axis);
		return true;
}
#endif //TMC2130

//#ifndef TMC2130

static bool lcd_selfcheck_axis(int _axis, int _travel)
{
//	printf_P(PSTR("lcd_selfcheck_axis %d, %d\n"), _axis, _travel);
	bool _stepdone = false;
	bool _stepresult = false;
	int _progress = 0;
	int _travel_done = 0;
	int _err_endstop = 0;
	int _lcd_refresh = 0;
	_travel = _travel + (_travel / 10);

	if (_axis == X_AXIS) {
		current_position[Z_AXIS] += 17;
		plan_buffer_line_curposXYZE(manual_feedrate[0] / 60, active_extruder);
	}

	do {
		current_position[_axis] = current_position[_axis] - 1;

		plan_buffer_line_curposXYZE(manual_feedrate[0] / 60, active_extruder);
		st_synchronize();
#ifdef TMC2130
		if ((READ(Z_MIN_PIN) ^ (bool)Z_MIN_ENDSTOP_INVERTING))
#else //TMC2130
		if ((READ(X_MIN_PIN) ^ (bool)X_MIN_ENDSTOP_INVERTING) ||
			(READ(Y_MIN_PIN) ^ (bool)Y_MIN_ENDSTOP_INVERTING) ||
			(READ(Z_MIN_PIN) ^ (bool)Z_MIN_ENDSTOP_INVERTING))
#endif //TMC2130
		{
			if (_axis == 0)
			{
				_stepresult = ((READ(X_MIN_PIN) ^ X_MIN_ENDSTOP_INVERTING) == 1) ? true : false;
				_err_endstop = ((READ(Y_MIN_PIN) ^ Y_MIN_ENDSTOP_INVERTING) == 1) ? 1 : 2;

			}
			if (_axis == 1)
			{
				_stepresult = ((READ(Y_MIN_PIN) ^ Y_MIN_ENDSTOP_INVERTING) == 1) ? true : false;
				_err_endstop = ((READ(X_MIN_PIN) ^ X_MIN_ENDSTOP_INVERTING) == 1) ? 0 : 2;

			}
			if (_axis == 2)
			{
				_stepresult = ((READ(Z_MIN_PIN) ^ Z_MIN_ENDSTOP_INVERTING) == 1) ? true : false;
				_err_endstop = ((READ(X_MIN_PIN) ^ X_MIN_ENDSTOP_INVERTING) == 1) ? 0 : 1;
	printf_P(PSTR("lcd_selfcheck_axis %d, %d\n"), _stepresult, _err_endstop);
				/*disable_x();
				disable_y();
				disable_z();*/
			}
			_stepdone = true;
		}

		if (_lcd_refresh < 6)
		{
			_lcd_refresh++;
		}
		else
		{
			_progress = lcd_selftest_screen(static_cast<TestScreen>(static_cast<int>(TestScreen::AxisX) + _axis), _progress, 3, false, 0);
			_lcd_refresh = 0;
		}

		manage_heater();
		manage_inactivity(true);

		//_delay(100);
		(_travel_done <= _travel) ? _travel_done++ : _stepdone = true;

	} while (!_stepdone);


	//current_position[_axis] = current_position[_axis] + 15;
	//plan_buffer_line_curposXYZE(manual_feedrate[0] / 60, active_extruder);

	if (!_stepresult)
	{
		const char *_error_1;
		const char *_error_2;

		if (_axis == X_AXIS) _error_1 = "X";
		if (_axis == Y_AXIS) _error_1 = "Y";
		if (_axis == Z_AXIS) _error_1 = "Z";

		if (_err_endstop == 0) _error_2 = "X";
		if (_err_endstop == 1) _error_2 = "Y";
		if (_err_endstop == 2) _error_2 = "Z";


		if (_travel_done >= _travel)
		{
			lcd_selftest_error(TestError::Endstop, _error_1, _error_2);
		}
		else
		{
			lcd_selftest_error(TestError::Motor, _error_1, _error_2);
		}
	}

	return _stepresult;
}

#ifndef TMC2130
static bool lcd_selfcheck_pulleys(int axis)
{
	float tmp_motor_loud[3] = DEFAULT_PWM_MOTOR_CURRENT_LOUD;
	float tmp_motor[3] = DEFAULT_PWM_MOTOR_CURRENT;
	float current_position_init;
	float move;
	bool endstop_triggered = false;
	int i;
	unsigned long timeout_counter;
	refresh_cmd_timeout();
	manage_inactivity(true);

	if (axis == 0) move = 50; //X_AXIS 
	else move = 50; //Y_AXIS

	current_position_init = current_position[axis];

	current_position[axis] += 2;
	plan_buffer_line_curposXYZE(manual_feedrate[0] / 60, active_extruder);
	for (i = 0; i < 5; i++) {
		refresh_cmd_timeout();
		current_position[axis] = current_position[axis] + move;
		st_current_set(0, 850); //set motor current higher
		plan_buffer_line_curposXYZE(200, active_extruder);
		st_synchronize();
          if (SilentModeMenu != SILENT_MODE_OFF) st_current_set(0, tmp_motor[0]); //set back to normal operation currents
		else st_current_set(0, tmp_motor_loud[0]); //set motor current back			
		current_position[axis] = current_position[axis] - move;
		plan_buffer_line_curposXYZE(50, active_extruder);
		st_synchronize();
		if (((READ(X_MIN_PIN) ^ X_MIN_ENDSTOP_INVERTING) == 1) ||
			((READ(Y_MIN_PIN) ^ Y_MIN_ENDSTOP_INVERTING) == 1)) {
			lcd_selftest_error(TestError::Pulley, (axis == 0) ? "X" : "Y", "");
			return(false);
		}
	}
	timeout_counter = _millis() + 2500;
	endstop_triggered = false;
	manage_inactivity(true);
	while (!endstop_triggered) {
		if (((READ(X_MIN_PIN) ^ X_MIN_ENDSTOP_INVERTING) == 1) ||
			((READ(Y_MIN_PIN) ^ Y_MIN_ENDSTOP_INVERTING) == 1)) {
			endstop_triggered = true;
			if (current_position_init - 1 <= current_position[axis] && current_position_init + 1 >= current_position[axis]) {
				current_position[axis] += (axis == X_AXIS) ? 13 : 9;
				plan_buffer_line_curposXYZE(manual_feedrate[0] / 60, active_extruder);
				st_synchronize();
				return(true);
			}
			else {
				lcd_selftest_error(TestError::Pulley, (axis == 0) ? "X" : "Y", "");
				return(false);
			}
		}
		else {
			current_position[axis] -= 1;
			plan_buffer_line_curposXYZE(manual_feedrate[0] / 60, active_extruder);
			st_synchronize();
			if (_millis() > timeout_counter) {
				lcd_selftest_error(TestError::Pulley, (axis == 0) ? "X" : "Y", "");
				return(false);
			}
		}
	}
	return(true);
}


static bool lcd_selfcheck_endstops()
{
	bool _result = true;

	if (((READ(X_MIN_PIN) ^ X_MIN_ENDSTOP_INVERTING) == 1) ||
		((READ(Y_MIN_PIN) ^ Y_MIN_ENDSTOP_INVERTING) == 1) ||
		((READ(Z_MIN_PIN) ^ Z_MIN_ENDSTOP_INVERTING) == 1))
	{
		if ((READ(X_MIN_PIN) ^ X_MIN_ENDSTOP_INVERTING) == 1) current_position[0] += 10;
		if ((READ(Y_MIN_PIN) ^ Y_MIN_ENDSTOP_INVERTING) == 1) current_position[1] += 10;
		if ((READ(Z_MIN_PIN) ^ Z_MIN_ENDSTOP_INVERTING) == 1) current_position[2] += 10;
	}
	plan_buffer_line_curposXYZE(manual_feedrate[0] / 60, active_extruder);
	_delay(500);

	if (((READ(X_MIN_PIN) ^ X_MIN_ENDSTOP_INVERTING) == 1) ||
		((READ(Y_MIN_PIN) ^ Y_MIN_ENDSTOP_INVERTING) == 1) ||
		((READ(Z_MIN_PIN) ^ Z_MIN_ENDSTOP_INVERTING) == 1))
	{
		_result = false;
		char _error[4] = "";
		if ((READ(X_MIN_PIN) ^ X_MIN_ENDSTOP_INVERTING) == 1) strcat(_error, "X");
		if ((READ(Y_MIN_PIN) ^ Y_MIN_ENDSTOP_INVERTING) == 1) strcat(_error, "Y");
		if ((READ(Z_MIN_PIN) ^ Z_MIN_ENDSTOP_INVERTING) == 1) strcat(_error, "Z");
		lcd_selftest_error(TestError::Endstops, _error, "");
	}
	manage_heater();
	manage_inactivity(true);
	return _result;
}
#endif //not defined TMC2130

static bool lcd_selfcheck_check_heater(bool _isbed)
{
	int _counter = 0;
	int _progress = 0;
	bool _stepresult = false;
	bool _docycle = true;

	int _checked_snapshot = (_isbed) ? degBed() : degHotend(0);
	int _opposite_snapshot = (_isbed) ? degHotend(0) : degBed();
	int _cycles = (_isbed) ? 180 : 60; //~ 90s / 30s

	target_temperature[0] = (_isbed) ? 0 : 200;
	target_temperature_bed = (_isbed) ? 100 : 0;
	manage_heater();
	manage_inactivity(true);
	KEEPALIVE_STATE(NOT_BUSY); //we are sending temperatures on serial line, so no need to send host keepalive messages

	do {
		_counter++;
		_docycle = (_counter < _cycles) ? true : false;

		manage_heater();
		manage_inactivity(true);
		_progress = (_isbed) ? lcd_selftest_screen(TestScreen::Bed, _progress, 2, false, 400) : lcd_selftest_screen(TestScreen::Hotend, _progress, 2, false, 400);
		/*if (_isbed) {
			MYSERIAL.print("Bed temp:");
			MYSERIAL.println(degBed());
		}
		else {
			MYSERIAL.print("Hotend temp:");
			MYSERIAL.println(degHotend(0));
		}*/
		if(_counter%5 == 0) serialecho_temperatures(); //show temperatures once in two seconds

	} while (_docycle); 

	target_temperature[0] = 0;
	target_temperature_bed = 0;
	manage_heater();

	int _checked_result = (_isbed) ? degBed() - _checked_snapshot : degHotend(0) - _checked_snapshot;
	int _opposite_result = (_isbed) ? degHotend(0) - _opposite_snapshot : degBed() - _opposite_snapshot;
	/*
	MYSERIAL.println("");
	MYSERIAL.print("Checked result:");
	MYSERIAL.println(_checked_result);
	MYSERIAL.print("Opposite result:");
	MYSERIAL.println(_opposite_result);
	*/

	if (_opposite_result < ((_isbed) ? 30 : 9))
	{
		if (_checked_result >= ((_isbed) ? 9 : 30))
		{
			_stepresult = true;
		}
		else
		{
			lcd_selftest_error(TestError::Heater, "", "");
		}
	}
	else
	{
		lcd_selftest_error(TestError::Bed, "", "");
	}

	manage_heater();
	manage_inactivity(true);
	KEEPALIVE_STATE(IN_HANDLER);
	return _stepresult;

}
static void lcd_selftest_error(TestError testError, const char *_error_1, const char *_error_2)
{
	lcd_beeper_quick_feedback();

	target_temperature[0] = 0;
	target_temperature_bed = 0;
	manage_heater();
	manage_inactivity();

	lcd_clear();

	lcd_set_cursor(0, 0);
	lcd_puts_P(_i("Selftest error !"));////MSG_SELFTEST_ERROR
	lcd_set_cursor(0, 1);
	lcd_puts_P(_i("Please check :"));////MSG_SELFTEST_PLEASECHECK

	switch (testError)
	{
	case TestError::Heater:
		lcd_set_cursor(0, 2);
		lcd_puts_P(_i("Heater/Thermistor"));////MSG_SELFTEST_HEATERTHERMISTOR
		lcd_set_cursor(0, 3);
		lcd_puts_P(_i("Not connected"));////MSG_SELFTEST_NOTCONNECTED
		break;
	case TestError::Bed:
		lcd_set_cursor(0, 2);
		lcd_puts_P(_i("Bed / Heater"));////MSG_SELFTEST_BEDHEATER
		lcd_set_cursor(0, 3);
		lcd_puts_P(_T(MSG_SELFTEST_WIRINGERROR));
		break;
	case TestError::Endstops:
		lcd_set_cursor(0, 2);
		lcd_puts_P(_i("Endstops"));////MSG_SELFTEST_ENDSTOPS
		lcd_set_cursor(0, 3);
		lcd_puts_P(_T(MSG_SELFTEST_WIRINGERROR));
		lcd_set_cursor(17, 3);
		lcd_print(_error_1);
		break;
	case TestError::Motor:
		lcd_set_cursor(0, 2);
		lcd_puts_P(_T(MSG_SELFTEST_MOTOR));
		lcd_set_cursor(18, 2);
		lcd_print(_error_1);
		lcd_set_cursor(0, 3);
		lcd_puts_P(_i("Endstop"));////MSG_SELFTEST_ENDSTOP
		lcd_set_cursor(18, 3);
		lcd_print(_error_2);
		break;
	case TestError::Endstop:
		lcd_set_cursor(0, 2);
		lcd_puts_P(_i("Endstop not hit"));////MSG_SELFTEST_ENDSTOP_NOTHIT c=20 r=1
		lcd_set_cursor(0, 3);
		lcd_puts_P(_T(MSG_SELFTEST_MOTOR));
		lcd_set_cursor(18, 3);
		lcd_print(_error_1);
		break;
	case TestError::PrintFan:
		lcd_set_cursor(0, 2);
		lcd_puts_P(_T(MSG_SELFTEST_COOLING_FAN));
		lcd_set_cursor(0, 3);
		lcd_puts_P(_T(MSG_SELFTEST_WIRINGERROR));
		lcd_set_cursor(18, 3);
		lcd_print(_error_1);
		break;
	case TestError::ExtruderFan:
		lcd_set_cursor(0, 2);
		lcd_puts_P(_T(MSG_SELFTEST_EXTRUDER_FAN));
		lcd_set_cursor(0, 3);
		lcd_puts_P(_T(MSG_SELFTEST_WIRINGERROR));
		lcd_set_cursor(18, 3);
		lcd_print(_error_1);
		break;
	case TestError::Pulley:
		lcd_set_cursor(0, 2);
		lcd_puts_P(_i("Loose pulley"));////MSG_LOOSE_PULLEY c=20 r=1
		lcd_set_cursor(0, 3);
		lcd_puts_P(_T(MSG_SELFTEST_MOTOR));
		lcd_set_cursor(18, 3);
		lcd_print(_error_1);
		break;
	case TestError::Axis:
		lcd_set_cursor(0, 2);
		lcd_puts_P(_i("Axis length"));////MSG_SELFTEST_AXIS_LENGTH
		lcd_set_cursor(0, 3);
		lcd_puts_P(_i("Axis"));////MSG_SELFTEST_AXIS
		lcd_set_cursor(18, 3);
		lcd_print(_error_1);
		break;
	case TestError::SwappedFan:
		lcd_set_cursor(0, 2);
		lcd_puts_P(_i("Front/left fans"));////MSG_SELFTEST_FANS
		lcd_set_cursor(0, 3);
		lcd_puts_P(_i("Swapped"));////MSG_SELFTEST_SWAPPED
		lcd_set_cursor(18, 3);
		lcd_print(_error_1);
		break;
	case TestError::WiringFsensor:
		lcd_set_cursor(0, 2);
		lcd_puts_P(_T(MSG_SELFTEST_FILAMENT_SENSOR));
		lcd_set_cursor(0, 3);
		lcd_puts_P(_T(MSG_SELFTEST_WIRINGERROR));
		break;
	case TestError::TriggeringFsensor:
	    lcd_set_cursor(0, 2);
        lcd_puts_P(_T(MSG_SELFTEST_FILAMENT_SENSOR));
        lcd_set_cursor(0, 3);
        lcd_puts_P(_i("False triggering"));////c=20
        break;
	}

	_delay(1000);
	lcd_beeper_quick_feedback();

	do {
		_delay(100);
		manage_heater();
		manage_inactivity();
	} while (!lcd_clicked());

	LCD_ALERTMESSAGERPGM(_T(MSG_SELFTEST_FAILED));
	lcd_return_to_status();

}

#ifdef FILAMENT_SENSOR
#ifdef PAT9125
static bool lcd_selftest_fsensor(void)
{
	fsensor_init();
	if (fsensor_not_responding)
	{
		lcd_selftest_error(TestError::WiringFsensor, "", "");
	}
	return (!fsensor_not_responding);
}
#endif //PAT9125

//! @brief Self-test of infrared barrier filament sensor mounted on MK3S with MMUv2 printer
//!
//! Test whether sensor is not triggering filament presence when extruder idler is moving without filament.
//!
//! Steps:
//!  * Backup current active extruder temperature
//!  * Pre-heat to PLA extrude temperature.
//!  * Unload filament possibly present.
//!  * Move extruder idler same way as during filament load
//!    and sample IR_SENSOR_PIN.
//!  * Check that pin doesn't go low.
//!
//! @retval true passed
//! @retval false failed
static bool selftest_irsensor()
{
    class TempBackup
    {
    public:
        TempBackup():
            m_temp(degTargetHotend(active_extruder)),
            m_extruder(active_extruder){}
        ~TempBackup(){setTargetHotend(m_temp,m_extruder);}
    private:
        float m_temp;
        uint8_t m_extruder;
    };
    uint8_t progress;
    {
        TempBackup tempBackup;
        setTargetHotend(ABS_PREHEAT_HOTEND_TEMP,active_extruder);
        mmu_wait_for_heater_blocking();
        progress = lcd_selftest_screen(TestScreen::Fsensor, 0, 1, true, 0);
        mmu_filament_ramming();
    }
    progress = lcd_selftest_screen(TestScreen::Fsensor, progress, 1, true, 0);
    mmu_command(MmuCmd::U0);
    manage_response(false, false);

    for(uint_least8_t i = 0; i < 200; ++i)
    {
        if (0 == (i % 32)) progress = lcd_selftest_screen(TestScreen::Fsensor, progress, 1, true, 0);

        mmu_load_step(false);
        while (blocks_queued())
        {
            if (PIN_GET(IR_SENSOR_PIN) == 0)
            {
                lcd_selftest_error(TestError::TriggeringFsensor, "", "");
                return false;
            }
#ifdef TMC2130
            manage_heater();
            // Vojtech: Don't disable motors inside the planner!
            if (!tmc2130_update_sg())
            {
                manage_inactivity(true);
            }
#else //TMC2130
            manage_heater();
            // Vojtech: Don't disable motors inside the planner!
            manage_inactivity(true);
#endif //TMC2130
        }
    }
    return true;
}
#endif //FILAMENT_SENSOR

static bool lcd_selftest_manual_fan_check(int _fan, bool check_opposite,
	bool _default)
{

	bool _result = check_opposite;
	lcd_clear();

	lcd_set_cursor(0, 0); lcd_puts_P(_T(MSG_SELFTEST_FAN));

	switch (_fan)
	{
	case 0:
		// extruder cooling fan
		lcd_set_cursor(0, 1);
		if(check_opposite == true) lcd_puts_P(_T(MSG_SELFTEST_COOLING_FAN)); 
		else lcd_puts_P(_T(MSG_SELFTEST_EXTRUDER_FAN));
		SET_OUTPUT(EXTRUDER_0_AUTO_FAN_PIN);
		WRITE(EXTRUDER_0_AUTO_FAN_PIN, 1);
		break;
	case 1:
		// object cooling fan
		lcd_set_cursor(0, 1);
		if (check_opposite == true) lcd_puts_P(_T(MSG_SELFTEST_EXTRUDER_FAN));
		else lcd_puts_P(_T(MSG_SELFTEST_COOLING_FAN));
		SET_OUTPUT(FAN_PIN);
#ifdef FAN_SOFT_PWM
		fanSpeedSoftPwm = 255;
#else //FAN_SOFT_PWM
		analogWrite(FAN_PIN, 255);
#endif //FAN_SOFT_PWM

		break;
	}
	_delay(500);

	lcd_set_cursor(1, 2); lcd_puts_P(_T(MSG_SELFTEST_FAN_YES));
	lcd_set_cursor(0, 3); lcd_print(">");
	lcd_set_cursor(1, 3); lcd_puts_P(_T(MSG_SELFTEST_FAN_NO));

	int8_t enc_dif = int(_default)*3;

	KEEPALIVE_STATE(PAUSED_FOR_USER);

	lcd_button_pressed = false;
	do
	{
		switch (_fan)
		{
		case 0:
			// extruder cooling fan
			SET_OUTPUT(EXTRUDER_0_AUTO_FAN_PIN);
			WRITE(EXTRUDER_0_AUTO_FAN_PIN, 1);
			break;
		case 1:
			// object cooling fan
			SET_OUTPUT(FAN_PIN);
#ifdef FAN_SOFT_PWM
			fanSpeedSoftPwm = 255;
#else //FAN_SOFT_PWM
			analogWrite(FAN_PIN, 255);
#endif //FAN_SOFT_PWM
			break;
		}
		if (abs((enc_dif - lcd_encoder_diff)) > 2) {
			if (enc_dif > lcd_encoder_diff) {
				_result = !check_opposite;
				lcd_set_cursor(0, 2); lcd_print(">");
				lcd_set_cursor(1, 2); lcd_puts_P(_T(MSG_SELFTEST_FAN_YES));
				lcd_set_cursor(0, 3); lcd_print(" ");
				lcd_set_cursor(1, 3); lcd_puts_P(_T(MSG_SELFTEST_FAN_NO));
			}

			if (enc_dif < lcd_encoder_diff) {
				_result = check_opposite;
				lcd_set_cursor(0, 2); lcd_print(" ");
				lcd_set_cursor(1, 2); lcd_puts_P(_T(MSG_SELFTEST_FAN_YES));
				lcd_set_cursor(0, 3); lcd_print(">");
				lcd_set_cursor(1, 3); lcd_puts_P(_T(MSG_SELFTEST_FAN_NO));
			}
			enc_dif = 0;
			lcd_encoder_diff = 0;
		}


		manage_heater();
		_delay(100);

	} while (!lcd_clicked());
	KEEPALIVE_STATE(IN_HANDLER);
	SET_OUTPUT(EXTRUDER_0_AUTO_FAN_PIN);
	WRITE(EXTRUDER_0_AUTO_FAN_PIN, 0);
	SET_OUTPUT(FAN_PIN);
#ifdef FAN_SOFT_PWM
	fanSpeedSoftPwm = 0;
#else //FAN_SOFT_PWM
	analogWrite(FAN_PIN, 0);
#endif //FAN_SOFT_PWM
	fanSpeed = 0;
	manage_heater();

	return _result;
}

#ifdef FANCHECK
static FanCheck lcd_selftest_fan_auto(int _fan)
{
	switch (_fan) {
	case 0:
		fanSpeed = 0;
		manage_heater();			//turn off fan
		setExtruderAutoFanState(EXTRUDER_0_AUTO_FAN_PIN, 1); //extruder fan
#ifdef FAN_SOFT_PWM
		extruder_autofan_last_check = _millis();
		fan_measuring = true;
#endif //FAN_SOFT_PWM
		_delay(2000);				//delay_keep_alive would turn off extruder fan, because temerature is too low

		manage_heater();			//count average fan speed from 2s delay and turn off fans

		printf_P(PSTR("Test 1:\n"));
		printf_P(PSTR("Print fan speed: %d \n"), fan_speed[1]);
		printf_P(PSTR("Extr fan speed: %d \n"), fan_speed[0]);

		if (!fan_speed[0]) {
			return FanCheck::ExtruderFan;
		}
#ifdef FAN_SOFT_PWM
		else if (fan_speed[0] > 50 ) { // printerFan is faster
			return FanCheck::SwappedFan;
		}
		break;
#endif

	case 1:
		//will it work with Thotend > 50 C ?
#ifdef FAN_SOFT_PWM
		fanSpeed = 255;
		fanSpeedSoftPwm = 255;
		extruder_autofan_last_check = _millis(); //store time when measurement starts
		fan_measuring = true; //start fan measuring, rest is on manage_heater
#else //FAN_SOFT_PWM
		fanSpeed = 150;				//print fan
#endif //FAN_SOFT_PWM
		for (uint8_t i = 0; i < 5; i++) {
			delay_keep_alive(1000);
			lcd_set_cursor(18, 3);
			lcd_print("-");
			delay_keep_alive(1000);
			lcd_set_cursor(18, 3);
			lcd_print("|");
		}
		fanSpeed = 0;

#ifdef FAN_SOFT_PWM
		fanSpeedSoftPwm = 0;
#else //FAN_SOFT_PWM
		manage_heater();			//turn off fan
		manage_inactivity(true);	//to turn off print fan
#endif //FAN_SOFT_PWM
		printf_P(PSTR("Test 2:\n"));
		printf_P(PSTR("Print fan speed: %d \n"), fan_speed[1]);
		printf_P(PSTR("Extr fan speed: %d \n"), fan_speed[0]);
		if (!fan_speed[1]) {
			return FanCheck::PrintFan;
		}

#ifdef FAN_SOFT_PWM
		fanSpeed = 80;
		fanSpeedSoftPwm = 80;

		for (uint8_t i = 0; i < 5; i++) {
			delay_keep_alive(1000);
			lcd_set_cursor(18, 3);
			lcd_print("-");
			delay_keep_alive(1000);
			lcd_set_cursor(18, 3);
			lcd_print("|");
		}
		fanSpeed = 0;

		// noctua speed is between 17 and 24, turbine more then 30
		if (fan_speed[1] < 30) {
			return FanCheck::SwappedFan;
		}
#else
		// fan is spinning, but measured RPM are too low for print fan, it must
		// be left extruder fan
		else if (fan_speed[1] < 34) {
			return FanCheck::SwappedFan;
		}
#endif //FAN_SOFT_PWM
		break;
	}
	return FanCheck::Success;
}

#endif //FANCHECK

static int lcd_selftest_screen(TestScreen screen, int _progress, int _progress_scale, bool _clear, int _delay)
{

    lcd_update_enable(false);

	const char *_indicator = (_progress >= _progress_scale) ? "-" : "|";

	if (_clear) lcd_clear();


	lcd_set_cursor(0, 0);

	if (screen == TestScreen::ExtruderFan) lcd_puts_P(_T(MSG_SELFTEST_FAN));
	if (screen == TestScreen::PrintFan) lcd_puts_P(_T(MSG_SELFTEST_FAN));
	if (screen == TestScreen::FansOk) lcd_puts_P(_T(MSG_SELFTEST_FAN));
	if (screen == TestScreen::EndStops) lcd_puts_P(_i("Checking endstops"));////MSG_SELFTEST_CHECK_ENDSTOPS c=20
	if (screen == TestScreen::AxisX) lcd_puts_P(_i("Checking X axis  "));////MSG_SELFTEST_CHECK_X c=20
	if (screen == TestScreen::AxisY) lcd_puts_P(_i("Checking Y axis  "));////MSG_SELFTEST_CHECK_Y c=20
	if (screen == TestScreen::AxisZ) lcd_puts_P(_i("Checking Z axis  "));////MSG_SELFTEST_CHECK_Z c=20
	if (screen == TestScreen::Bed) lcd_puts_P(_T(MSG_SELFTEST_CHECK_BED));
	if (screen == TestScreen::Hotend
	    || screen == TestScreen::HotendOk) lcd_puts_P(_i("Checking hotend  "));////MSG_SELFTEST_CHECK_HOTEND c=20
	if (screen == TestScreen::Fsensor) lcd_puts_P(_T(MSG_SELFTEST_CHECK_FSENSOR));
	if (screen == TestScreen::FsensorOk) lcd_puts_P(_T(MSG_SELFTEST_CHECK_FSENSOR));
	if (screen == TestScreen::AllCorrect) lcd_puts_P(_i("All correct      "));////MSG_SELFTEST_CHECK_ALLCORRECT c=20
	if (screen == TestScreen::Failed) lcd_puts_P(_T(MSG_SELFTEST_FAILED));
	if (screen == TestScreen::Home) lcd_puts_P(_i("Calibrating home"));////c=20 r=1

	lcd_set_cursor(0, 1);
	lcd_puts_P(separator);
	if ((screen >= TestScreen::ExtruderFan) && (screen <= TestScreen::FansOk))
	{
		//SERIAL_ECHOLNPGM("Fan test");
		lcd_puts_at_P(0, 2, _i("Extruder fan:"));////MSG_SELFTEST_EXTRUDER_FAN_SPEED c=18
		lcd_set_cursor(18, 2);
		(screen < TestScreen::PrintFan) ? lcd_print(_indicator) : lcd_print("OK");
		lcd_puts_at_P(0, 3, _i("Print fan:"));////MSG_SELFTEST_PRINT_FAN_SPEED c=18
		lcd_set_cursor(18, 3);
		(screen < TestScreen::FansOk) ? lcd_print(_indicator) : lcd_print("OK");
	}
	else if (screen >= TestScreen::Fsensor && screen <= TestScreen::FsensorOk)
	{
		lcd_puts_at_P(0, 2, _T(MSG_SELFTEST_FILAMENT_SENSOR));
		lcd_putc(':');
		lcd_set_cursor(18, 2);
		(screen == TestScreen::Fsensor) ? lcd_print(_indicator) : lcd_print("OK");
	}
	else if (screen < TestScreen::Fsensor)
	{
		//SERIAL_ECHOLNPGM("Other tests");

	    TestScreen _step_block = TestScreen::AxisX;
		lcd_selftest_screen_step(2, 2, ((screen == _step_block) ? 1 : (screen < _step_block) ? 0 : 2), "X", _indicator);

		_step_block = TestScreen::AxisY;
		lcd_selftest_screen_step(2, 8, ((screen == _step_block) ? 1 : (screen < _step_block) ? 0 : 2), "Y", _indicator);

		_step_block = TestScreen::AxisZ;
		lcd_selftest_screen_step(2, 14, ((screen == _step_block) ? 1 : (screen < _step_block) ? 0 : 2), "Z", _indicator);

		_step_block = TestScreen::Bed;
		lcd_selftest_screen_step(3, 0, ((screen == _step_block) ? 1 : (screen < _step_block) ? 0 : 2), "Bed", _indicator);

        _step_block = TestScreen::Hotend;
        lcd_selftest_screen_step(3, 9, ((screen == _step_block) ? 1 : (screen < _step_block) ? 0 : 2), "Hotend", _indicator);
	}

	if (_delay > 0) delay_keep_alive(_delay);
	_progress++;

	return (_progress >= _progress_scale * 2) ? 0 : _progress;
}

static void lcd_selftest_screen_step(int _row, int _col, int _state, const char *_name, const char *_indicator)
{
	lcd_set_cursor(_col, _row);

	switch (_state)
	{
	case 1:
		lcd_print(_name);
		lcd_set_cursor(_col + strlen(_name), _row);
		lcd_print(":");
		lcd_set_cursor(_col + strlen(_name) + 1, _row);
		lcd_print(_indicator);
		break;
	case 2:
		lcd_print(_name);
		lcd_set_cursor(_col + strlen(_name), _row);
		lcd_print(":");
		lcd_set_cursor(_col + strlen(_name) + 1, _row);
		lcd_print("OK");
		break;
	default:
		lcd_print(_name);
	}
}


/** End of menus **/

/** Menu action functions **/

static bool check_file(const char* filename) {
	if (farm_mode) return true;
	bool result = false;
	uint32_t filesize;
	card.openFile((char*)filename, true);
	filesize = card.getFileSize();
	if (filesize > END_FILE_SECTION) {
		card.setIndex(filesize - END_FILE_SECTION);
		
	}
	
		while (!card.eof() && !result) {
		card.sdprinting = true;
		get_command();
		result = check_commands();
		
	}
	card.printingHasFinished();
	strncpy_P(lcd_status_message, _T(WELCOME_MSG), LCD_WIDTH);
	lcd_finishstatus();
	return result;
	
}

static void menu_action_sdfile(const char* filename)
{
  loading_flag = false;
  char cmd[30];
  char* c;
  bool result = true;
  sprintf_P(cmd, PSTR("M23 %s"), filename);
  for (c = &cmd[4]; *c; c++)
    *c = tolower(*c);

  const char end[5] = ".gco";

  //we are storing just first 8 characters of 8.3 filename assuming that extension is always ".gco"
  for (uint_least8_t i = 0; i < 8; i++) {
	  if (strcmp((cmd + i + 4), end) == 0) {
		  //filename is shorter then 8.3, store '\0' character on position where ".gco" string was found to terminate stored string properly
 		  eeprom_write_byte((uint8_t*)EEPROM_FILENAME + i, '\0');
		  break;
	  }
	  else {
		  eeprom_write_byte((uint8_t*)EEPROM_FILENAME + i, cmd[i + 4]);
	  }
  }

  uint8_t depth = (uint8_t)card.getWorkDirDepth();
  eeprom_write_byte((uint8_t*)EEPROM_DIR_DEPTH, depth);

  for (uint_least8_t i = 0; i < depth; i++) {
	  for (uint_least8_t j = 0; j < 8; j++) {
		  eeprom_write_byte((uint8_t*)EEPROM_DIRS + j + 8 * i, dir_names[i][j]);
	  }
  }
  
  if (!check_file(filename)) {
	  result = lcd_show_fullscreen_message_yes_no_and_wait_P(_i("File incomplete. Continue anyway?"), false, false);////MSG_FILE_INCOMPLETE c=20 r=2
	  lcd_update_enable(true);
  }
  if (result) {
	  enquecommand(cmd);
	  enquecommand_P(PSTR("M24"));
  }

  lcd_return_to_status();
}

void menu_action_sddirectory(const char* filename)
{
	uint8_t depth = (uint8_t)card.getWorkDirDepth();

	strcpy(dir_names[depth], filename);
	MYSERIAL.println(dir_names[depth]);
  card.chdir(filename);
  lcd_encoder = 0;
}

/** LCD API **/

void ultralcd_init()
{
    {
        uint8_t autoDepleteRaw = eeprom_read_byte(reinterpret_cast<uint8_t*>(EEPROM_AUTO_DEPLETE));
        if (0xff == autoDepleteRaw) lcd_autoDeplete = false;
        else lcd_autoDeplete = autoDepleteRaw;

    }
	lcd_init();
	lcd_refresh();
	lcd_longpress_func = menu_lcd_longpress_func;
	lcd_charsetup_func = menu_lcd_charsetup_func;
	lcd_lcdupdate_func = menu_lcd_lcdupdate_func;
	menu_menu = lcd_status_screen;
	menu_lcd_charsetup_func();

  SET_INPUT(BTN_EN1);
  SET_INPUT(BTN_EN2);
  WRITE(BTN_EN1, HIGH);
  WRITE(BTN_EN2, HIGH);
#if BTN_ENC > 0
  SET_INPUT(BTN_ENC);
  WRITE(BTN_ENC, HIGH);
#endif

#if defined (SDSUPPORT) && defined(SDCARDDETECT) && (SDCARDDETECT > 0)
  pinMode(SDCARDDETECT, INPUT);
  WRITE(SDCARDDETECT, HIGH);
  lcd_oldcardstatus = IS_SD_INSERTED;
#endif//(SDCARDDETECT > 0)
  lcd_encoder_diff = 0;
}





void lcd_printer_connected() {
	printer_connected = true;
}

static void lcd_send_status() {
	if (farm_mode && no_response && ((_millis() - NcTime) > (NC_TIME * 1000))) {
		//send important status messages periodicaly
		prusa_statistics(important_status, saved_filament_type);
		NcTime = _millis();
#ifdef FARM_CONNECT_MESSAGE
		lcd_connect_printer();
#endif //FARM_CONNECT_MESSAGE
	}
}

#ifdef FARM_CONNECT_MESSAGE
static void lcd_connect_printer() {
	lcd_update_enable(false);
	lcd_clear();
	
	int i = 0;
	int t = 0;
	lcd_set_custom_characters_progress();
	lcd_puts_at_P(0, 0, _i("Connect printer to")); 
	lcd_puts_at_P(0, 1, _i("monitoring or hold"));
	lcd_puts_at_P(0, 2, _i("the knob to continue"));
	while (no_response) {
		i++;
		t++;		
		delay_keep_alive(100);
		proc_commands();
		if (t == 10) {
			prusa_statistics(important_status, saved_filament_type);
			t = 0;
		}
		if (READ(BTN_ENC)) { //if button is not pressed
			i = 0; 
			lcd_puts_at_P(0, 3, PSTR("                    "));
		}
		if (i!=0) lcd_puts_at_P((i * 20) / (NC_BUTTON_LONG_PRESS * 10), 3, "\x01");
		if (i == NC_BUTTON_LONG_PRESS * 10) {
			no_response = false;
		}
	}
	lcd_set_custom_characters_degree();
	lcd_update_enable(true);
	lcd_update(2);
}
#endif //FARM_CONNECT_MESSAGE

void lcd_ping() { //chceck if printer is connected to monitoring when in farm mode
	if (farm_mode) {
		bool empty = is_buffer_empty();
		if ((_millis() - PingTime) * 0.001 > (empty ? PING_TIME : PING_TIME_LONG)) { //if commands buffer is empty use shorter time period
																							  //if there are comamnds in buffer, some long gcodes can delay execution of ping command
																							  //therefore longer period is used
			printer_connected = false;
		}
		else {
			lcd_printer_connected();
		}
	}
}
void lcd_ignore_click(bool b)
{
  ignore_click = b;
  wait_for_unclick = false;
}

void lcd_finishstatus() {
  int len = strlen(lcd_status_message);
  if (len > 0) {
    while (len < LCD_WIDTH) {
      lcd_status_message[len++] = ' ';
    }
  }
  lcd_status_message[LCD_WIDTH] = '\0';
  lcd_draw_update = 2;

}
void lcd_setstatus(const char* message)
{
  if (lcd_status_message_level > 0)
    return;
  strncpy(lcd_status_message, message, LCD_WIDTH);
  lcd_finishstatus();
}
void lcd_updatestatuspgm(const char *message){
	strncpy_P(lcd_status_message, message, LCD_WIDTH);
	lcd_status_message[LCD_WIDTH] = 0;
	lcd_finishstatus();
	// hack lcd_draw_update to 1, i.e. without clear
	lcd_draw_update = 1;
}

void lcd_setstatuspgm(const char* message)
{
  if (lcd_status_message_level > 0)
    return;
  lcd_updatestatuspgm(message);
}
void lcd_setalertstatuspgm(const char* message)
{
  lcd_setstatuspgm(message);
  lcd_status_message_level = 1;
  lcd_return_to_status();
}
void lcd_reset_alert_level()
{
  lcd_status_message_level = 0;
}

uint8_t get_message_level()
{
	return lcd_status_message_level;
}


void menu_lcd_longpress_func(void)
{
    if (homing_flag || mesh_bed_leveling_flag || menu_menu == lcd_babystep_z || menu_menu == lcd_move_z)
    {
        // disable longpress during re-entry, while homing or calibration
        lcd_quick_feedback();
        return;
    }

    if (current_position[Z_AXIS] < Z_HEIGHT_HIDE_LIVE_ADJUST_MENU && (moves_planned() || IS_SD_PRINTING || is_usb_printing ))
    {
        lcd_clear();
        menu_submenu(lcd_babystep_z);
    }
    else
    {
        move_menu_scale = 1.0;
        menu_submenu(lcd_move_z);
    }
}

void menu_lcd_charsetup_func(void)
{
	if (menu_menu == lcd_status_screen)
		lcd_set_custom_characters_degree();
	else
		lcd_set_custom_characters_arrows();
}

static inline bool z_menu_expired()
{
    return (menu_menu == lcd_babystep_z
         && lcd_timeoutToStatus.expired(LCD_TIMEOUT_TO_STATUS_BABYSTEP_Z));
}
static inline bool other_menu_expired()
{
    return (menu_menu != lcd_status_screen
            && menu_menu != lcd_babystep_z
            && lcd_timeoutToStatus.expired(LCD_TIMEOUT_TO_STATUS));
}
static inline bool forced_menu_expire()
{
    bool retval = (menu_menu != lcd_status_screen
            && forceMenuExpire);
    forceMenuExpire = false;
    return retval;
}

void menu_lcd_lcdupdate_func(void)
{
#if (SDCARDDETECT > 0)
	if ((IS_SD_INSERTED != lcd_oldcardstatus))
	{
		lcd_draw_update = 2;
		lcd_oldcardstatus = IS_SD_INSERTED;
		lcd_refresh(); // to maybe revive the LCD if static electricity killed it.
		if (lcd_oldcardstatus)
		{
			card.initsd();
               LCD_MESSAGERPGM(_T(WELCOME_MSG));
               bMain=false;                       // flag (i.e. 'fake parameter') for 'lcd_sdcard_menu()' function
               menu_submenu(lcd_sdcard_menu);
			//get_description();
		}
		else
		{
               if(menu_menu==lcd_sdcard_menu)
                    menu_back();
			card.release();
			LCD_MESSAGERPGM(_i("Card removed"));////MSG_SD_REMOVED
		}
	}
#endif//CARDINSERTED
	if (lcd_next_update_millis < _millis())
	{
		if (abs(lcd_encoder_diff) >= ENCODER_PULSES_PER_STEP)
		{
			if (lcd_draw_update == 0)
			lcd_draw_update = 1;
			lcd_encoder += lcd_encoder_diff / ENCODER_PULSES_PER_STEP;
			Sound_MakeSound(e_SOUND_TYPE_EncoderMove);
			lcd_encoder_diff = 0;
			lcd_timeoutToStatus.start();
		}

		if (LCD_CLICKED) lcd_timeoutToStatus.start();

		(*menu_menu)();

		if (z_menu_expired() || other_menu_expired() || forced_menu_expire())
		{
		// Exiting a menu. Let's call the menu function the last time with menu_leaving flag set to true
		// to give it a chance to save its state.
		// This is useful for example, when the babystep value has to be written into EEPROM.
			if (menu_menu != NULL)
			{
				menu_leaving = 1;
				(*menu_menu)();
				menu_leaving = 0;
			}
			lcd_clear();
			lcd_return_to_status();
			lcd_draw_update = 2;
		}
		if (lcd_draw_update == 2) lcd_clear();
		if (lcd_draw_update) lcd_draw_update--;
		lcd_next_update_millis = _millis() + LCD_UPDATE_INTERVAL;
	}
	if (!SdFatUtil::test_stack_integrity()) stack_error();
	lcd_ping(); //check that we have received ping command if we are in farm mode
	lcd_send_status();
	if (lcd_commands_type == LcdCommands::Layer1Cal) lcd_commands();
}

#ifdef TMC2130
//! @brief Is crash detection enabled?
//!
//! @retval true crash detection enabled
//! @retval false crash detection disabled
bool lcd_crash_detect_enabled()
{
    return eeprom_read_byte((uint8_t*)EEPROM_CRASH_DET);
}

void lcd_crash_detect_enable()
{
    tmc2130_sg_stop_on_crash = true;
    eeprom_update_byte((uint8_t*)EEPROM_CRASH_DET, 0xFF);
}

void lcd_crash_detect_disable()
{
    tmc2130_sg_stop_on_crash = false;
    tmc2130_sg_crash = 0;
    eeprom_update_byte((uint8_t*)EEPROM_CRASH_DET, 0x00);
}
#endif<|MERGE_RESOLUTION|>--- conflicted
+++ resolved
@@ -3201,24 +3201,12 @@
 	if (LCD_CLICKED || menu_leaving)
 	{
 		// Only update the EEPROM when leaving the menu.
-<<<<<<< HEAD
-		eeprom_update_word(reinterpret_cast<uint16_t *>(&(EEPROM_Sheets_base->
-                s[(eeprom_read_byte(&(EEPROM_Sheets_base->active_sheet)))].z_offset)),
-		        _md->babystepMemZ);
-		eeprom_update_byte(&(EEPROM_Sheets_base->s[(eeprom_read_byte(
-		        &(EEPROM_Sheets_base->active_sheet)))].bed_temp),
-		        target_temperature_bed);
-#ifdef PINDA_THERMISTOR
-		eeprom_update_byte(&(EEPROM_Sheets_base->s[(eeprom_read_byte(
-		        &(EEPROM_Sheets_base->active_sheet)))].pinda_temp),
-		        current_temperature_pinda);
-#endif //PINDA_THERMISTOR
-=======
           uint8_t active_sheet=eeprom_read_byte(&(EEPROM_Sheets_base->active_sheet));
 		eeprom_update_word(reinterpret_cast<uint16_t *>(&(EEPROM_Sheets_base->s[active_sheet].z_offset)),_md->babystepMemZ);
 		eeprom_update_byte(&(EEPROM_Sheets_base->s[active_sheet].bed_temp),target_temperature_bed);
+#ifdef PINDA_THERMISTOR        
 		eeprom_update_byte(&(EEPROM_Sheets_base->s[active_sheet].pinda_temp),current_temperature_pinda);
->>>>>>> d044d3b7
+#endif //PINDA_THERMISTOR
 		calibration_status_store(CALIBRATION_STATUS_CALIBRATED);
 	}
 	if (LCD_CLICKED) menu_back();
