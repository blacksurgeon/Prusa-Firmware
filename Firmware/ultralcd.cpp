--- conflicted
+++ resolved
@@ -2499,26 +2499,12 @@
 {
 	if (IS_SD_PRINTING)
 	{
-<<<<<<< HEAD
 		const float _met = ((float)total_filament_used) / (100000.f);
 		const uint32_t _t = (millis() - starttime) / 1000ul;
 		const int _h = _t / 3600;
 		const int _m = (_t - (_h * 3600ul)) / 60ul;
 		const int _s = _t - ((_h * 3600ul) + (_m * 60ul));
 
-=======
-		float _met = ((float)total_filament_used) / (100000.f);
-		int _t = (millis() - starttime) / 1000;
-		int _h = _t / 3600;
-		int _m = (_t - (_h * 3600)) / 60;
-		int _s = _t - ((_h * 3600) + (_m * 60));
-//|01234567890123456789|
-//|Filament used:      |
-//|      000m 00.000cm |
-//|Print time:         |
-//|        00h 00m 00s |
-//----------------------
->>>>>>> 866d6758
 		lcd_printf_P(_N(
 		  ESC_2J
 		  "%S:"
