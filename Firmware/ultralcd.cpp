--- conflicted
+++ resolved
@@ -1672,13 +1672,8 @@
     lcd_home();
     lcd_printf_P(PSTR("%S\n" " %-16.16S%-3d\n" " %-16.16S%-3d"), 
         _T(MSG_LAST_PRINT_FAILURES), ////c=20
-<<<<<<< HEAD
         _T(MSG_MMU_FAILS), clamp999( eeprom_read_byte((uint8_t*)EEPROM_MMU_FAIL) ), ////c=14
         _T(MSG_MMU_LOAD_FAILS), clamp999( eeprom_read_byte((uint8_t*)EEPROM_MMU_LOAD_FAIL) )); ////c=14
-=======
-        _T(MSG_MMU_FAILS), fails, ////c=15
-        _T(MSG_MMU_LOAD_FAILS), load_fails); ////c=15
->>>>>>> 526e7f63
     menu_back_if_clicked_fb();
 }
 
@@ -1700,15 +1695,9 @@
     lcd_home();
     lcd_printf_P(PSTR("%S\n" " %-16.16S%-3d\n" " %-16.16S%-3d\n" " %-16.16S%-3d"), 
         _T(MSG_TOTAL_FAILURES), ////c=20
-<<<<<<< HEAD
         _T(MSG_MMU_FAILS), clamp999( eeprom_read_word((uint16_t*)EEPROM_MMU_FAIL_TOT) ), ////c=14
         _T(MSG_MMU_LOAD_FAILS), clamp999( eeprom_read_word((uint16_t*)EEPROM_MMU_LOAD_FAIL_TOT) ), ////c=14
         _i("MMU power fails"), clamp999( mmu_power_failures )); ////c=14 r=1
-=======
-        _T(MSG_MMU_FAILS), fails, ////c=15
-        _T(MSG_MMU_LOAD_FAILS), load_fails, ////c=15
-        _i("MMU power fails"), mmu_power_failures); ////c=15 r=1
->>>>>>> 526e7f63
     menu_back_if_clicked_fb();
 }
 
@@ -1732,17 +1721,11 @@
 	lcd_home();
     lcd_printf_P(failStatsFmt, 
         _T(MSG_TOTAL_FAILURES),   ////c=20
-<<<<<<< HEAD
         _T(MSG_POWER_FAILURES), clamp999( eeprom_read_word((uint16_t*)EEPROM_POWER_COUNT_TOT) ),   ////c=14
         _T(MSG_FIL_RUNOUTS), clamp999( eeprom_read_word((uint16_t*)EEPROM_FERROR_COUNT_TOT) ),   ////c=14
         _T(MSG_CRASH),   ////c=7
             clamp999( eeprom_read_word((uint16_t*)EEPROM_CRASH_COUNT_X_TOT) ), 
             clamp999( eeprom_read_word((uint16_t*)EEPROM_CRASH_COUNT_Y_TOT) ));
-=======
-        _T(MSG_POWER_FAILURES), power,   ////c=15
-        _T(MSG_FIL_RUNOUTS), filam,   ////c=15
-        _T(MSG_CRASH), crashX, crashY);  ////c=7
->>>>>>> 526e7f63
     menu_back_if_clicked_fb();
 }
 
